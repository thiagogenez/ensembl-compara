# See the NOTICE file distributed with this work for additional information
# regarding copyright ownership.
#
# Licensed under the Apache License, Version 2.0 (the "License");
# you may not use this file except in compliance with the License.
# You may obtain a copy of the License at
#
#     http://www.apache.org/licenses/LICENSE-2.0
#
# Unless required by applicable law or agreed to in writing, software
# distributed under the License is distributed on an "AS IS" BASIS,
# WITHOUT WARRANTIES OR CONDITIONS OF ANY KIND, either express or implied.
# See the License for the specific language governing permissions and
# limitations under the License.
"""Unit testing of `hal_gene_liftover.py` script.

Typical usage example::

    $ pytest test_hal_gene_liftover.py

"""
from contextlib import nullcontext as does_not_raise
import filecmp
from importlib.abc import Loader
from importlib.machinery import ModuleSpec
from importlib.util import module_from_spec, spec_from_file_location
from pathlib import Path
import sys
from types import ModuleType
from typing import ContextManager, Iterable, Mapping, Union

import pytest
from pytest import raises


def import_module_from_file(module_file: Union[Path, str]) -> ModuleType:
    """Import module from file path.

    The name of the imported module is the basename of the specified module
    file without its extension.

    In addition to being returned by this function, the imported module is
    loaded into the sys.modules dictionary, allowing for commands such as
    :code:`from <module> import <class>`.

    Args:
        module_file: File path of module to import.

    Returns:
        The imported module.

    """
    if not isinstance(module_file, Path):
        module_file = Path(module_file)
    module_name = module_file.stem

    module_spec = spec_from_file_location(module_name, module_file)

    if not isinstance(module_spec, ModuleSpec):
        raise ImportError(f"ModuleSpec not created for module file '{module_file}'")
    if not isinstance(module_spec.loader, Loader):
        raise ImportError(f"no loader found for module file '{module_file}'")

    module = module_from_spec(module_spec)
    sys.modules[module_name] = module
    module_spec.loader.exec_module(module)

    return module


script_path = Path(__file__).parents[3] / 'scripts' / 'hal_alignment' / 'hal_gene_liftover.py'
import_module_from_file(script_path)

# pylint: disable=import-error,wrong-import-position

import hal_gene_liftover  # type: ignore
from hal_gene_liftover import SimpleRegion

# pylint: enable=import-error,wrong-import-position


class TestHalGeneLiftover:
    """Tests script hal_gene_liftover.py"""

    ref_file_dir = None  # type: Path

    @pytest.fixture(scope='class', autouse=True)
    def setup(self) -> None:
        """Loads necessary fixtures and values as class attributes."""
        # pylint: disable-next=no-member
<<<<<<< HEAD
        type(self).ref_file_dir = pytest.files_dir / 'hal_alignment' # type: ignore[attr-defined,operator]
=======
        type(self).ref_file_dir = pytest.files_dir / 'hal_alignment'  # type: ignore
>>>>>>> a2f50371

    @pytest.mark.parametrize(
        "region, exp_output, expectation",
        [
            ('chr1:16-18:1', SimpleRegion('chr1', 15, 18, '+'), does_not_raise()),
            ('chrX:23-25:-1', SimpleRegion('chrX', 22, 25, '-'), does_not_raise()),
            ('chr1:0-2:1', None, raises(ValueError,
             match=r"region start must be greater than or equal to 1: 0")),
            ('chr1:2-1:1', None, raises(ValueError,
             match=r"region 'chr1:2-1:1' has inverted/empty interval")),
            ('chr1:1-1:+', None, raises(ValueError,
             match=r"region 'chr1:1-1:\+' has invalid strand: '\+'")),
            ('dummy', None, raises(ValueError, match=r"region 'dummy' could not be parsed"))
        ]
    )
    def test_parse_region(self, region: str, exp_output: SimpleRegion,
                          expectation: ContextManager) -> None:
        """Tests :func:`hal_gene_liftover.parse_region()` function.

        Args:
            region: Region string.
            exp_output: Expected return value of the function.
            expectation: Context manager for the expected exception, i.e. the test will only pass if that
                exception is raised. Use :class:`~contextlib.nullcontext` if no exception is expected.

        """
        with expectation:
            obs_output = hal_gene_liftover.parse_region(region)
            assert obs_output == exp_output

    @pytest.mark.parametrize(
        "regions, chr_sizes, bed_file, flank_length, expectation",
        [
            ([SimpleRegion('chr1', 15, 18, '+')], {'chr1': 33}, 'a2b.one2one.plus.flank0.src.bed', 0,
             does_not_raise()),
            ([SimpleRegion('chr1', 15, 18, '+')], {'chr1': 33}, 'a2b.one2one.plus.flank1.src.bed', 1,
             does_not_raise()),
            ([SimpleRegion('chr1', 0, 2, '+')], {'chr1': 33}, 'a2b.chr_start.flank1.src.bed', 1,
             does_not_raise()),
            ([SimpleRegion('chr1', 31, 33, '+')], {'chr1': 33}, 'a2b.chr_end.flank1.src.bed', 1,
             does_not_raise()),
            ([SimpleRegion('chr1', 15, 18, '+')], {'chr1': 33}, 'a2b.negative_flank.src.bed', -1,
             raises(ValueError, match=r"'flank_length' must be greater than or equal to 0: -1")),
            ([SimpleRegion('chrN', 0, 3, '+')], {'chr1': 33}, 'a2b.unknown_chr.src.bed', 0,
             raises(ValueError, match=r"chromosome ID not found in input file: 'chrN'")),
            ([SimpleRegion('chr1', 31, 34, '+')], {'chr1': 33}, 'a2b.chr_end.oor.src.bed', 0,
             raises(ValueError, match=r"region end \(34\) must not be greater than the"
                                      r" corresponding chromosome length \(chr1: 33\)")),
            ([SimpleRegion('chr1', -4, 18, '+')], {'chr1': 33}, 'a2b.chr_start.oor.src.bed', 0,
             raises(ValueError, match=r"region start must be greater than or equal to 0: -4"))
        ]
    )
    def test_make_src_region_file(self, regions: Iterable[SimpleRegion],
                                  chr_sizes: Mapping[str, int], bed_file: str, flank_length: int,
                                  expectation: ContextManager, tmp_dir: Path) -> None:
        """Tests :func:`hal_gene_liftover.make_src_region_file()` function.

        Args:
            regions: Regions to write to output file.
            chr_sizes: Mapping of chromosome names to their lengths.
            bed_file: Path of BED file to output.
            flank_length: Length of upstream/downstream flanking regions to request.
            expectation: Context manager for the expected exception, i.e. the test will only pass if that
                exception is raised. Use :class:`~contextlib.nullcontext` if no exception is expected.
            tmp_dir: Unit test temp directory (fixture).

        """
        with expectation:
            out_file_path = tmp_dir / bed_file
            hal_gene_liftover.make_src_region_file(regions, chr_sizes, out_file_path, flank_length)
            ref_file_path = self.ref_file_dir / bed_file
            assert filecmp.cmp(out_file_path, ref_file_path)<|MERGE_RESOLUTION|>--- conflicted
+++ resolved
@@ -88,11 +88,7 @@
     def setup(self) -> None:
         """Loads necessary fixtures and values as class attributes."""
         # pylint: disable-next=no-member
-<<<<<<< HEAD
-        type(self).ref_file_dir = pytest.files_dir / 'hal_alignment' # type: ignore[attr-defined,operator]
-=======
         type(self).ref_file_dir = pytest.files_dir / 'hal_alignment'  # type: ignore
->>>>>>> a2f50371
 
     @pytest.mark.parametrize(
         "region, exp_output, expectation",
