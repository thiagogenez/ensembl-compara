--- conflicted
+++ resolved
@@ -71,13 +71,12 @@
         # Do we want to be very picky and die if a table hasn't been listed above / isn't in the target database ?
         'die_if_unknown_table'      => 1,
 
-        # A registry file to avoid having to use only URLs - moved to base class
-        # 'reg_conf' => $self->o('ensembl_cvs_root_dir')."/ensembl-compara/scripts/pipeline/production_reg_" . $self->o('division') . "_conf.pl",
+        # A registry file to avoid having to use only URLs
+        'reg_conf' => $self->o('ensembl_cvs_root_dir')."/ensembl-compara/scripts/pipeline/production_reg_" . $self->o('division') . "_conf.pl",
 
         # All the source databases
         # edit the reg_conf file rather than adding URLs
         'src_db_aliases'    => {
-<<<<<<< HEAD
             'master_db'      => 'compara_master',
             'protein_db'     => 'compara_ptrees',
             'ncrna_db'       => 'compara_nctrees',
@@ -90,20 +89,6 @@
 
         # The target database
         'curr_rel_db'   => 'compara_curr',
-=======
-            'master_db'      => 'mysql://ensro@mysql-ens-compara-prod-1:4485/ensembl_compara_master',
-            'protein_db'     => 'mysql://ensro@mysql-ens-compara-prod-4:4401/mateus_protein_trees_95',
-            'ncrna_db'       => 'mysql://ensro@mysql-ens-compara-prod-2:4522/waakanni_compara_nctrees_95',
-            'family_db'      => 'mysql://ensro@mysql-ens-compara-prod-8:4618/carlac_families_95',
-            'mouse_prot_db'  => 'mysql://ensro@mysql-ens-compara-prod-8:4618/carlac_murinae_protein_trees_95',
-            'mouse_ncrna_db' => 'mysql://ensro@mysql-ens-compara-prod-8:4618/carlac_murinae_ncrna_trees_95',
-            'projection_db'  => 'mysql://ensro@mysql-ens-compara-prod-6:4616/carlac_alt_allele_import_95',
-            'members_db'     => 'mysql://ensro@mysql-ens-compara-prod-3:4523/carlac_load_members_95',
-        },
-
-        # The target database
-        'curr_rel_db'   => "mysql://ensadmin:" . $ENV{ENSADMIN_PSW} . '@mysql-ens-compara-prod-1:4485/ensembl_compara_95',
->>>>>>> ea12d46b
 
         # From these databases, only copy these tables
         'only_tables'       => {
