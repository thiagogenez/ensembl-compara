=head1 LICENSE

Copyright [1999-2015] Wellcome Trust Sanger Institute and the EMBL-European Bioinformatics Institute
Copyright [2016-2018] EMBL-European Bioinformatics Institute

Licensed under the Apache License, Version 2.0 (the "License");
you may not use this file except in compliance with the License.
You may obtain a copy of the License at

     http://www.apache.org/licenses/LICENSE-2.0

Unless required by applicable law or agreed to in writing, software
distributed under the License is distributed on an "AS IS" BASIS,
WITHOUT WARRANTIES OR CONDITIONS OF ANY KIND, either express or implied.
See the License for the specific language governing permissions and
limitations under the License.

=cut


=head1 CONTACT

  Please email comments or questions to the public Ensembl
  developers list at <http://lists.ensembl.org/mailman/listinfo/dev>.

  Questions may also be sent to the Ensembl help desk at
  <http://www.ensembl.org/Help/Contact>.

=head1 NAME

Bio::EnsEMBL::Compara::PipeConfig::EBI::Plants::LoadMembers_conf

=head1 DESCRIPTION

    Specialized version of the LoadMembers pipeline for Ensembl Genomes

=head1 AUTHORSHIP

Ensembl Team. Individual contributions can be found in the GIT log.

=head1 APPENDIX

The rest of the documentation details each of the object methods.
Internal methods are usually preceded with an underscore (_)

=cut

package Bio::EnsEMBL::Compara::PipeConfig::EBI::Plants::LoadMembers_conf;

use strict;
use warnings;


use base ('Bio::EnsEMBL::Compara::PipeConfig::LoadMembers_conf');


sub default_options {
    my ($self) = @_;

    return {
        %{$self->SUPER::default_options},   # inherit the generic ones

    # parameters inherited from EnsemblGeneric_conf and very unlikely to be redefined:
        # It defaults to Bio::EnsEMBL::ApiVersion::software_version()
        # 'ensembl_release'       => 68,

    # parameters that are likely to change from execution to another:
        # It is very important to check that this value is current (commented out to make it obligatory to specify)
        # Change this one to allow multiple runs
        #'rel_suffix' => 'b',

        'division'    => 'plants',
        'collection'  => $self->o('division'),

    # custom pipeline name, in case you don't like the default one
        # 'rel_with_suffix' is the concatenation of 'ensembl_release' and 'rel_suffix'
        #'pipeline_name'        => 'load_members'.$self->o('rel_with_suffix'),

        # names of species we don't want to reuse this time
        #'do_not_reuse_list'     => [ 'homo_sapiens', 'mus_musculus', 'rattus_norvegicus', 'mus_spretus_spreteij', 'danio_rerio', 'sus_scrofa' ],
        'do_not_reuse_list'     => [ ],

    # "Member" parameters:
        'allow_ambiguity_codes'     => 1,
        # Genes with these logic_names will be ignored from the pipeline.
        # Format is { genome_db_id (or name) => [ 'logic_name1', 'logic_name2', ... ] }
        # An empty string can also be used as the key to define logic_names excluded from *all* species
        'exclude_gene_analysis'     => {},
        # Store protein-coding genes
        'store_coding'              => 1,
        # Store ncRNA genes
        'store_ncrna'               => 0,
        # Store other genes
        'store_others'              => 0,

    #load uniprot members for family pipeline
        'load_uniprot_members'      => 0,

    # connection parameters to various databases:

        # Uncomment and update the database locations

        # the production database itself (will be created)
        # it inherits most of the properties from HiveGeneric, we usually only need to redefine the host, but you may want to also redefine 'port'
        'host'  => 'mysql-ens-compara-prod-5.ebi.ac.uk',
        'port'  => 4615,

        # the master database for synchronization of various ids (use undef if you don't have a master database)
<<<<<<< HEAD
        'master_db' => 'compara_master',
        'reg_conf'  => $self->o('ensembl_cvs_root_dir').'/ensembl-compara-release/scripts/pipeline/production_reg_'.$self->o('division').'_conf.pl',

        'curr_core_registry' => $self->o('reg_conf'), # this will also be used to point to the previous release core dbs

        # Add the database location of the previous Compara release. Use "undef" if running the pipeline without reuse
        #'reuse_member_db' => '',
        'reuse_member_db' => 'compara_prev',
=======
        'master_db' => 'mysql://ensro@mysql-ens-compara-prod-5:4615/ensembl_compara_master_plants',

        # Ensembl-specific databases
        #'staging_loc' => {
            #-host   => 'mysql-ens-sta-1',
            #-port   => 4519,
            #-user   => 'ensro',
            #-pass   => '',
            #-db_version => 90,
        #},

        'eg_mirror_loc' => {
            -host   => 'mysql-eg-mirror',
            -port   => 4157,
            -user   => 'ensro',
            -pass   => '',
            -db_version => 95,
        },
        'e_mirror_loc' => {
            -host   => 'mysql-ensembl-mirror',
            -port   => 4240,
            -user   => 'ensro',
            -pass   => '',
            -db_version => 95,
        },
        'eg_prod_loc' => {
            -host => 'mysql-eg-prod-2',
            -port => 4239,
            -user => 'ensro',
            -pass => '',
            -db_version => 95
        },
        'staging_loc' => {
            -host => 'mysql-ens-vertannot-staging',
            -port => 4573,
            -user => 'ensro',
            -pass => '',
            -db_version => 95
        },


        # NOTE: The databases referenced in the following arrays have to be hashes (not URLs)
        # Add the database entries for the current core databases and link 'curr_core_sources_locs' to them
        'curr_core_sources_locs'    => [ $self->o('eg_prod_loc'), $self->o('staging_loc') ],

        # Add the database entries for the core databases of the previous release
        'prev_core_sources_locs'   => [ $self->o('eg_mirror_loc'), $self->o('e_mirror_loc') ],
        #'prev_core_sources_locs'   => [ ],

        # Add the database location of the previous Compara release. Use "undef" if running the pipeline without reuse
        #'reuse_member_db' => '',
        'reuse_member_db' => 'mysql://ensro@mysql-ens-compara-prod-5.ebi.ac.uk:4615/ensembl_compara_plants_41_94',
>>>>>>> ea12d46b
    };
}


1;
<|MERGE_RESOLUTION|>--- conflicted
+++ resolved
@@ -106,7 +106,6 @@
         'port'  => 4615,
 
         # the master database for synchronization of various ids (use undef if you don't have a master database)
-<<<<<<< HEAD
         'master_db' => 'compara_master',
         'reg_conf'  => $self->o('ensembl_cvs_root_dir').'/ensembl-compara-release/scripts/pipeline/production_reg_'.$self->o('division').'_conf.pl',
 
@@ -115,60 +114,6 @@
         # Add the database location of the previous Compara release. Use "undef" if running the pipeline without reuse
         #'reuse_member_db' => '',
         'reuse_member_db' => 'compara_prev',
-=======
-        'master_db' => 'mysql://ensro@mysql-ens-compara-prod-5:4615/ensembl_compara_master_plants',
-
-        # Ensembl-specific databases
-        #'staging_loc' => {
-            #-host   => 'mysql-ens-sta-1',
-            #-port   => 4519,
-            #-user   => 'ensro',
-            #-pass   => '',
-            #-db_version => 90,
-        #},
-
-        'eg_mirror_loc' => {
-            -host   => 'mysql-eg-mirror',
-            -port   => 4157,
-            -user   => 'ensro',
-            -pass   => '',
-            -db_version => 95,
-        },
-        'e_mirror_loc' => {
-            -host   => 'mysql-ensembl-mirror',
-            -port   => 4240,
-            -user   => 'ensro',
-            -pass   => '',
-            -db_version => 95,
-        },
-        'eg_prod_loc' => {
-            -host => 'mysql-eg-prod-2',
-            -port => 4239,
-            -user => 'ensro',
-            -pass => '',
-            -db_version => 95
-        },
-        'staging_loc' => {
-            -host => 'mysql-ens-vertannot-staging',
-            -port => 4573,
-            -user => 'ensro',
-            -pass => '',
-            -db_version => 95
-        },
-
-
-        # NOTE: The databases referenced in the following arrays have to be hashes (not URLs)
-        # Add the database entries for the current core databases and link 'curr_core_sources_locs' to them
-        'curr_core_sources_locs'    => [ $self->o('eg_prod_loc'), $self->o('staging_loc') ],
-
-        # Add the database entries for the core databases of the previous release
-        'prev_core_sources_locs'   => [ $self->o('eg_mirror_loc'), $self->o('e_mirror_loc') ],
-        #'prev_core_sources_locs'   => [ ],
-
-        # Add the database location of the previous Compara release. Use "undef" if running the pipeline without reuse
-        #'reuse_member_db' => '',
-        'reuse_member_db' => 'mysql://ensro@mysql-ens-compara-prod-5.ebi.ac.uk:4615/ensembl_compara_plants_41_94',
->>>>>>> ea12d46b
     };
 }
 
