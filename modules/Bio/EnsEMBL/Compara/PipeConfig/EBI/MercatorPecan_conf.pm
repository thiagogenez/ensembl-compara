--- conflicted
+++ resolved
@@ -96,11 +96,7 @@
     'mercator_exe'              => $self->o('ensembl_cellar').'/cndsrc/2013.01.11/bin/mercator',
     'blast_bin_dir'             => $self->o('ensembl_cellar').'/blast/2.2.30/bin/',
     'exonerate_exe'             => $self->o('ensembl_cellar').'/exonerate22/2.2.0/bin/exonerate',
-<<<<<<< HEAD
     'java_exe'                  => $self->o('ensembl_cellar').'/jdk/1.8.0-141/bin/java',
-=======
-    'java_exe'                  => $self->o('ensembl_cellar').'/jdk/1.8.0-112/bin/java',
->>>>>>> 0eb3090a
     'estimate_tree'             => $self->o('ensembl_cellar').'/pecan/0.8.0/libexec/bp/pecan/utils/EstimateTree.py',
 
     'semphy'                    => $self->o('ensembl_cellar').'/semphy/2.0b3/bin/semphy',
