=head1 LICENSE

See the NOTICE file distributed with this work for additional information
regarding copyright ownership.

Licensed under the Apache License, Version 2.0 (the "License");
you may not use this file except in compliance with the License.
You may obtain a copy of the License at

     http://www.apache.org/licenses/LICENSE-2.0

Unless required by applicable law or agreed to in writing, software
distributed under the License is distributed on an "AS IS" BASIS,
WITHOUT WARRANTIES OR CONDITIONS OF ANY KIND, either express or implied.
See the License for the specific language governing permissions and
limitations under the License.

=head1 NAME

Bio::EnsEMBL::Compara::PipeConfig::DumpAllForRelease_conf

=head1 SYNOPSIS

    init_pipeline.pl Bio::EnsEMBL::Compara::PipeConfig::DumpAllForRelease_conf -host mysql-ens-compara-prod-X -port XXXX \
         -division $COMPARA_DIV -dump_dir <path> -updated_mlss_ids <optional> -ancestral_db <optional> \
         -no_remove_existing_files <optional> -clean_intermediate_files <optional>

=head1 DESCRIPTION

The PipeConfig file for the pipeline that performs FTP dumps of everything required for a
given release. It will detect which pipelines have been run and dump anything new.

=cut


package Bio::EnsEMBL::Compara::PipeConfig::DumpAllForRelease_conf;

use strict;
use warnings;

use File::Basename qw(dirname);
use Bio::EnsEMBL::Compara::PipeConfig::Parts::DumpTrees;
use Bio::EnsEMBL::Compara::PipeConfig::Parts::DumpMultiAlign;
use Bio::EnsEMBL::Compara::PipeConfig::Parts::DumpSpeciesTrees;
use Bio::EnsEMBL::Compara::PipeConfig::Parts::DumpAncestralAlleles;
use Bio::EnsEMBL::Compara::PipeConfig::Parts::DumpConstrainedElements;
use Bio::EnsEMBL::Compara::PipeConfig::Parts::DumpConservationScores;
use Bio::EnsEMBL::Hive::PipeConfig::HiveGeneric_conf; # for conditional dataflow and INPUT_PLUS

use base ('Bio::EnsEMBL::Compara::PipeConfig::ComparaGeneric_conf');

sub default_options {
    my ($self) = @_;
    my $do = {
        %{$self->SUPER::default_options},

        ######################################################
        # Review these options prior to running each release #
        ######################################################

        # Where to put the new dumps and associated files
        'dump_root'    => $self->o('pipeline_dir'),
        'work_dir'     => $self->o('dump_root') . '/dump_hash/',
        'dataflow_dir' => $self->o('work_dir') . '/dataflows/',

        # Dump registry options
        'reg_conf'            => $self->o('work_dir') . '/' . 'dump_reg_conf.pm',
        'compara_dump_host'   => undef,
        'ancestral_dump_host' => undef,
        'core_dump_hosts'     => undef,

        # Dump location parameters
        'prev_rel_ftp_root' => undef,  # current location of the previous dumps (required)
        'curr_ftp_pub_root' => undef,  # final location of dumps for current release (required)
        'prev_ftp_pub_root' => undef,  # final location of dumps for previous release (required)

        'compara_db'   => 'compara_curr', # can be URL or reg alias
        'ancestral_db' => undef,

        'no_remove_existing_files' => undef, # on by default
        'clean_intermediate_files' => 0, # off by default

        ######################################################
        ######################################################


        # ----------------------------------------------------- #
        # the following options should remain largely unchanged #
        # ----------------------------------------------------- #
        # capacities for heavy-hitting jobs
        'dump_aln_capacity'   => 150,
		'dump_trees_capacity' => 10,
		'dump_ce_capacity'    => 10,
    	'dump_cs_capacity'    => 20,
        'dump_per_genome_cap' => 10,


    	# general settings
        'reuse_prev_rel'  => 1, # copy symlinks from previous release dumps
        #'updated_mlss_ids' => [1142,1143,1134,1141], #the list of mlss_ids that we have re_ran/updated and cannot be detected through first_release
        'updated_mlss_ids' => [],
		# define input options for DumpMultiAlign for each method_link_type
        'alignment_dump_options' => {
        	EPO              => {format => 'emf+maf'},
        	EPO_EXTENDED     => {format => 'emf+maf'},
        	PECAN            => {format => 'emf+maf'},
        	LASTZ_NET        => {format => 'maf', make_tar_archive => 1},
        },

        # define which params should ALWAYS be passed to each dump pipeline
        'default_dump_options' => {
        	DumpMultiAlign          => {
         		make_tar_archive => 0,
        	},
        	DumpConstrainedElements => {
        		compara_db => '#compara_db#',
        	},
        	DumpConservationScores  => {
        		compara_db => '#compara_db#',
        	},
        	DumpTrees               => {
        		rel_db               => '#compara_db#',
        		base_dir             => '#dump_root#',
        	},
        	DumpSpeciesTrees => {
        		compara_db  => '#compara_db#',
        		dump_dir    => '#dump_dir#/compara/species_trees',
        	},
        	DumpAncestralAlleles => {
        		compara_db => '#compara_db#',
        	},
        },

        # DumpMultiAlign options
        'split_size'          => 200,
        'masked_seq'          => 1,
        'method_link_types'   => 'BLASTZ_NET:TRANSLATED_BLAT:TRANSLATED_BLAT_NET:LASTZ_NET:PECAN:EPO:EPO_EXTENDED',
        'split_by_chromosome' => 1,
        'epo_reference_species' => [],

        # tree dump options
        'clusterset_id' => undef,
        'member_type'   => undef,
        'readme_dir'    => $self->check_dir_in_ensembl('ensembl-compara/docs/ftp'),    # where the template README files are
        'max_files_per_tar'     => 500,
        'batch_size'            => 25,    # how may trees' dumping jobs can be batched together

        # constrained elems & conservation scores
        'cs_readme'             => $self->check_file_in_ensembl('ensembl-compara/docs/ftp/conservation_scores.txt'),
        'ce_readme'             => $self->check_file_in_ensembl('ensembl-compara/docs/ftp/constrained_elements.txt'),
        'bigbed_autosql'        => $self->check_file_in_ensembl('ensembl-compara/scripts/pipeline/constrainedelements_autosql.as'),

        'uniprot_dir'  => '/nfs/ftp/public/databases/ensembl/ensembl_compara/gene_trees_for_uniprot/',
        'uniprot_file' => 'GeneTree_content.#clusterset_id#.e#curr_release#.txt',

    };
    return $do;
}

sub no_compara_schema {}    # Tell the base class not to create the Compara tables in the database

sub hive_meta_table {
    my ($self) = @_;
    return {
        %{$self->SUPER::hive_meta_table},       # here we inherit anything from the base class
        'hive_use_param_stack'  => 1,           # switch on the new param_stack mechanism
    }
}

sub pipeline_checks_pre_init {
    my ($self) = @_;

    die "Pipeline parameter 'dump_dir' is undefined, but must be specified" unless $self->o('dump_dir');
    die "Pipeline parameter 'prev_rel_ftp_root' is undefined, but must be specified" unless $self->o('prev_rel_ftp_root');
    die "Pipeline parameter 'curr_ftp_pub_root' is undefined, but must be specified" unless $self->o('curr_ftp_pub_root');
    die "Pipeline parameter 'prev_ftp_pub_root' is undefined, but must be specified" unless $self->o('prev_ftp_pub_root');
}

sub pipeline_create_commands {
    my $self = shift;

    $self->{'_skip_reg_conf_file_check'} = 1;

    return [
        @{ $self->SUPER::pipeline_create_commands },

        $self->pipeline_create_commands_rm_mkdir(['dataflow_dir', 'dump_dir', 'dump_root', 'work_dir'], undef, $self->o('no_remove_existing_files')),
        $self->pipeline_create_commands_reg_conf_stub(),

        $self->db_cmd( 'CREATE TABLE other_gab (genomic_align_block_id bigint NOT NULL, PRIMARY KEY (genomic_align_block_id) )' ),
        $self->db_cmd( 'CREATE TABLE healthcheck (filename VARCHAR(400) NOT NULL, expected INT NOT NULL, dumped INT NOT NULL)' ),
    ];
}

sub pipeline_create_commands_reg_conf_stub {
    my ($self) = @_;

    my $reg_conf_file = $self->o('reg_conf');
    my $reg_conf_dir = dirname($reg_conf_file);

    my @cmd_args = (
        "mkdir -p $reg_conf_dir",
        "echo '1;' > $reg_conf_file",  # Even a registry stub must return a true value.
    );

    return @cmd_args;
}

sub pipeline_wide_parameters {
    my ($self) = @_;
    return {
        %{$self->SUPER::pipeline_wide_parameters},          # here we inherit anything from the base class

        'dump_root'       => $self->o('dump_root' ),
        'dump_dir'        => $self->o('dump_dir'),
        'work_dir'        => $self->o('work_dir'),
        'dataflow_dir'    => $self->o('dataflow_dir'),
        'division'        => $self->o('division'),
        'genome_dumps_dir'=> $self->o('genome_dumps_dir'),
        'warehouse_dir'   => $self->o('warehouse_dir'),
        'uniprot_file'    => $self->o('uniprot_file'),
        'prev_rel_ftp_root' => $self->o('prev_rel_ftp_root'),
        'curr_ftp_pub_root' => $self->o('curr_ftp_pub_root'),
        'prev_ftp_pub_root' => $self->o('prev_ftp_pub_root'),

        # tree params
        'dump_trees_capacity' => $self->o('dump_trees_capacity'),
        'dump_per_genome_cap' => $self->o('dump_per_genome_cap'),
        'basename'            => '#member_type#_#clusterset_id#',
        'name_root'           => 'Compara.#curr_release#.#basename#',
        'hash_dir'            => '#work_dir#/#basename#',
        'target_dir'          => '#dump_dir#',
        'xml_dir'             => '#target_dir#/xml/ensembl-compara/homologies/',
        'emf_dir'             => '#target_dir#/emf/ensembl-compara/homologies/',
        'tsv_dir'             => '#target_dir#/tsv/ensembl-compara/homologies/',

        # ancestral alleles
        'anc_tmp_dir'    => "#work_dir#/ancestral_alleles",
        'anc_output_basedir' => 'fasta/ancestral_alleles',
        'anc_output_dir'     => "#dump_dir#/#anc_output_basedir#",
        'ancestral_dump_program' => $self->o('ancestral_dump_program'),
        'ancestral_stats_program' => $self->o('ancestral_stats_program'),

        # constrained elems & conservation scores
        'dump_cs_capacity'      => $self->o('dump_cs_capacity'),
        'dump_ce_capacity'      => $self->o('dump_ce_capacity'),
        'dump_features_exe'     => $self->o('dump_features_exe'),
        'cs_readme'             => $self->o('cs_readme'),
        'ce_readme'             => $self->o('ce_readme'),

        'export_dir'     => '#dump_dir#',
        'ce_output_dir'  => '#export_dir#/bed/ensembl-compara/#dirname#',
        'cs_output_dir'  => '#export_dir#/compara/conservation_scores/#dirname#',
        'hmm_library_basedir' => $self->o('hmm_library_basedir'),

        'bedgraph_file'  => '#work_dir#/#dirname#/gerp_conservation_scores.#name#.bedgraph',
        'chromsize_file' => '#work_dir#/#dirname#/gerp_conservation_scores.#name#.chromsize',
        'bigwig_file'    => '#cs_output_dir#/gerp_conservation_scores.#name#.#assembly#.bw',
        'bed_file'       => '#work_dir#/#dirname#/gerp_constrained_elements.#name#.bed',
        'bigbed_file'    => '#ce_output_dir#/gerp_constrained_elements.#name#.bb',

        # species trees
        'dump_species_tree_exe'  => $self->o('dump_species_tree_exe'),

        # dump alignments
        'dump_aln_capacity'   => $self->o('dump_aln_capacity'),
        'split_size'          => $self->o('split_size'),
        'masked_seq'          => $self->o('masked_seq'),
        'dump_aln_program'    => $self->o('dump_aln_program'),
        'emf2maf_program'     => $self->o('emf2maf_program'),
        # 'make_tar_archive'    => '#make_tar_archive#',
        'split_by_chromosome' => $self->o('split_by_chromosome'),
        'output_dir'          => '#export_dir#/#format#/ensembl-compara/#aln_type#/#base_filename#',
        'output_file_gen'     => '#output_dir#/#base_filename#.#region_name#.#format#',
        'output_file'         => '#output_dir#/#base_filename#.#region_name##filename_suffix#.#format#',

        'compara_dump_host'   => $self->o('compara_dump_host'),
        'ancestral_dump_host' => $self->o('ancestral_dump_host'),
        'core_dump_hosts'     => $self->o('core_dump_hosts'),

        'clean_intermediate_files' => $self->o('clean_intermediate_files'),
    }
}


sub core_pipeline_analyses {
    my ($self) = @_;

    my @all_pa = (
        {   -logic_name => 'init_dump_registry',
            -module     => 'Bio::EnsEMBL::Compara::RunnableDB::FTPDumps::InitDumpRegistry',
            -input_ids  => [ {
                    'compara_db'           => $self->o('compara_db'),
                    'curr_release'         => $self->o('ensembl_release'),
                    'reuse_prev_rel'       => $self->o('reuse_prev_rel'),
                    'reg_conf'             => $self->o('reg_conf'),
                    'updated_mlss_ids'     => $self->o('updated_mlss_ids'),
                    'alignment_dump_options' => $self->o('alignment_dump_options'),
                    'default_dump_options' => $self->o('default_dump_options'),
                    'ancestral_db'         => $self->o('ancestral_db'),
                } ],
            -parameters => {
                'init_dump_registry_exe' => $self->o('init_dump_registry_exe'),
            },
            -flow_into  => {
                '1->A' => [ 'create_all_dump_jobs' ],
                'A->1' => [ 'final_funnel_check'   ],
            },
            -rc_name    => '1Gb_job',
        },

        {   -logic_name => 'create_all_dump_jobs',
            -module     => 'Bio::EnsEMBL::Compara::RunnableDB::FTPDumps::CreateDumpJobs',
            -flow_into  => {
                9 => [ 'DumpMultiAlign_start'          ],
                2 => [ 'DumpTrees_start','add_hmm_lib' ],
                3 => [ 'DumpConstrainedElements_start' ],
                4 => [ 'DumpConservationScores_start'  ],
                5 => [ 'DumpSpeciesTrees_start'        ],
                6 => [ 'DumpAncestralAlleles_start'    ],
                8 => [ 'create_ftp_skeleton'           ],
            },
            -rc_name    => '1Gb_job',
        },

        #------------------------------------------------------------------#
        # create dummy analyses to make it clearer which pipeline is which #
        # and to pass any additional pipeline-specific parameters          #
        #------------------------------------------------------------------#
        {	-logic_name => 'DumpMultiAlign_start',
        	-module     => 'Bio::EnsEMBL::Hive::RunnableDB::Dummy',
        	-flow_into  => [ 'DumpMultiAlign_MLSSJobFactory' ],
            -rc_name    => '1Gb_job',
        },
        {	-logic_name => 'DumpTrees_start',
        	-module     => 'Bio::EnsEMBL::Hive::RunnableDB::Dummy',
        	-flow_into => [ 'dump_trees_pipeline_start' ],
            -rc_name    => '1Gb_job',
        },
        {	-logic_name => 'DumpConstrainedElements_start',
        	-module     => 'Bio::EnsEMBL::Hive::RunnableDB::Dummy',
        	-flow_into  => [ 'mkdir_constrained_elems' ],
            -rc_name    => '1Gb_job',
        },
        {	-logic_name => 'DumpConservationScores_start',
        	-module     => 'Bio::EnsEMBL::Hive::RunnableDB::Dummy',
        	-flow_into => [ 'mkdir_conservation_scores' ],
            -rc_name    => '1Gb_job',
        },
        {	-logic_name => 'DumpSpeciesTrees_start',
        	-module     => 'Bio::EnsEMBL::Hive::RunnableDB::Dummy',
        	-flow_into  => ['mk_species_trees_dump_dir' ],
            -rc_name    => '1Gb_job',
        },
        {	-logic_name => 'DumpAncestralAlleles_start',
        	-module     => 'Bio::EnsEMBL::Hive::RunnableDB::Dummy',
        	-flow_into  => [ 'mk_ancestral_dump_dir' ],
            -rc_name    => '1Gb_job',
        },

       #------------------------------------------------------------------#


        {	-logic_name => 'create_ftp_skeleton',
        	-module     => 'Bio::EnsEMBL::Compara::RunnableDB::FTPDumps::FTPSkeleton',
            -rc_name    => '1Gb_job',
            -flow_into => {
                '2->A' => [ 'symlink_prev_dumps' ],
                'A->1' => [ 'symlink_funnel_check' ],
            },
        },

        {   -logic_name => 'symlink_prev_dumps',
            -module     => 'Bio::EnsEMBL::Hive::RunnableDB::SystemCmd',
            -rc_name    => '1Gb_datamover_job',
            -parameters => {
                'cmd'                   => join(' ', (
                    '#symlink_prev_dump_exe#',
                    '--curr_ftp_dump_root',
                    '#dump_dir#',
                    '--prev_ftp_dump_root',
                    '#prev_rel_ftp_root#',
                    '--curr_ftp_pub_root',
                    '#curr_ftp_pub_root#',
                    '--prev_ftp_pub_root',
                    '#prev_ftp_pub_root#',
                    '--mlss_path_type',
                    '#mlss_path_type#',
                    '--mlss_path',
                    '#mlss_path#',
                    '--mlss_id',
                    '#mlss_id#',
                    '--dataflow_file',
                    '#dataflow_file#',
                )),
                'dataflow_file'         => '#dataflow_dir#/symlink_prev_dumps/#hashed_mlss_id#/#mlss_id#.dataflow.json',
                'hashed_mlss_id'        => '#expr(dir_revhash(#mlss_id#))expr#',
                'symlink_prev_dump_exe' => $self->o('symlink_prev_dump_exe'),
            },
            -flow_into => {
                2 => [ '?accu_name=missing_mlss_id&accu_address=[]&accu_input_variable=missing_mlss_id' ],
            },
        },

        {   -logic_name => 'symlink_funnel_check',
            -module     => 'Bio::EnsEMBL::Compara::RunnableDB::FunnelCheck',
            -rc_name    => '1Gb_job',
            -flow_into  => [ { 'flow_any_missing_mlsses' => INPUT_PLUS() } ],
        },

        {   -logic_name => 'flow_any_missing_mlsses',
            -module     => 'Bio::EnsEMBL::Compara::RunnableDB::FTPDumps::FlowAnyMissingMLSSes',
            -rc_name    => '1Gb_job',
            -flow_into  => { 2 => 'create_all_dump_jobs' },
        },

        {   -logic_name => 'add_hmm_lib',
            -module     => 'Bio::EnsEMBL::Compara::RunnableDB::FTPDumps::AddHMMLib',
            -rc_name    => '1Gb_job',
            -parameters => {
                'ref_tar_path_templ' => '#warehouse_dir#/hmms/treefam/multi_division_hmm_lib.%s.tar.gz',
                'tar_ftp_path'       => '#dump_dir#/compara/multi_division_hmm_lib.tar.gz',
            },
        },

        {   -logic_name => 'final_funnel_check',
            -module     => 'Bio::EnsEMBL::Compara::RunnableDB::FunnelCheck',
            -rc_name    => '1Gb_job',
            -flow_into  => [ { 'final_registry_backup' => INPUT_PLUS() } ],
        },

        {   -logic_name => 'final_registry_backup',
            -module     => 'Bio::EnsEMBL::Compara::RunnableDB::LogRegistry',
            -rc_name    => '1Gb_job',
            -flow_into  => [ { 'clean_files_decision' => { 'clean_intermediate_files' => $self->o('clean_intermediate_files') } } ],
        },

        {   -logic_name => 'clean_files_decision',
            -module     => 'Bio::EnsEMBL::Hive::RunnableDB::Dummy',
            -rc_name    => '1Gb_job',
            -flow_into  => {
                1 => WHEN('#clean_intermediate_files#' => [ 'start_file_cleanup' ])
            },
        },

<<<<<<< HEAD
        {   -logic_name     => 'clean_dump_hash',
            -module         => 'Bio::EnsEMBL::Hive::RunnableDB::SystemCmd',
            -rc_name        => '1Gb_24_hour_job',
            -parameters     => {
                'cmd' => 'rm -rf #work_dir#',
            },
=======
        {   -logic_name => 'start_file_cleanup',
            -module     => 'Bio::EnsEMBL::Hive::RunnableDB::Dummy',
>>>>>>> 898acc65
            -flow_into =>  {
                1 => WHEN(
                    '#division# eq "vertebrates"' => 'move_uniprot_file',
                    ELSE 'remove_uniprot_file'
                ),
            },
        },

        {   -logic_name     => 'move_uniprot_file',
            -module         => 'Bio::EnsEMBL::Hive::RunnableDB::SystemCmd',
            -parameters     => {
                'uniprot_dir'   => $self->o('uniprot_dir'),
                'clusterset_id' => 'default',
                'cmd'           => join(' && ', (
                    'cd #dump_root#',
                    'rename vertebrates ensembl vertebrates.#uniprot_file#.gz',
                    'md5sum ensembl.#uniprot_file#.gz > ensembl.#uniprot_file#.gz.MD5SUM',
                    'mv ensembl.#uniprot_file#* #uniprot_dir#',
                ))
            },
            -rc_name       => '1Gb_datamover_job',
            -flow_into  => [ 'clean_dump_hash' ],
        },

        {   -logic_name     => 'remove_uniprot_file',
            -module         => 'Bio::EnsEMBL::Hive::RunnableDB::SystemCmd',
            -rc_name        => '1Gb_job',
            -parameters     => {
                'clusterset_id' => 'default',
                'cmd'           => 'rm #dump_root#/#division#.#uniprot_file#.gz',
            },
            -flow_into  => [ 'clean_dump_hash' ],
        },

        {   -logic_name     => 'clean_dump_hash',
            -module         => 'Bio::EnsEMBL::Hive::RunnableDB::SystemCmd',
            -rc_name        => '1Gb_registryless_job',
            -parameters     => {
                'cmd' => 'rm -rf #work_dir#',
            },
        },


        @{ Bio::EnsEMBL::Compara::PipeConfig::Parts::DumpMultiAlign::pipeline_analyses_dump_multi_align($self) },
        @{ Bio::EnsEMBL::Compara::PipeConfig::Parts::DumpSpeciesTrees::pipeline_analyses_dump_species_trees($self) },
        @{ Bio::EnsEMBL::Compara::PipeConfig::Parts::DumpAncestralAlleles::pipeline_analyses_dump_anc_alleles($self) },
        @{ Bio::EnsEMBL::Compara::PipeConfig::Parts::DumpConstrainedElements::pipeline_analyses_dump_constrained_elems($self) },
        @{ Bio::EnsEMBL::Compara::PipeConfig::Parts::DumpConservationScores::pipeline_analyses_dump_conservation_scores($self) },

    );

	# add DumpTree analyses seperately in order to set the collection_factory parameters
    my $tree_pa = Bio::EnsEMBL::Compara::PipeConfig::Parts::DumpTrees::pipeline_analyses_dump_trees($self);
    $tree_pa->[1]->{'-parameters'} = {
        'inputquery'    => 'SELECT clusterset_id, member_type FROM gene_tree_root WHERE tree_type = "tree" AND ref_root_id IS NULL GROUP BY clusterset_id, member_type',
        'db_conn'       => '#rel_db#',
    };
    push( @all_pa, @$tree_pa );
    return \@all_pa;
}

sub tweak_analyses {
    my $self = shift;
    my $analyses_by_name = shift;

    $analyses_by_name->{'dump_per_genome_homologies_tsv'}{'-parameters'}{'healthcheck_list'} = ['line_count', 'unexpected_nulls'];
}

1;<|MERGE_RESOLUTION|>--- conflicted
+++ resolved
@@ -443,17 +443,8 @@
             },
         },
 
-<<<<<<< HEAD
-        {   -logic_name     => 'clean_dump_hash',
-            -module         => 'Bio::EnsEMBL::Hive::RunnableDB::SystemCmd',
-            -rc_name        => '1Gb_24_hour_job',
-            -parameters     => {
-                'cmd' => 'rm -rf #work_dir#',
-            },
-=======
         {   -logic_name => 'start_file_cleanup',
             -module     => 'Bio::EnsEMBL::Hive::RunnableDB::Dummy',
->>>>>>> 898acc65
             -flow_into =>  {
                 1 => WHEN(
                     '#division# eq "vertebrates"' => 'move_uniprot_file',
