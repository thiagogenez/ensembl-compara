--- conflicted
+++ resolved
@@ -95,10 +95,6 @@
 
        'hmm_profiles_type1'    => 'panther9.0_treefam', # to tag profiles stored hmm_profile table
        'hmm_profiles_type2'    => 'new_profiles',       # 'new_profiles' is hardcode in PantherLoadModels.pm 
-
-    # "Member" parameters:
-        'allow_ambiguity_codes'     => 0,
-        'allow_pyrrolysine'         => 0,
 
     # "Member" parameters:
         'allow_ambiguity_codes'     => 0,
@@ -516,8 +512,6 @@
                                'species_tree_input_file' => $self->o('species_tree_input_file'),   # empty by default, but if nonempty this file will be used instead of tree generation from genome_db
                                'for_gene_trees' => 1,
             },
-<<<<<<< HEAD
-=======
             -flow_into     => [ 'hc_species_tree' ],
         },
 
@@ -527,7 +521,6 @@
                 mode            => 'species_tree',
             },
             %hc_analysis_params,
->>>>>>> a366a95e
         },
 
 # ---------------------------------------------[reuse members]-----------------------------------------------------------------------
