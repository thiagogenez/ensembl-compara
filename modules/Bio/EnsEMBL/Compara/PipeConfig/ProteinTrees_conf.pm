=head1 LICENSE

Copyright [1999-2014] Wellcome Trust Sanger Institute and the EMBL-European Bioinformatics Institute

Licensed under the Apache License, Version 2.0 (the "License");
you may not use this file except in compliance with the License.
You may obtain a copy of the License at

     http://www.apache.org/licenses/LICENSE-2.0

Unless required by applicable law or agreed to in writing, software
distributed under the License is distributed on an "AS IS" BASIS,
WITHOUT WARRANTIES OR CONDITIONS OF ANY KIND, either express or implied.
See the License for the specific language governing permissions and
limitations under the License.

=cut


=head1 CONTACT

  Please email comments or questions to the public Ensembl
  developers list at <http://lists.ensembl.org/mailman/listinfo/dev>.

  Questions may also be sent to the Ensembl help desk at
  <http://www.ensembl.org/Help/Contact>.

=head1 NAME

  Bio::EnsEMBL::Compara::PipeConfig::ProteinTrees_conf

=head1 DESCRIPTION

    The PipeConfig file for ProteinTrees pipeline that should automate most of the pre-execution tasks.

=head1 SYNOPSIS

    #1. update ensembl-hive, ensembl and ensembl-compara GIT repositories before each new release

    #2. you may need to update 'schema_version' in meta table to the current release number in ensembl-hive/sql/tables.sql

    #3. make sure that all default_options are set correctly

    #4. Run init_pipeline.pl script:
        init_pipeline.pl Bio::EnsEMBL::Compara::PipeConfig::ProteinTrees_conf -password <your_password> -mlss_id <your_current_PT_mlss_id>

    #5. Sync and loop the beekeeper.pl as shown in init_pipeline.pl's output

=head1 AUTHORSHIP

Ensembl Team. Individual contributions can be found in the GIT log.

=head1 APPENDIX

The rest of the documentation details each of the object methods.
Internal methods are usually preceded with an underscore (_)

=cut

package Bio::EnsEMBL::Compara::PipeConfig::ProteinTrees_conf;

use strict;
use warnings;


use base ('Bio::EnsEMBL::Compara::PipeConfig::ComparaGeneric_conf');


sub default_options {
    my ($self) = @_;

    return {
        %{$self->SUPER::default_options},   # inherit the generic ones

    # parameters that are likely to change from execution to another:
        #'mlss_id'               => 40077,   # it is very important to check that this value is current (commented out to make it obligatory to specify)
        #'ensembl_release'       => 68,      # it defaults to Bio::EnsEMBL::ApiVersion::software_version(): you're unlikely to change the value
        'do_not_reuse_list'     => [ ],     # names of species we don't want to reuse this time
        'method_link_dump_file' => $self->o('ensembl_cvs_root_dir').'/ensembl-compara/sql/method_link.txt',

    # custom pipeline name, in case you don't like the default one
        #'pipeline_name'         => 'compara_homology_'.$self->o('ensembl_release'),
        'division'              => undef,       # Tag attached to every single tree

    # dependent parameters: updating 'work_dir' should be enough
        #'work_dir'              => '/lustre/scratch101/ensembl/'.$self->o('ENV', 'USER').'/protein_trees_'.$self->o('rel_with_suffix'),
        'fasta_dir'             => $self->o('work_dir') . '/blast_db',  # affects 'dump_subset_create_blastdb' and 'blastp'
        'cluster_dir'           => $self->o('work_dir') . '/cluster',
        'dump_dir'              => $self->o('work_dir') . '/dumps',
        # For building new profiles
        'buildprofiles_dir'    => $self->o('work_dir').'/buildHMMprofiles', 
        'msa_dir'              => $self->o('buildprofiles_dir').'/msa',    
        'hmmLib_dir'           => $self->o('buildprofiles_dir').'/hmmLib',
        'fasta_file'           => $self->o('fasta_dir').'/unclassify_sequence.fa',

       'hmm_profiles_type1'    => 'panther9.0_treefam', # to tag profiles stored hmm_profile table
       'hmm_profiles_type2'    => 'new_profiles',       # 'new_profiles' is hardcode in PantherLoadModels.pm 

    # "Member" parameters:
        'allow_ambiguity_codes'     => 0,
        'allow_pyrrolysine'         => 0,

    # blast parameters:
        'blast_params'              => '-seg no -max_hsps_per_subject 1 -use_sw_tback -num_threads 1',

        'protein_members_range'     => 100000000, # highest member_id for a protein member

    # clustering parameters:
        'outgroups'                     => {},      # affects 'hcluster_dump_input_per_genome'
        'clustering_max_gene_halfcount' => 750,     # (half of the previously used 'clutering_max_gene_count=1500) affects 'hcluster_run'

    # tree building parameters:
        'treebreak_gene_count'      => 400,     # affects msa_chooser
        'mafft_gene_count'          => 200,     # affects msa_chooser
        'mafft_runtime'             => 7200,    # affects msa_chooser
        'species_tree_input_file'   => '',      # you can define your own species_tree for 'njtree_phyml' and 'ortho_tree'

    # homology_dnds parameters:
        'codeml_parameters_file'    => $self->o('ensembl_cvs_root_dir').'/ensembl-compara/scripts/pipeline/protein_trees.codeml.ctl.hash',      # used by 'homology_dNdS'
        'taxlevels'                 => [],
        'filter_high_coverage'      => 0,   # affects 'group_genomes_under_taxa'

    # mapping parameters:
        'do_stable_id_mapping'      => 1,
        'do_treefam_xref'           => 0,
        #'tf_release'                => '9_69',     # The TreeFam release to map to

    # executable locations:
        #'hcluster_exe'              => '/software/ensembl/compara/hcluster/hcluster_sg',
        #'mcoffee_home'              => '/software/ensembl/compara/tcoffee/Version_9.03.r1318/',
        #'mafft_home'                => '/software/ensembl/compara/mafft-7.113/',
        #'treebest_exe'              => '/software/ensembl/compara/treebest.doubletracking',
        #'quicktree_exe'             => '/software/ensembl/compara/quicktree_1.1/bin/quicktree',
        #'buildhmm_exe'              => '/software/ensembl/compara/hmmer-3.1b1/binaries/hmmbuild',
       'hmmemit_exe'     =>  $self->o('exe_dir').'/hmmemit',
        #'codeml_exe'                => '/software/ensembl/compara/paml43/bin/codeml',
        #'ktreedist_exe'             => '/software/ensembl/compara/ktreedist/Ktreedist.pl',
        #'blast_bin_dir'             => '/software/ensembl/compara/ncbi-blast-2.2.28+/bin',
  	   'hmmbuild_exe'    =>  $self->o('exe_dir').'/hmmbuild_2', # for HMMer2 to use with PantherScore.pl  else hmmbuild => HMMer3
	   'hmmcalibrate'    =>  $self->o('exe_dir').'/hmmcalibrate',

    # HMM specific parameters (set to 0 or undef if not in use)
        #'hmm_clustering'            => 0, ## by default run blastp clustering
       'hmm_buildhmmprofiles' => 0, ## by default do not create new profiles
        #'cm_file_or_directory'      => '/lustre/scratch109/sanger/fs9/treefam8_hmms',
        #'hmm_library_basedir'       => '/lustre/scratch109/sanger/fs9/treefam8_hmms',
        ##'cm_file_or_directory'      => '/lustre/scratch110/ensembl/mp12/panther_hmms/PANTHER7.2_ascii', ## Panther DB
        ##'hmm_library_basedir'       => '/lustre/scratch110/ensembl/mp12/Panther_hmms',
        #'pantherScore_path'         => '/software/ensembl/compara/pantherScore1.03',
        #'hmmer_path'                => '/software/ensembl/compara/hmmer-2.3.2/src/',
       'panther_annotation_PTHR' => '/nfs/nobackup2/ensemblgenomes/ckong/workspace/buildhmmprofiles/panther_Interpro_annot_v8_1/loose_dummy.txt',
       'panther_annotation_SF'   => '/nfs/nobackup2/ensemblgenomes/ckong/workspace/buildhmmprofiles/panther_Interpro_annot_v8_1/loose_dummy.txt',

    # hive_capacity values for some analyses:
        #'reuse_capacity'            =>   3,
        #'blast_factory_capacity'    =>  50,
        #'blastp_capacity'           => 900,
        #'mcoffee_capacity'          => 600,
        #'split_genes_capacity'      => 600,
        #'njtree_phyml_capacity'     => 400,
        #'ortho_tree_capacity'       => 200,
        #'ortho_tree_annot_capacity' => 300,
        #'quick_tree_break_capacity' => 100,
        #'build_hmm_capacity'        => 200,
        #'ktreedist_capacity'        => 150,
        #'merge_supertrees_capacity' => 100,
        #'other_paralogs_capacity'   => 100,
        #'homology_dNdS_capacity'    => 200,
        #'qc_capacity'               =>   4,
        #'hc_capacity'               =>   4,
        #'HMMer_classify_capacity'   => 100,

    # hive priority for non-LOCAL health_check analysis:
        'hc_priority'               => -10,

    # connection parameters to various databases:

        # Uncomment and update the database locations

        # the production database itself (will be created)
        # it inherits most of the properties from HiveGeneric, we usually only need to redefine the host, but you may want to also redefine 'port'
        #'host' => 'compara1',

        # the master database for synchronization of various ids (use undef if you don't have a master database)
        #'master_db' => 'mysql://ensro@compara1:3306/sf5_ensembl_compara_master',
        'master_db' => undef,
        'ncbi_db'   => $self->o('master_db'),

        # NOTE: The databases referenced in the following arrays have to be hashes (not URLs)
        # Add the database entries for the current core databases and link 'curr_core_sources_locs' to them
        #'curr_core_sources_locs'    => [ $self->o('staging_loc1'), $self->o('staging_loc2') ],
        #'curr_core_registry'        => "registry.conf",
        'curr_core_registry'        => undef,
        'curr_file_sources_locs'    => [  ],    # It can be a list of JSON files defining an additionnal set of species

        # Add the database entries for the core databases of the previous release
        #'prev_core_sources_locs'   => [ $self->o('livemirror_loc') ],

        # Add the database location of the previous Compara release. Use "undef" if running the pipeline without reuse
        #'prev_rel_db' => 'mysql://ensro@compara3:3306/mm14_compara_homology_67'

        # How much the pipeline will try to reuse from "prev_rel_db"
        # Possible values: 'clusters' (default), 'blastp', 'members'
        #   clusters means that the members, the blastp hits and the clusters are copied over. In this case, the blastp hits are actually not copied over if "skip_blast_copy_if_possible" is set
        #   blastp means that only the members and the blastp hits are copied over
        #   members means that only the members are copied over
        'reuse_level'               => 'clusters',
        # If all the species can be reused, and if the reuse_level is "clusters", do we really want to copy all the peptide_align_feature tables ?
        'skip_blast_copy_if_possible'   => 1,

    };
}


sub pipeline_create_commands {
    my ($self) = @_;

    # There must be some species on which to compute trees
    die "There must be some species on which to compute trees"
        if ref $self->o('curr_core_sources_locs') and not scalar(@{$self->o('curr_core_sources_locs')})
        and ref $self->o('curr_file_sources_locs') and not scalar(@{$self->o('curr_file_sources_locs')})
        and not $self->o('curr_core_registry');

    # The master db must be defined to allow mapping stable_ids and checking species for reuse
    die "The master dabase must be defined with a mlss_id" if $self->o('master_db') and not $self->o('mlss_id');
    die "mlss_id can not be defined in the absence of a master dabase" if $self->o('mlss_id') and not $self->o('master_db');
    die "Mapping of stable_id is only possible with a master database" if $self->o('do_stable_id_mapping') and not $self->o('master_db');
    die "Species reuse is only possible with a master database" if $self->o('prev_rel_db') and not $self->o('master_db');
    die "Species reuse is only possible with some previous core databases" if $self->o('prev_rel_db') and ref $self->o('prev_core_sources_locs') and not scalar(@{$self->o('prev_core_sources_locs')});

    # Without a master database, we must provide other parameters
    die if not $self->o('master_db') and not $self->o('ncbi_db');

    return [
        @{$self->SUPER::pipeline_create_commands},  # here we inherit creation of database, hive tables and compara tables

        'mkdir -p '.$self->o('cluster_dir'),
        'mkdir -p '.$self->o('dump_dir'),
        'mkdir -p '.$self->o('fasta_dir'),
        'mkdir -p '.$self->o('buildprofiles_dir'),
        'mkdir -p '.$self->o('hmmLib_dir'),

            # perform "lfs setstripe" only if lfs is runnable and the directory is on lustre:
        'which lfs && lfs getstripe '.$self->o('fasta_dir').' >/dev/null 2>/dev/null && lfs setstripe '.$self->o('fasta_dir').' -c -1 || echo "Striping is not available on this system" ',
    ];
}


sub pipeline_wide_parameters {  # these parameter values are visible to all analyses, can be overridden by parameters{} and input_id{}
    my ($self) = @_;
    return {
        %{$self->SUPER::pipeline_wide_parameters},          # here we inherit anything from the base class

        'master_db'     => $self->o('master_db'),
        'ncbi_db'       => $self->o('ncbi_db'),
        'reuse_db'      => $self->o('prev_rel_db'),

        'cluster_dir'   => $self->o('cluster_dir'),
        'fasta_dir'     => $self->o('fasta_dir'),
        'dump_dir'      => $self->o('dump_dir'),

        'reuse_level'   => $self->o('reuse_level'),
        'hmm_clustering'    => $self->o('hmm_clustering'),
    };
}


sub pipeline_analyses {
    my ($self) = @_;

    my %hc_analysis_params = (
            -analysis_capacity  => $self->o('hc_capacity'),
            -priority           => $self->o('hc_priority'),
            -batch_size         => 20,
    );

    return [

# ---------------------------------------------[backbone]--------------------------------------------------------------------------------

        {   -logic_name => 'backbone_fire_db_prepare',
            -module     => 'Bio::EnsEMBL::Hive::RunnableDB::Dummy',
            -input_ids  => [ {
                'output_file'   => '#dump_dir#/#filename#.sql.gz',
            } ],
            -flow_into  => {
                '1->A'  => [ 'copy_ncbi_tables_factory' ],
                'A->1'  => [ 'backbone_fire_genome_load' ],
            },
            -meadow_type    => 'LOCAL',
        },

        {   -logic_name => 'backbone_fire_genome_load',
            -module     => 'Bio::EnsEMBL::Hive::RunnableDB::DatabaseDumper',
            -parameters => {
                'table_list'        => '',
                'filename'          => 'snapshot_1_before_genome_load',
            },
            -flow_into  => {
                '1->A'  => [ 'genome_reuse_factory' ],
                'A->1'  => [ 'should_blast_be_skipped' ],
            },
        },

        {   -logic_name => 'should_blast_be_skipped',
            -module     => 'Bio::EnsEMBL::Compara::RunnableDB::ConditionalDataFlow',
            -parameters    => {
                'skip_blast_copy_if_possible'   => $self->o('skip_blast_copy_if_possible'),
                'condition'     => '(#are_all_species_reused# and #skip_blast_copy_if_possible#) or #hmm_clustering#',
            },
            -flow_into => {
                2 => [ 'backbone_fire_clustering' ],
                3 => [ 'backbone_fire_allvsallblast' ],
            },
            -meadow_type    => 'LOCAL',
        },

        {   -logic_name => 'backbone_fire_allvsallblast',
            -module     => 'Bio::EnsEMBL::Hive::RunnableDB::DatabaseDumper',
            -parameters => {
                'table_list'    => '',
                'filename'      => 'snapshot_2_before_allvsallblast',
            },
            -flow_into  => {
                '1->A'  => [ 'blastdb_factory' ],
                'A->1'  => [ 'backbone_fire_clustering' ],
            },
        },

        {   -logic_name => 'backbone_fire_clustering',
            -module     => 'Bio::EnsEMBL::Hive::RunnableDB::DatabaseDumper',
            -parameters => {
                'table_list'    => '',
                'filename'      => 'snapshot_3_before_clustering',
            },
            -flow_into  => {
                '1->A'  => [ 'check_whether_can_copy_clusters' ],
                'A->1'  => [ 'backbone_fire_tree_building' ],
            },
        },

        {   -logic_name => 'backbone_fire_tree_building',
            -module     => 'Bio::EnsEMBL::Hive::RunnableDB::DatabaseDumper',
            -parameters => {
                'table_list'    => 'peptide_align_feature_%',
                'exclude_list'  => 1,
                'filename'      => 'snapshot_4_before_tree_building',
            },
            -flow_into  => {
                '1->A'  => [ 'cluster_factory' ],
                'A->1'  => [ 'backbone_fire_dnds' ],
            },
        },

        {   -logic_name => 'backbone_fire_dnds',
            -module     => 'Bio::EnsEMBL::Hive::RunnableDB::DatabaseDumper',
            -parameters => {
                'table_list'    => 'peptide_align_feature_%',
                'exclude_list'  => 1,
                'filename'      => 'snapshot_5_before_dnds',
            },
            -flow_into  => {
                '1->A'  => [ 'group_genomes_under_taxa' ],
                'A->1'  => [ 'backbone_pipeline_finished' ],
            },
        },


        {   -logic_name => 'backbone_pipeline_finished',
            -module     => 'Bio::EnsEMBL::Hive::RunnableDB::Dummy',
            -meadow_type    => 'LOCAL',
        },

# ---------------------------------------------[copy tables from master]-----------------------------------------------------------------

        {   -logic_name => 'copy_ncbi_tables_factory',
            -module     => 'Bio::EnsEMBL::Hive::RunnableDB::JobFactory',
            -parameters => {
                'inputlist'    => [ 'ncbi_taxa_node', 'ncbi_taxa_name' ],
                'column_names' => [ 'table' ],
                'fan_branch_code' => 2,
            },
            -flow_into => {
                '2->A' => [ 'copy_ncbi_table'  ],
                'A->1' => [ 'select_method_links_source' ],
            },
            -meadow_type    => 'LOCAL',
        },

        {   -logic_name    => 'copy_ncbi_table',
            -module        => 'Bio::EnsEMBL::Hive::RunnableDB::MySQLTransfer',
            -parameters    => {
                'src_db_conn'   => '#ncbi_db#',
                'mode'          => 'overwrite',
                'filter_cmd'    => 'sed "s/ENGINE=MyISAM/ENGINE=InnoDB/"',
            },
            -meadow_type    => 'LOCAL',
        },

        {   -logic_name => 'select_method_links_source',
            -module     => 'Bio::EnsEMBL::Compara::RunnableDB::ConditionalDataFlow',
            -parameters    => {
                'condition'     => '$self->param_is_defined("master_db")',
            },
            -flow_into => {
                2 => [ 'populate_method_links_from_db' ],
                3 => [ 'populate_method_links_from_file' ],
            },
            -meadow_type    => 'LOCAL',
        },


        {   -logic_name    => 'populate_method_links_from_db',
            -module        => 'Bio::EnsEMBL::Hive::RunnableDB::MySQLTransfer',
            -parameters    => {
                'src_db_conn'   => '#master_db#',
                'mode'          => 'overwrite',
                'filter_cmd'    => 'sed "s/ENGINE=MyISAM/ENGINE=InnoDB/"',
                'table'         => 'method_link',
            },
            -analysis_capacity  => 1,
            -flow_into      => [ 'load_genomedb_factory' ],
            -meadow_type    => 'LOCAL',
        },

# ---------------------------------------------[load GenomeDB entries from master+cores]---------------------------------------------

        {   -logic_name => 'load_genomedb_factory',
            -module     => 'Bio::EnsEMBL::Compara::RunnableDB::ObjectFactory',
            -parameters => {
                'compara_db'            => '#master_db#',   # that's where genome_db_ids come from

                'call_list'             => [ 'compara_dba', 'get_MethodLinkSpeciesSetAdaptor', ['fetch_by_dbID', $self->o('mlss_id')], 'species_set_obj', 'genome_dbs'],
                'column_names2getters'  => { 'genome_db_id' => 'dbID', 'species_name' => 'name', 'assembly_name' => 'assembly', 'genebuild' => 'genebuild', 'locator' => 'locator', 'has_karyotype' => 'has_karyotype', 'is_high_coverage' => 'is_high_coverage' },

                'fan_branch_code'       => 2,
            },
            -flow_into => {
                '2->A' => [ 'load_genomedb' ],
                'A->1' => [ 'create_mlss_ss' ],
            },
            -meadow_type    => 'LOCAL',
        },

        {   -logic_name => 'load_genomedb',
            -module     => 'Bio::EnsEMBL::Compara::RunnableDB::LoadOneGenomeDB',
            -parameters => {
                'registry_conf_file'  => $self->o('curr_core_registry'),
                'registry_dbs'  => $self->o('curr_core_sources_locs'),
                'db_version'    => $self->o('ensembl_release'),
                'registry_files'    => $self->o('curr_file_sources_locs'),
            },
            -flow_into  => [ 'check_reusability' ],
            -analysis_capacity => 1,
            -meadow_type    => 'LOCAL',
        },

        {   -logic_name     => 'populate_method_links_from_file',
            -module         => 'Bio::EnsEMBL::Hive::RunnableDB::SystemCmd',
            -parameters     => {
                'method_link_dump_file' => $self->o('method_link_dump_file'),
                'command_line_db'   => $self->dbconn_2_mysql('pipeline_db', 1),
                'cmd'               => 'mysqlimport #command_line_db# #method_link_dump_file#',
            },
            -flow_into      => [ 'load_all_genomedbs' ],
            -meadow_type    => 'LOCAL',
        },

        {   -logic_name => 'load_all_genomedbs',
            -module     => 'Bio::EnsEMBL::Compara::RunnableDB::LoadAllGenomeDBs',
            -parameters => {
                'registry_conf_file'  => $self->o('curr_core_registry'),
                'registry_dbs'  => $self->o('curr_core_sources_locs'),
                'db_version'    => $self->o('ensembl_release'),
                'registry_files'    => $self->o('curr_file_sources_locs'),
            },
            -analysis_capacity => 1,
            -meadow_type    => 'LOCAL',
            -flow_into => [ 'create_mlss_ss' ],
        },
# ---------------------------------------------[filter genome_db entries into reusable and non-reusable ones]------------------------

        {   -logic_name => 'check_reusability',
            -module     => 'Bio::EnsEMBL::Compara::RunnableDB::ProteinTrees::CheckGenomedbReusability',
            -parameters => {
                'registry_dbs'      => $self->o('prev_core_sources_locs'),
                'do_not_reuse_list' => $self->o('do_not_reuse_list'),
            },
            -hive_capacity => 10,
            -rc_name => '500Mb_job',
            -flow_into => {
                2 => { ':////accu?reused_gdb_ids=[]' => { 'reused_gdb_ids' => '#genome_db_id#'} },
                3 => { ':////accu?nonreused_gdb_ids=[]' => { 'nonreused_gdb_ids' => '#genome_db_id#'} },
            },
        },

        {   -logic_name => 'create_mlss_ss',
            -module     => 'Bio::EnsEMBL::Compara::RunnableDB::GeneTrees::PrepareSpeciesSetsMLSS',
            -parameters => {
                'mlss_id'   => $self->o('mlss_id'),
            },
            -flow_into => [ 'make_species_tree', 'extra_sql_prepare' ],
            -meadow_type    => 'LOCAL',
        },

        {   -logic_name    => 'extra_sql_prepare',
            -module     => 'Bio::EnsEMBL::Hive::RunnableDB::SqlCmd',
            -parameters => {
                'sql' => [
                    # Counts the number of species
                    'INSERT INTO meta (meta_key,meta_value) SELECT "species_count", COUNT(*) FROM genome_db',
                    # Whether all the species are reused
                    'INSERT INTO meta (meta_key,meta_value) SELECT "are_all_species_reused", IF(meta_value = "-1", 1, 0) FROM meta WHERE meta_key = "nonreuse_ss_csv"',
                ],
            },
            -meadow_type    => 'LOCAL',
        },

# ---------------------------------------------[load species tree]-------------------------------------------------------------------

        {   -logic_name    => 'make_species_tree',
            -module        => 'Bio::EnsEMBL::Compara::RunnableDB::MakeSpeciesTree',
            -parameters    => {
                               'species_tree_input_file' => $self->o('species_tree_input_file'),   # empty by default, but if nonempty this file will be used instead of tree generation from genome_db
                               'do_transactions' => 1,
            },
            -flow_into     => [ 'hc_species_tree' ],
        },

        {   -logic_name         => 'hc_species_tree',
            -module             => 'Bio::EnsEMBL::Compara::RunnableDB::GeneTrees::SqlHealthChecks',
            -parameters         => {
                mode            => 'species_tree',
            },
            %hc_analysis_params,
        },

# ---------------------------------------------[reuse members]-----------------------------------------------------------------------

        {   -logic_name => 'genome_reuse_factory',
            -module     => 'Bio::EnsEMBL::Hive::RunnableDB::JobFactory',
            -parameters => {
                'inputquery'        => 'SELECT genome_db_id, name FROM species_set JOIN genome_db USING (genome_db_id) WHERE species_set_id = #reuse_ss_id#',
                'fan_branch_code'   => 2,
            },
            -flow_into => {
                '2->A' => [ 'sequence_table_reuse' ],
                'A->1' => [ 'load_fresh_members_factory' ],
            },
            -meadow_type    => 'LOCAL',
        },


        {   -logic_name => 'sequence_table_reuse',
            -module     => 'Bio::EnsEMBL::Hive::RunnableDB::JobFactory',
            -parameters => {
                            'db_conn'    => '#reuse_db#',
                            'inputquery' => 'SELECT s.* FROM sequence s JOIN seq_member USING (sequence_id) WHERE sequence_id<='.$self->o('protein_members_range').' AND genome_db_id = #genome_db_id#',
                            'fan_branch_code' => 2,
            },
            -hive_capacity => $self->o('reuse_capacity'),
            -rc_name => '500Mb_job',
            -flow_into => {
                2 => [ ':////sequence' ],
                1 => [ 'dnafrag_table_reuse' ],
            },
        },

        {   -logic_name => 'dnafrag_table_reuse',
            -module     => 'Bio::EnsEMBL::Hive::RunnableDB::MySQLTransfer',
            -parameters => {
                'src_db_conn'   => '#reuse_db#',
                'table'         => 'dnafrag',
                'where'         => 'genome_db_id = #genome_db_id#',
                'mode'          => 'topup',
            },
            -hive_capacity => $self->o('reuse_capacity'),
            -flow_into => {
                1 => [ 'seq_member_table_reuse' ],
            },
        },

        {   -logic_name => 'seq_member_table_reuse',
            -module     => 'Bio::EnsEMBL::Hive::RunnableDB::MySQLTransfer',
            -parameters => {
                'src_db_conn'   => '#reuse_db#',
                'table'         => 'seq_member',
                'where'         => 'seq_member_id<='.$self->o('protein_members_range').' AND genome_db_id = #genome_db_id#',
                'mode'          => 'topup',
            },
            -hive_capacity => $self->o('reuse_capacity'),
            -flow_into => {
                1 => [ 'gene_member_table_reuse' ],
            },
        },

        {   -logic_name => 'gene_member_table_reuse',
            -module     => 'Bio::EnsEMBL::Hive::RunnableDB::MySQLTransfer',
            -parameters => {
                'src_db_conn'   => '#reuse_db#',
                'table'         => 'gene_member',
                'where'         => 'gene_member_id<='.$self->o('protein_members_range').' AND genome_db_id = #genome_db_id#',
                'mode'          => 'topup',
            },
            -hive_capacity => $self->o('reuse_capacity'),
            -flow_into => {
                1 => [ 'other_sequence_table_reuse' ],
            },
        },

        {   -logic_name => 'other_sequence_table_reuse',
            -module     => 'Bio::EnsEMBL::Hive::RunnableDB::JobFactory',
            -parameters => {
                            'db_conn'    => '#reuse_db#',
                            'inputquery' => 'SELECT s.seq_member_id, s.seq_type, s.length, s.sequence FROM other_member_sequence s JOIN seq_member USING (seq_member_id) WHERE genome_db_id = #genome_db_id# AND seq_type IN ("cds", "exon_bounded") AND seq_member_id <= '.$self->o('protein_members_range'),
                            'fan_branch_code' => 2,
            },
            -hive_capacity => $self->o('reuse_capacity'),
            -rc_name => '1Gb_job',
            -flow_into => {
                2 => [ ':////other_member_sequence' ],
                1 => [ 'hc_members_per_genome' ],
            },
        },

        {   -logic_name         => 'hc_members_per_genome',
            -module             => 'Bio::EnsEMBL::Compara::RunnableDB::GeneTrees::SqlHealthChecks',
            -parameters         => {
                mode            => 'members_per_genome',
                allow_ambiguity_codes => $self->o('allow_ambiguity_codes'),
            },
            %hc_analysis_params,
        },


# ---------------------------------------------[load the rest of members]------------------------------------------------------------

        {   -logic_name => 'load_fresh_members_factory',
            -module     => 'Bio::EnsEMBL::Hive::RunnableDB::JobFactory',
            -parameters => {
                'inputquery'        => 'SELECT genome_db_id, name, locator FROM species_set JOIN genome_db USING (genome_db_id) WHERE species_set_id = #nonreuse_ss_id#',
                'fan_branch_code'   => 2,
            },
            -flow_into => {
                '2->A' => [ 'is_genome_in_db' ],
                'A->1' => [ 'hc_members_globally' ],
            },
            -meadow_type    => 'LOCAL',
        },

        {   -logic_name => 'is_genome_in_db',
            -module     => 'Bio::EnsEMBL::Compara::RunnableDB::ConditionalDataFlow',
            -parameters    => {
                'condition'     => '"#locator#" =~ /^Bio::EnsEMBL::DBSQL::DBAdaptor/',
            },
            -flow_into => {
                2 => [ 'is_there_master_db' ],
                3 => [ 'load_fresh_members_from_file' ],
            },
            -meadow_type    => 'LOCAL',
        },

        {   -logic_name => 'is_there_master_db',
            -module     => 'Bio::EnsEMBL::Compara::RunnableDB::ConditionalDataFlow',
            -parameters    => {
                'condition'     => '$self->param_is_defined("master_db")',
            },
            -flow_into => {
                2 => [ 'copy_dnafrags_from_master' ],
                3 => { 'load_fresh_members_from_db' => { 'genome_db_id' => '#genome_db_id#', 'store_missing_dnafrags' => 1} },
            },
            -meadow_type    => 'LOCAL',
        },

        {   -logic_name => 'copy_dnafrags_from_master',
            -module     => 'Bio::EnsEMBL::Hive::RunnableDB::MySQLTransfer',
            -parameters => {
                'src_db_conn'   => '#master_db#',
                'table'         => 'dnafrag',
                'where'         => 'genome_db_id = #genome_db_id#',
                'mode'          => 'topup',
            },
            -hive_capacity => $self->o('reuse_capacity'),
            -flow_into => [ 'load_fresh_members_from_db' ],
        },

        {   -logic_name => 'load_fresh_members_from_db',
            -module     => 'Bio::EnsEMBL::Compara::RunnableDB::LoadMembers',
            -parameters => {
                'store_related_pep_sequences' => 1,
                'allow_pyrrolysine'             => $self->o('allow_pyrrolysine'),
                'find_canonical_translations_for_polymorphic_pseudogene' => 1,
		    'store_missing_dnafrags'		=> 0,
            },
            -rc_name => '2Gb_job',
            -flow_into => [ 'hc_members_per_genome' ],
        },

        {   -logic_name => 'load_fresh_members_from_file',
            -module     => 'Bio::EnsEMBL::Compara::RunnableDB::LoadMembersFromFiles',
            -parameters => {
                -need_cds_seq   => 1,
            },
            -rc_name => '2Gb_job',
            -flow_into => [ 'hc_members_per_genome' ],
        },

        {   -logic_name         => 'hc_members_globally',
            -module             => 'Bio::EnsEMBL::Compara::RunnableDB::GeneTrees::SqlHealthChecks',
            -parameters         => {
                mode            => 'members_globally',
            },
            %hc_analysis_params,
        },

# ---------------------------------------------[create and populate blast analyses]--------------------------------------------------

        {   -logic_name => 'reusedspecies_factory',
            -module     => 'Bio::EnsEMBL::Hive::RunnableDB::JobFactory',
            -parameters => {
                '_force_blast_run'   => '#expr(#reuse_level# eq "members" ? 1 : 0)expr#',
                'inputquery'        => 'SELECT genome_db_id, name FROM species_set JOIN genome_db USING (genome_db_id) WHERE species_set_id = #reuse_ss_id# AND NOT #_force_blast_run#',
                'fan_branch_code'   => 2,
            },
            -flow_into => {
                2 => [ 'paf_table_reuse' ],
                1 => [ 'nonreusedspecies_factory' ],
            },
            -meadow_type    => 'LOCAL',
        },

        {   -logic_name => 'nonreusedspecies_factory',
            -module     => 'Bio::EnsEMBL::Hive::RunnableDB::JobFactory',
            -parameters => {
                '_force_blast_run'   => '#expr(#reuse_level# eq "members" ? 1 : 0)expr#',
                'inputquery'        => 'SELECT genome_db_id, name FROM species_set JOIN genome_db USING (genome_db_id) WHERE species_set_id = #nonreuse_ss_id# OR #_force_blast_run#',
                'fan_branch_code'   => 2,
            },
            -flow_into => {
                2 => [ 'paf_create_empty_table' ],
            },
            -meadow_type    => 'LOCAL',
        },

        {   -logic_name => 'paf_table_reuse',
            -module     => 'Bio::EnsEMBL::Hive::RunnableDB::MySQLTransfer',
            -parameters => {
                'src_db_conn'   => '#reuse_db#',
                'table'         => 'peptide_align_feature_#genome_db_id#',
                'filter_cmd'    => 'sed "s/ENGINE=MyISAM/ENGINE=InnoDB/"',
                'where'         => 'hgenome_db_id IN (#reuse_ss_csv#)',
            },
            -flow_into  => [ 'members_against_nonreusedspecies_factory' ],
            -hive_capacity => $self->o('reuse_capacity'),
        },

        {   -logic_name => 'paf_create_empty_table',
            -module     => 'Bio::EnsEMBL::Hive::RunnableDB::SqlCmd',
            -parameters => {
                'sql' => [  'CREATE TABLE IF NOT EXISTS peptide_align_feature_#genome_db_id# LIKE peptide_align_feature',
                            'ALTER TABLE peptide_align_feature_#genome_db_id# DISABLE KEYS, AUTO_INCREMENT=#genome_db_id#00000000',
                ],
            },
            -flow_into  => [ 'members_against_allspecies_factory' ],
            -analysis_capacity => 1,
            -meadow_type    => 'LOCAL',
        },

#----------------------------------------------[classify canonical members based on HMM searches]-----------------------------------
            {
            -logic_name => 'load_models',
             -module     => 'Bio::EnsEMBL::Compara::RunnableDB::ProteinTrees::PantherLoadModels',
             -parameters => {
                             'cm_file_or_directory' => $self->o('cm_file_or_directory'),
                             'pantherScore_path'    => $self->o('pantherScore_path'),
                            },
<<<<<<< HEAD
             -flow_into  => {
                             '1->A' => [ 'dump_models' ],
                             'A->1' => [ 'buildhmmprofiles_create_tables' ],
                            },

=======
             -flow_into  => [ 'dump_models' ],
>>>>>>> f61c5b53
            },

            {
             -logic_name => 'dump_models',
             -module     => 'Bio::EnsEMBL::Compara::RunnableDB::GeneTrees::DumpModels',
             -parameters => {
                             'hmm_library_basedir' => $self->o('hmm_library_basedir'),
                             'blast_bin_dir'       => $self->o('blast_bin_dir'),  ## For creating the blastdb (formatdb or mkblastdb)
                             'pantherScore_path'    => $self->o('pantherScore_path'),
                            },
             -flow_into  => [ 'HMMer_factory' ],
            },

            {
             -logic_name => 'buildhmmprofiles_create_tables',
             -module     => 'Bio::EnsEMBL::Hive::RunnableDB::SqlCmd',
       		 -parameters => {
        			'sql' => [  'CREATE TABLE IF NOT EXISTS sequence_unclassify ( member_id varchar(20) DEFAULT NULL, genome_db_id varchar(20) DEFAULT NULL, cluster_dir_id varchar(20) DEFAULT NULL)',   
        			      	 	'CREATE TABLE IF NOT EXISTS panther_annot_PTHR  ( upi char(13) NOT NULL, ensembl_id char(50) NOT NULL, ensembl_div char(15) NOT NULL, panther_family_id char(15) NOT NULL, start int(11) NOT NULL, end int(11) NOT NULL,  score int(11) NOT NULL, evalue char(25) NOT NULL, PRIMARY KEY (ensembl_id))',        	 			  	 	
        			      	 	'CREATE TABLE IF NOT EXISTS panther_annot_SF    ( upi char(13) NOT NULL, ensembl_id char(50) NOT NULL, ensembl_div char(15) NOT NULL, panther_family_id char(15) NOT NULL, start int(11) NOT NULL, end int(11) NOT NULL,  score int(11) NOT NULL, evalue char(25) NOT NULL, PRIMARY KEY (ensembl_id))',
	        			      	'CREATE TABLE IF NOT EXISTS hmm_annot           ( member_id varchar(20) NOT NULL, model_id char(70) NOT NULL, evalue char(25) NOT NULL)',
        	                  ],     
       			},
             -flow_into  => {
#                             '1' => [ 'HMMer_classifyInterpro' ],
                              '2->A' => [ 'load_PantherAnnotation' ],
							  'A->1' => [ 'HMMer_classifyInterpro'],					 
                           }, 
           },

           {
            -logic_name => 'load_PantherAnnotation',
            -module     => 'Bio::EnsEMBL::Compara::RunnableDB::ComparaHMM::LoadAnnotation',
            -parameters => {
                             'panther_annotation_PTHR'  => $self->o('panther_annotation_PTHR'),
                             'panther_annotation_SF'    => $self->o('panther_annotation_SF'),
                           },
             -rc_name => 'default',
            },

           {
            -logic_name => 'HMMer_classifyInterpro',
            -module     => 'Bio::EnsEMBL::Compara::RunnableDB::ComparaHMM::HMMClassifyInterpro',
            -parameters => {
                             'mlss_id'       => $self->o('mlss_id'),
                             'registry_dbs'  => $self->o('curr_core_sources_locs'),
                            },
            -flow_into  => {
                             '2->A' => [ 'HMMer_classify' ],
							 'A->1' => [ $self->o('hmm_buildhmmprofiles') ? 'prepare_buildhmmprofiles_sequence' :'HMM_clusterize'],					 
                           }, 
             -hive_capacity => $self->o('HMMer_classify_capacity'),
             -rc_name => 'msa_himem',
            },

            {
             -logic_name => 'HMMer_classify',
             -module     => 'Bio::EnsEMBL::Compara::RunnableDB::ComparaHMM::HMMClassify',
             -parameters => {
                             'blast_bin_dir'       => $self->o('blast_bin_dir'),
                             'pantherScore_path'   => $self->o('pantherScore_path'),
                             'hmmer_path'          => $self->o('hmmer_path'),
                             'hmm_library_basedir' => $self->o('hmm_library_basedir'),
                            },
             -hive_capacity => $self->o('HMMer_classify_capacity'),
             -rc_name => 'hmmclassify_job',
            },

            {
             -logic_name => 'HMM_clusterize',
<<<<<<< HEAD
             -module     => 'Bio::EnsEMBL::Compara::RunnableDB::ComparaHMM::HMMClusterize',
             -parameters => {
                             'cluster_dir'        => $self->o('cluster_dir'),
                            },
=======
             -module     => 'Bio::EnsEMBL::Compara::RunnableDB::ProteinTrees::HMMClusterize',
>>>>>>> f61c5b53
             -rc_name => '8Gb_job',
            },




# -------------------------------------------------[BuildHMMprofiles pipeline]-------------------------------------------------------
   	  $self->o('hmm_buildhmmprofiles') ? (
   	    { 
    	       -logic_name   => 'prepare_buildhmmprofiles_sequence',
        	   -module       => 'Bio::EnsEMBL::Compara::RunnableDB::ComparaHMM::CreateSequence',
        	   -parameters   => {
            		'buildprofiles_dir' => $self->o('buildprofiles_dir'),
           		},
        		-flow_into 	   => {
		           	'1->A' => ['CreateBlastDB','paf_create_table'],
            		'A->1' => ['PrepareSequence'],
          		},
   	    },
# ------------------------------------------------[BuildHMMprofiles-> blast step]----------------------------------------------------
      # Creating blastp jobs for each unclassify sequence
	  {  -logic_name => 'PrepareSequence',
         -module     => 'Bio::EnsEMBL::Compara::RunnableDB::BuildHMMprofiles::PrepareSequence',
         -parameters => {
	        'fasta_file'       => $self->o('fasta_file'),
            'fan_branch_code'  => 2,
          },
         -flow_into  => {
                '2->A'	 => ['BlastpWithFasta'],
  		  		'A->1' 	 => ['hcluster_factory'],
         },
      },

      { -logic_name => 'CreateBlastDB',
        -module     => 'Bio::EnsEMBL::Compara::RunnableDB::BuildHMMprofiles::CreateBlastDB',
        -parameters => {
          'fasta_file'        => $self->o('fasta_file'),
          'xdformat_exe'      => $self->o('xdformat_exe'),
          'buildprofiles_dir' => $self->o('buildprofiles_dir'),
        },
      },

     # Creating peptide_align_feature table to store blast output
     { -logic_name => 'paf_create_table',
       -module     => 'Bio::EnsEMBL::Hive::RunnableDB::SqlCmd',
       -parameters => {
        	'sql' => [  'ALTER TABLE `peptide_align_feature` 
        				 MODIFY COLUMN `score` int(5) NOT NULL DEFAULT \'0\' ',
        	         ],     

       },
       -batch_size     =>  100,  # they can be really, really short
     },

     # Perform blastp of each sequence against blastDB
	 {   -logic_name => 'BlastpWithFasta',
         -module     => 'Bio::EnsEMBL::Compara::RunnableDB::BuildHMMprofiles::BlastpWithFasta',
         -parameters => {
	        'buildprofiles_dir' => $self->o('buildprofiles_dir'), # point to BLASTDB directory
	        'wublastp_exe'	    => $self->o('wublastp_exe'),
	        'blast_options'	    => $self->o('blast_options'),
	        'blast_tmp_dir'	    => $self->o('blast_tmp_dir'),
     	},
        -hive_capacity => $self->o('blastp_capacity'),
        -batch_size    =>  50, 
        -rc_name       => 'default',
    },

# ------------------------------------------------[BuildHMMprofiles-> clustering step]----------------------------------------------------
    {   -logic_name    => 'hcluster_factory',
        -module        => 'Bio::EnsEMBL::Hive::RunnableDB::Dummy',
        -flow_into 	   => {
           	'1->A' => { 
                   		'hcluster_prepare_input' => [{'ext' => 'txt'}],
               		  },
            'A->1' => [ 'hcluster_run_BuildHMMprofiles' ],
        },
       -wait_for => [ 'BlastpWithFasta' ],
    },

    # Query blast result from peptide_align_feature table in pipeline database: output file => hcluster.txt
    {  -logic_name 	  => 'hcluster_prepare_input',
       -module       => 'Bio::EnsEMBL::Hive::RunnableDB::SystemCmd',
       -parameters   => {
           	'cluster_dir'   => $self->o('buildprofiles_dir'),
			'pipeline_name' => $self->o('pipeline_name'),
			'cmd'			=> 'mysql '.$self->dbconn_2_mysql('pipeline_db',0).' '.$self->o('pipeline_db','-dbname').' -e "SELECT qmember_id,hmember_id,score FROM peptide_align_feature" | grep  -v qmember_id > #cluster_dir#/hcluster.#ext#',
        },
    },

    # Running hcluster: output file => hcluster.out 
    {   -logic_name	  => 'hcluster_run_BuildHMMprofiles',
        -module       => 'Bio::EnsEMBL::Hive::RunnableDB::SystemCmd',
        -parameters   => {
              'clustering_max_gene_halfcount' => $self->o('clustering_max_gene_halfcount'),
              'cluster_dir'                   => $self->o('buildprofiles_dir'),
              'hcluster_exe'                  => $self->o('hcluster_exe'),
              'cmd'                           => '#hcluster_exe# -m #clustering_max_gene_halfcount# -w 0 -s 0.34 -O -o #cluster_dir#/hcluster.out #cluster_dir#/hcluster.txt',
         },
        -flow_into => {
            '1->A'	 => ['HclusterParseOutput'],
  	  		'A->1' 	 => ['cluster_factory_BuildHMMprofiles'],
        },
        -rc_name => '24Gb_job',
    },

    # Parsing hcluster.out file: output file => hcluster_parse.out
    {   -logic_name  => 'HclusterParseOutput',
        -module       => 'Bio::EnsEMBL::Hive::RunnableDB::SystemCmd',
        -parameters  => {
            'cluster_dir'               => $self->o('buildprofiles_dir'),
            'cmd'           => "(echo 'cluster_id\tgenes_count\tcluster_list'; awk '\$6>=2' #cluster_dir#/hcluster.out | cut -f1,6,7 | sed 's/,\$//' ) > #cluster_dir#/hcluster_parse.out",
        },
        -rc_name 		=> '2Gb_job',
        -flow_into 		=> {
            '1'  => {'prepare_cluster_factory_input_ids' => [{'ext' => 'txt'}] },
        },
    },

# ------------------------------------------------[BuildHMMprofiles-> MSA stage]---------------------------------------------
    # Creating file containing list of cluster_ids, output file => cluster_factory_input_ids.txt
    {   -logic_name   => 'prepare_cluster_factory_input_ids',
        -module       => 'Bio::EnsEMBL::Hive::RunnableDB::SystemCmd',
        -parameters   => {
            'cluster_dir'   => $self->o('buildprofiles_dir'),
            'cmd'			=> 'cut -f1 #cluster_dir#/hcluster_parse.out | grep -v cluster_id > #cluster_dir#/cluster_factory_input_ids.#ext#',
         },
        -flow_into 	   => {
            '1'  => {'create_msa_directory'},
        },
    },

    # Create MSA output top directory at the $self->o('buildprofiles_dir'),
    {   -logic_name   => 'create_msa_directory',
        -module       => 'Bio::EnsEMBL::Hive::RunnableDB::SystemCmd',
        -parameters   => {
            'buildprofiles_dir' => $self->o('buildprofiles_dir'),
            'cmd'		        => 'mkdir #buildprofiles_dir#/msa',
         },
    },

	# Creating jobs for msa_chooser, 1 job for each cluster_id
  	{   -logic_name => 'cluster_factory_BuildHMMprofiles',
        -module     => 'Bio::EnsEMBL::Hive::RunnableDB::JobFactory',
        -parameters => {
            'inputfile'			=> $self->o('buildprofiles_dir').'/cluster_factory_input_ids.txt',
            'column_names' 		=> ['cluster_id'],
            'fan_branch_code'   => 2,
        },
        -flow_into  => {
			'2->A' 		 =>	['Mafft_BuildHMMprofiles'],
			'A->1' 		 =>	['HmmProfileFactory'],
        },
    },

    {   -logic_name => 'Mafft_BuildHMMprofiles',
        -module     => 'Bio::EnsEMBL::Compara::RunnableDB::BuildHMMprofiles::Mafft',
        -parameters => {
            'hcluster_parse'  => $self->o('buildprofiles_dir').'/hcluster_parse.out',
            'fasta_file' 	  => $self->o('fasta_file'),
            'blast_tmp_dir'   => $self->o('blast_tmp_dir'), # To store fasta file of clusters to perform MSA on
            'msa_dir'		  => $self->o('msa_dir'), 
            'mafft_home'      => $self->o('mafft_home'),
        },
        -hive_capacity => $self->o('mcoffee_capacity'),
        -rc_name       => 'msa',
        -priority      => 30,
        -batch_size    => 50, 
        -flow_into     => {
              -1 => [ 'Mafft_himem_BuildHMMprofiles' ],  # MEMLIMIT
        },
    },
        
    {   -logic_name => 'Mafft_himem_BuildHMMprofiles',
        -module     => 'Bio::EnsEMBL::Compara::RunnableDB::BuildHMMprofiles::Mafft',
        -parameters => {
            'hcluster_parse'  => $self->o('buildprofiles_dir').'/hcluster_parse.out',
            'fasta_file' 	  => $self->o('fasta_file'),
            'blast_tmp_dir'   => $self->o('blast_tmp_dir'), # To store fasta file of clusters to perform MSA on
            'msa_dir'		  => $self->o('msa_dir'), 
            'mafft_home'      => $self->o('mafft_home'),
	   },
        -hive_capacity => $self->o('mcoffee_capacity'),
		-rc_name       => 'msa_himem',
        -priority      => 35,
        -batch_size    => 50, 
    },

# ---------------------------------------------[BuildHMMprofiles-> building hmm profile step]---------------------------------------------------
    
    # Creating jobs for each multiple alignment file
	 {   -logic_name => 'HmmProfileFactory',
         -module     => 'Bio::EnsEMBL::Compara::RunnableDB::BuildHMMprofiles::HmmProfileFactory',
         -parameters => {
	        'msa_dir'       => $self->o('msa_dir'),               
          },
         -flow_into  => {
                '2->A'	 => ['HmmBuild'],
 		  		'A->1' 	 => ['HmmCalibrateFactory'],
         },
        -wait_for => [ 'Mafft_BuildHMMprofiles' ],
     },

    # Run hmmbuild to create HMMer Profile
    {   -logic_name  => 'HmmBuild',
        -module     => 'Bio::EnsEMBL::Compara::RunnableDB::BuildHMMprofiles::HmmBuild',
        -parameters  => {
              'hmmbuild_exe' => $self->o('hmmbuild_exe'),
              'hmmLib_dir'   => $self->o('hmmLib_dir'),
              'msa_dir'      => $self->o('msa_dir'),
         },
        -hive_capacity => $self->o('hmmbuild_capacity'),
        -rc_name       => 'msa_himem',
        -batch_size    => 50,
    },

    # Creating jobs for  calibration  HMMer Profile
	{   -logic_name => 'HmmCalibrateFactory',
        -module     => 'Bio::EnsEMBL::Compara::RunnableDB::BuildHMMprofiles::HmmCalibrateFactory',
        -parameters => {
	        'hmmLib_dir'  => $self->o('hmmLib_dir'),               
         },
         'fan_branch_code' => 2,
         -flow_into => {
                '2->A'	 => ['HmmCalibrate'],
 		  		'A->1' 	 => ['load_models_BuildHMMprofiles'],
         },
         -wait_for  => [ 'HmmBuild' ],
     },

    # Run hmmcalibrate to calibrate created HMMer Profile
    {   -logic_name  => 'HmmCalibrate',
        -module      => 'Bio::EnsEMBL::Compara::RunnableDB::BuildHMMprofiles::HmmCalibrate',
        -parameters  => {
	          'hmmLib_dir'    => $self->o('hmmLib_dir'),     
    	      'hmmcalibrate'  => $self->o('hmmcalibrate'),
           },
        -hive_capacity => $self->o('hmmcalibrate_capacity'),
        -batch_size    => 50,
    },

    {
        -logic_name => 'load_models_BuildHMMprofiles',
        -module     => 'Bio::EnsEMBL::Compara::RunnableDB::ComparaHMM::LoadNewModels',
        -parameters => {
                          'cm_file_or_directory' => $self->o('hmmLib_dir'), 
                          'hmmer_path'           => $self->o('hmmer_path'), # For hmmemit (in case it is necessary to get the consensus for each model to create the blast db)
                          'pantherScore_path'    => $self->o('pantherScore_path'),
                          'hmmemit_exe'	   	     => $self->o('hmmemit_exe'),
#                          'type'				 => $self->o('hmm_profiles_type2'),
                       },
        -flow_into  => {
                          '1' => [ 'dump_models_BuildHMMprofiles' ],
                       },
    },

    {
        -logic_name => 'dump_models_BuildHMMprofiles',
        # Should dump only the newly built profiles
        -module     => 'Bio::EnsEMBL::Compara::RunnableDB::GeneTrees::DumpModels',
        -parameters => {
                          'hmm_library_basedir' => $self->o('hmmLib_dir'),
                          'blast_bin_dir'       => $self->o('blast_bin_dir'),  ## For creating the blastdb (formatdb or mkblastdb)
                          'pantherScore_path'   => $self->o('pantherScore_path'),
#                          'type'				=> $self->o('hmm_profiles_type2'),
                       },
        -flow_into  => {
                          '1' => [ 'HMMer_classify_factory' ],
                       },
    },

   { 
        -logic_name    => 'HMMer_classify_factory',

        -module        => 'Bio::EnsEMBL::Hive::RunnableDB::JobFactory',
        -parameters => {
                'inputquery'        => 'SELECT member_id AS non_annot_member, genome_db_id AS genomeDB_id, cluster_dir_id AS cluster_dir_count FROM sequence_unclassify',
                'fan_branch_code'   => 2,
            },
        -flow_into 	   => {
        	    	        '2->A' => [ 'HMMer_classify_BuildHMMprofiles' ],
        					'A->1' => [ 'HMM_clusterize' ],
          				 },
   },

   {
             -logic_name => 'HMMer_classify_BuildHMMprofiles',
             -module     => 'Bio::EnsEMBL::Compara::RunnableDB::ComparaHMM::HMMClassify',
             -parameters => {
                             'blast_bin_dir'       => $self->o('blast_bin_dir'),
                             'pantherScore_path'   => $self->o('pantherScore_path'),
                             'hmmer_path'          => $self->o('hmmer_path'),
                             'hmm_library_basedir' => $self->o('hmmLib_dir'),
                             'cluster_dir'         => $self->o('cluster_dir'),
                             'blast_tmp_dir'	   => $self->o('blast_tmp_dir'),
                             'store_unclassify'	   => '0',
                            },
             -hive_capacity => $self->o('HMMer_classify_capacity'),
             -rc_name       => 'hmmclassify_job',
             -batch_size    => 50,
    },
  ) : (), # do not show the buildhmmprofile pipeline if the option is off




# ---------------------------------------------[create and populate blast analyses]--------------------------------------------------

        {   -logic_name => 'blastdb_factory',
            -module     => 'Bio::EnsEMBL::Compara::RunnableDB::ObjectFactory',
            -parameters => {
                'call_list'             => [ 'compara_dba', 'get_GenomeDBAdaptor', 'fetch_all'],
                'column_names2getters'  => { 'genome_db_id' => 'dbID' },

                'fan_branch_code'       => 2,
            },
            -flow_into  => {
                '2->A'  => [ 'dump_canonical_members' ],
                'A->1'  => [ 'reusedspecies_factory' ],
            },
            -meadow_type    => 'LOCAL',
        },

        {   -logic_name => 'dump_canonical_members',
            -module     => 'Bio::EnsEMBL::Compara::RunnableDB::DumpMembersIntoFasta',
            -parameters => {
                'only_canonical'            => 1,
            },
            -rc_name       => '250Mb_job',
            -hive_capacity => $self->o('reuse_capacity'),
            -flow_into => [ 'make_blastdb' ],
        },

        {   -logic_name => 'make_blastdb',
            -module     => 'Bio::EnsEMBL::Hive::RunnableDB::SystemCmd',
            -parameters => {
                'blast_bin_dir' => $self->o('blast_bin_dir'),
                'cmd' => '#blast_bin_dir#/makeblastdb -dbtype prot -parse_seqids -logfile #fasta_name#.blastdb_log -in #fasta_name#',
            },
        },

        {   -logic_name => 'members_against_allspecies_factory',
            -module     => 'Bio::EnsEMBL::Compara::RunnableDB::ProteinTrees::BlastFactory',
            -rc_name       => '250Mb_job',
            -hive_capacity => $self->o('blast_factory_capacity'),
            -flow_into => {
                '2->A' => [ 'blastp' ],
                'A->1' => [ 'hc_pafs' ],
            },
        },

        {   -logic_name => 'members_against_nonreusedspecies_factory',
            -module     => 'Bio::EnsEMBL::Compara::RunnableDB::ProteinTrees::BlastFactory',
            -parameters => {
                'species_set_id'    => '#nonreuse_ss_id#',
            },
            -rc_name       => '250Mb_job',
            -hive_capacity => $self->o('blast_factory_capacity'),
            -flow_into => {
                '2->A' => [ 'blastp' ],
                'A->1' => [ 'hc_pafs' ],
            },
        },

        {   -logic_name         => 'blastp',
            -module             => 'Bio::EnsEMBL::Compara::RunnableDB::ProteinTrees::BlastpWithReuse',
            -parameters         => {
                'blast_params'              => $self->o('blast_params'),
                'blast_bin_dir'             => $self->o('blast_bin_dir'),
                'evalue_limit'              => 1e-10,
                'allow_same_species_hits'   => 1,
            },
            -batch_size    => 10,
            -rc_name       => '250Mb_job',
            -hive_capacity => $self->o('blastp_capacity'),
        },

        {   -logic_name         => 'hc_pafs',
            -module             => 'Bio::EnsEMBL::Compara::RunnableDB::GeneTrees::SqlHealthChecks',
            -parameters         => {
                mode            => 'peptide_align_features',
            },
            %hc_analysis_params,
        },

# ---------------------------------------------[clustering step]---------------------------------------------------------------------

        {   -logic_name => 'go_for_hmm_clustering',
            -module     => 'Bio::EnsEMBL::Compara::RunnableDB::ConditionalDataFlow',
            -parameters    => {
                'condition'     => '#hmm_clustering#',
            },
            -flow_into => {
                2 => 'load_models',
                3 => 'hcluster_dump_factory',
            },
            -meadow_type    => 'LOCAL',
        },

        {   -logic_name => 'check_whether_can_copy_clusters',
            -module     => 'Bio::EnsEMBL::Compara::RunnableDB::ConditionalDataFlow',
            -parameters    => {
                'condition'     => '#are_all_species_reused# and ("#reuse_level#" eq "clusters")',
            },
            -flow_into => {
                '2->A' => [ 'copy_clusters' ],
                '3->A' => [ 'go_for_hmm_clustering' ],
                'A->1' => [ 'hc_clusters' ],
            },
            -meadow_type    => 'LOCAL',
        },

        {   -logic_name => 'hcluster_dump_factory',
            -module     => 'Bio::EnsEMBL::Compara::RunnableDB::ObjectFactory',
            -parameters => {
                'call_list'             => [ 'compara_dba', 'get_GenomeDBAdaptor', 'fetch_all'],
                'column_names2getters'  => { 'genome_db_id' => 'dbID' },

                'fan_branch_code'       => 2,
            },
            -flow_into  => {
                '2->A' => [ 'hcluster_dump_input_per_genome' ],
                'A->1' => [ 'hcluster_merge_factory' ],
            },
            -meadow_type    => 'LOCAL',
        },

        {   -logic_name => 'hcluster_dump_input_per_genome',
            -module     => 'Bio::EnsEMBL::Compara::RunnableDB::ProteinTrees::HclusterPrepare',
            -parameters => {
                'outgroups'     => $self->o('outgroups'),
            },
            -hive_capacity => $self->o('reuse_capacity'),
        },

        {   -logic_name    => 'hcluster_merge_factory',
            -module         => 'Bio::EnsEMBL::Hive::RunnableDB::Dummy',
            -flow_into => {
                '1->A' => {
                    'hcluster_merge_inputs' => [{'ext' => 'txt'}, {'ext' => 'cat'}],
                },
                'A->1' => [ 'hcluster_run' ],
            },
            -meadow_type    => 'LOCAL',
        },

        {   -logic_name    => 'hcluster_merge_inputs',
            -module        => 'Bio::EnsEMBL::Hive::RunnableDB::SystemCmd',
            -parameters    => {
                'cmd'           => 'cat #cluster_dir#/*.hcluster.#ext# > #cluster_dir#/hcluster.#ext#',
            },
        },

        {   -logic_name    => 'hcluster_run',
            -module        => 'Bio::EnsEMBL::Hive::RunnableDB::SystemCmd',
            -parameters    => {
                'clustering_max_gene_halfcount' => $self->o('clustering_max_gene_halfcount'),
                'hcluster_exe'                  => $self->o('hcluster_exe'),
                'cmd'                           => '#hcluster_exe# -m #clustering_max_gene_halfcount# -w 0 -s 0.34 -O -C #cluster_dir#/hcluster.cat -o #cluster_dir#/hcluster.out #cluster_dir#/hcluster.txt',
            },
            -flow_into => {
                1 => [ 'hcluster_parse_output' ],
            },
            -rc_name => 'urgent_hcluster',
        },

        {   -logic_name => 'hcluster_parse_output',
            -module     => 'Bio::EnsEMBL::Compara::RunnableDB::ProteinTrees::HclusterParseOutput',
            -parameters => {
                'division'                  => $self->o('division'),
            },
            -rc_name => '250Mb_job',
        },

        {   -logic_name => 'copy_clusters',
            -module     => 'Bio::EnsEMBL::Compara::RunnableDB::GeneTrees::CopyClusters',
            -parameters => {
                'tags_to_copy'              => [ 'division' ],
            },
            -rc_name => '500Mb_job',
        },


        {   -logic_name         => 'hc_clusters',
            -module             => 'Bio::EnsEMBL::Compara::RunnableDB::GeneTrees::SqlHealthChecks',
            -parameters         => {
                mode            => 'global_tree_set',
            },
            -flow_into          => [ 'create_additional_clustersets' ],
            %hc_analysis_params,
        },

        {   -logic_name         => 'create_additional_clustersets',
            -module             => 'Bio::EnsEMBL::Compara::RunnableDB::GeneTrees::CreateClustersets',
            -parameters         => {
                member_type     => 'protein',
                'additional_clustersets'    => [qw(phyml-aa phyml-nt nj-dn nj-ds nj-mm)],
            },
            -flow_into          => [ 'run_qc_tests' ],
        },


# ---------------------------------------------[Pluggable QC step]----------------------------------------------------------

        {   -logic_name => 'run_qc_tests',
            -module     => 'Bio::EnsEMBL::Compara::RunnableDB::ObjectFactory',
            -parameters => {
                'call_list'             => [ 'compara_dba', 'get_GenomeDBAdaptor', 'fetch_all'],
                'column_names2getters'  => { 'genome_db_id' => 'dbID' },
                'fan_branch_code'       => 2,
            },
            -flow_into => {
                '2->A' => [ 'per_genome_qc' ],
                '1->A' => [ 'overall_qc' ],
                'A->1' => [ 'clusterset_backup' ],
            },
            -meadow_type    => 'LOCAL',
        },

        {   -logic_name => 'overall_qc',
            -module     => 'Bio::EnsEMBL::Compara::RunnableDB::ProteinTrees::OverallGroupsetQC',
            -hive_capacity  => $self->o('qc_capacity'),
            -failed_job_tolerance => 0,
            -rc_name    => '2Gb_job',
        },

        {   -logic_name => 'per_genome_qc',
            -module     => 'Bio::EnsEMBL::Compara::RunnableDB::ProteinTrees::PerGenomeGroupsetQC',
            -hive_capacity => $self->o('qc_capacity'),
            -failed_job_tolerance => 0,
        },

        {   -logic_name    => 'clusterset_backup',
            -module        => 'Bio::EnsEMBL::Hive::RunnableDB::SqlCmd',
            -parameters    => {
                'sql'         => 'INSERT INTO gene_tree_backup (seq_member_id, root_id) SELECT seq_member_id, root_id FROM gene_tree_node WHERE seq_member_id IS NOT NULL',
            },
            -analysis_capacity => 1,
            -meadow_type    => 'LOCAL',
        },


# ---------------------------------------------[main tree fan]-------------------------------------------------------------

        {   -logic_name => 'cluster_factory',
            -module     => 'Bio::EnsEMBL::Hive::RunnableDB::JobFactory',
            -parameters => {
                'inputquery'        => 'SELECT root_id AS gene_tree_id FROM gene_tree_root WHERE tree_type = "tree"',
                'fan_branch_code'   => 2,
            },
            -flow_into  => {
                 '2->A' => [ 'large_clusters_go_to_mafft' ],
                 'A->1' => [ 'hc_global_tree_set' ],
            },
            -meadow_type    => 'LOCAL',
        },

        {   -logic_name => 'large_clusters_go_to_mafft',
            -module     => 'Bio::EnsEMBL::Compara::RunnableDB::ConditionalDataFlow',
            -parameters => {
                'condition'             => '$self->compara_dba->get_GeneTreeAdaptor->fetch_by_dbID(#gene_tree_id#)->get_value_for_tag("gene_count") > #mafft_gene_count#',
                'mafft_gene_count'      => $self->o('mafft_gene_count'),
            },
            -flow_into  => {
                2 => [ 'mafft' ],
                3 => [ 'long_running_clusters_go_to_mafft' ],
            },
            -meadow_type    => 'LOCAL',
        },

        {   -logic_name => 'long_running_clusters_go_to_mafft',
            -module     => 'Bio::EnsEMBL::Compara::RunnableDB::ConditionalDataFlow',
            -parameters => {
                'condition'             => '$self->compara_dba->get_GeneTreeAdaptor->fetch_by_dbID(#gene_tree_id#)->get_value_for_tag("reuse_aln_runtime", 0)/1000 > #mafft_runtime#',
                'mafft_runtime'         => $self->o('mafft_runtime'),
            },
            -flow_into  => {
                2 => [ 'mafft' ],
                3 => [ 'mcoffee' ],
            },
            -meadow_type    => 'LOCAL',
        },


        {   -logic_name => 'very_large_clusters_go_to_qtb',
            -module     => 'Bio::EnsEMBL::Compara::RunnableDB::ConditionalDataFlow',
            -parameters => {
                'condition'             => '$self->compara_dba->get_GeneTreeAdaptor->fetch_by_dbID(#gene_tree_id#)->get_value_for_tag("gene_count") > #treebreak_gene_count#',
                'treebreak_gene_count'  => $self->o('treebreak_gene_count'),
            },
            -flow_into  => {
                2  => [ 'quick_tree_break' ],
                3  => [ 'split_genes' ],
            },
            -meadow_type    => 'LOCAL',
        },

        {   -logic_name         => 'hc_global_tree_set',
            -module             => 'Bio::EnsEMBL::Compara::RunnableDB::GeneTrees::SqlHealthChecks',
            -parameters         => {
                mode            => 'global_tree_set',
            },
            -flow_into  => [
                $self->o('do_stable_id_mapping') ? 'stable_id_mapping' : (),
                $self->o('do_treefam_xref') ? 'treefam_xref_idmap' : (),
            ],
            %hc_analysis_params,
        },


# ---------------------------------------------[Pluggable MSA steps]----------------------------------------------------------

        {   -logic_name => 'mcoffee',
            -module     => 'Bio::EnsEMBL::Compara::RunnableDB::ProteinTrees::MCoffee',
            -parameters => {
                'method'                => 'cmcoffee',
                'mcoffee_home'          => $self->o('mcoffee_home'),
                'mafft_home'            => $self->o('mafft_home'),
            },
            -hive_capacity        => $self->o('mcoffee_capacity'),
            -rc_name => 'msa',
            -flow_into => {
                1 => [ 'hc_alignment' ],
               -1 => [ 'mcoffee_himem' ],  # MEMLIMIT
               -2 => [ 'mafft' ],
            },
        },

        {   -logic_name => 'mafft',
            -module     => 'Bio::EnsEMBL::Compara::RunnableDB::ProteinTrees::Mafft',
            -parameters => {
                'mafft_home'                 => $self->o('mafft_home'),
            },
            -hive_capacity        => $self->o('mcoffee_capacity'),
            -rc_name => 'msa',
            -flow_into => {
                1 => [ 'hc_alignment' ],
               -1 => [ 'mafft_himem' ],  # MEMLIMIT
            },
        },

        {   -logic_name => 'mcoffee_himem',
            -module     => 'Bio::EnsEMBL::Compara::RunnableDB::ProteinTrees::MCoffee',
            -parameters => {
                'method'                => 'cmcoffee',
                'mcoffee_home'          => $self->o('mcoffee_home'),
                'mafft_home'            => $self->o('mafft_home'),
                'escape_branch'         => -2,
            },
            -hive_capacity        => $self->o('mcoffee_capacity'),
            -rc_name => 'msa_himem',
            -flow_into => {
                1 => [ 'hc_alignment' ],
               -1 => [ 'mafft_himem' ],
               -2 => [ 'mafft_himem' ],
            },
        },

        {   -logic_name => 'mafft_himem',
            -module     => 'Bio::EnsEMBL::Compara::RunnableDB::ProteinTrees::Mafft',
            -parameters => {
                'mafft_home'                 => $self->o('mafft_home'),
            },
            -hive_capacity        => $self->o('mcoffee_capacity'),
            -rc_name => 'msa_himem',
            -flow_into => {
                1 => [ 'hc_alignment' ],
            },
        },

        {   -logic_name         => 'hc_alignment',
            -module             => 'Bio::EnsEMBL::Compara::RunnableDB::GeneTrees::SqlHealthChecks',
            -parameters         => {
                mode            => 'alignment',
            },
            -flow_into => [ 'very_large_clusters_go_to_qtb' ],
            %hc_analysis_params,
        },


# ---------------------------------------------[main tree creation loop]-------------------------------------------------------------

        {   -logic_name     => 'split_genes',
            -module         => 'Bio::EnsEMBL::Compara::RunnableDB::ProteinTrees::FindContiguousSplitGenes',
            -hive_capacity  => $self->o('split_genes_capacity'),
            -rc_name        => '500Mb_job',
            -batch_size     => 20,
            -flow_into      => [ 'njtree_phyml', 'build_HMM_aa', 'build_HMM_cds' ],
        },

        {   -logic_name => 'njtree_phyml',
            -module     => 'Bio::EnsEMBL::Compara::RunnableDB::ProteinTrees::NJTREE_PHYML',
            -parameters => {
                'cdna'                      => 1,
                'bootstrap'                 => 1,
                'store_intermediate_trees'  => 1,
                'store_filtered_align'      => 1,
                'treebest_exe'              => $self->o('treebest_exe'),
            },
            -hive_capacity        => $self->o('njtree_phyml_capacity'),
            -rc_name => '4Gb_job',
            -flow_into => {
                '1->A' => [ 'hc_tree_structure' ],
                '2->A' => [ 'hc_other_tree_structure' ],
                'A->1' => [ 'ktreedist' ],
            }
        },

        {   -logic_name         => 'hc_alignment_post_tree',
            -module             => 'Bio::EnsEMBL::Compara::RunnableDB::GeneTrees::SqlHealthChecks',
            -parameters         => {
                mode            => 'alignment',
            },
            -flow_into          => [ 'ortho_tree' ],
            %hc_analysis_params,
        },

        {   -logic_name         => 'hc_tree_structure',
            -module             => 'Bio::EnsEMBL::Compara::RunnableDB::GeneTrees::SqlHealthChecks',
            -parameters         => {
                mode            => 'tree_structure',
            },
            -flow_into          => [ 'hc_alignment_post_tree' ],
            %hc_analysis_params,
        },

        {   -logic_name         => 'hc_other_tree_structure',
            -module             => 'Bio::EnsEMBL::Compara::RunnableDB::GeneTrees::SqlHealthChecks',
            -parameters         => {
                mode            => 'tree_structure',
            },
            -flow_into          => [ 'ortho_tree_annot' ],
            %hc_analysis_params,
        },

        {   -logic_name => 'ortho_tree',
            -module     => 'Bio::EnsEMBL::Compara::RunnableDB::GeneTrees::OrthoTree',
            -parameters => {
                'tag_split_genes'   => 1,
            },
            -hive_capacity      => $self->o('ortho_tree_capacity'),
            -rc_name => '250Mb_job',
            -flow_into  => [ 'hc_tree_attributes', 'hc_tree_homologies' ],
        },

        {   -logic_name         => 'hc_tree_attributes',
            -module             => 'Bio::EnsEMBL::Compara::RunnableDB::GeneTrees::SqlHealthChecks',
            -parameters         => {
                mode            => 'tree_attributes',
            },
            %hc_analysis_params,
        },

        {   -logic_name         => 'hc_tree_homologies',
            -module             => 'Bio::EnsEMBL::Compara::RunnableDB::GeneTrees::SqlHealthChecks',
            -parameters         => {
                mode            => 'tree_homologies',
            },
            %hc_analysis_params,
        },

        {   -logic_name    => 'ktreedist',
            -module        => 'Bio::EnsEMBL::Compara::RunnableDB::GeneTrees::Ktreedist',
            -parameters    => {
                               'treebest_exe'  => $self->o('treebest_exe'),
                               'ktreedist_exe' => $self->o('ktreedist_exe'),
                              },
            -hive_capacity => $self->o('ktreedist_capacity'),
            -batch_size => 5,
            -rc_name       => '2Gb_job',
        },

        {   -logic_name => 'ortho_tree_annot',
            -module     => 'Bio::EnsEMBL::Compara::RunnableDB::GeneTrees::OrthoTree',
            -parameters => {
                'tag_split_genes'   => 1,
                'store_homologies'  => 0,
            },
            -hive_capacity        => $self->o('ortho_tree_annot_capacity'),
            -rc_name => '250Mb_job',
            -batch_size => 20,
            -flow_into  => [ 'hc_tree_attributes' ],
        },

        {   -logic_name => 'build_HMM_aa',
            -module     => 'Bio::EnsEMBL::Compara::RunnableDB::ProteinTrees::BuildHMM',
            -parameters => {
                'buildhmm_exe'      => $self->o('buildhmm_exe'),
            },
            -hive_capacity        => $self->o('build_hmm_capacity'),
            -batch_size           => 5,
            -priority             => -10,
            -rc_name => '500Mb_job',
        },

        {   -logic_name => 'build_HMM_cds',
            -module     => 'Bio::EnsEMBL::Compara::RunnableDB::ProteinTrees::BuildHMM',
            -parameters => {
                'cdna'              => 1,
                'buildhmm_exe'      => $self->o('buildhmm_exe'),
            },
            -hive_capacity        => $self->o('build_hmm_capacity'),
            -batch_size           => 5,
            -priority             => -10,
            -rc_name => '1Gb_job',
        },

# ---------------------------------------------[Quick tree break steps]-----------------------------------------------------------------------

        {   -logic_name => 'quick_tree_break',
            -module     => 'Bio::EnsEMBL::Compara::RunnableDB::GeneTrees::QuickTreeBreak',
            -parameters => {
                'quicktree_exe'     => $self->o('quicktree_exe'),
                'treebreak_gene_count'  => $self->o('treebreak_gene_count'),
            },
            -hive_capacity        => $self->o('quick_tree_break_capacity'),
            -rc_name   => '2Gb_job',
            -flow_into => [ 'other_paralogs' ],
        },

        {   -logic_name     => 'other_paralogs',
            -module         => 'Bio::EnsEMBL::Compara::RunnableDB::GeneTrees::OtherParalogs',
            -parameters     => {
                'dataflow_subclusters' => 1,
            },
            -hive_capacity  => $self->o('other_paralogs_capacity'),
            -rc_name        => '250Mb_job',
            -flow_into      => {
                2 => [ 'tree_backup' ],
            }
        },

        {   -logic_name    => 'tree_backup',
            -module        => 'Bio::EnsEMBL::Hive::RunnableDB::SqlCmd',
            -parameters    => {
                'sql'         => 'INSERT INTO gene_tree_backup (seq_member_id, root_id) SELECT seq_member_id, root_id FROM gene_tree_node WHERE seq_member_id IS NOT NULL AND root_id = #gene_tree_id#',
            },
            -analysis_capacity => 1,
            -meadow_type    => 'LOCAL',
            -flow_into      => [ 'mafft' ],
        },



# -------------------------------------------[name mapping step]---------------------------------------------------------------------

        {
            -logic_name => 'stable_id_mapping',
            -module => 'Bio::EnsEMBL::Compara::RunnableDB::StableIdMapper',
            -parameters => {
                'prev_rel_db'   => '#reuse_db#',
                'type'          => 't',
            },
            -rc_name => '1Gb_job',
        },

        {   -logic_name    => 'treefam_xref_idmap',
            -module        => 'Bio::EnsEMBL::Compara::RunnableDB::TreefamXrefMapper',
            -parameters    => {
                'tf_release'  => $self->o('tf_release'),
                'tag_prefix'  => '',
            },
            -rc_name => '1Gb_job',
        },

# ---------------------------------------------[homology step]-----------------------------------------------------------------------

        {   -logic_name => 'group_genomes_under_taxa',
            -module     => 'Bio::EnsEMBL::Compara::RunnableDB::ProteinTrees::GroupGenomesUnderTaxa',
            -parameters => {
                'taxlevels'             => $self->o('taxlevels'),
                'filter_high_coverage'  => $self->o('filter_high_coverage'),
            },
            -flow_into => {
                2 => [ 'mlss_factory' ],
            },
            -meadow_type    => 'LOCAL',
        },

        {   -logic_name => 'mlss_factory',
            -module     => 'Bio::EnsEMBL::Compara::RunnableDB::ProteinTrees::MLSSIDFactory',
            -flow_into => {
                2 => [ 'homology_factory' ],
            },
            -meadow_type    => 'LOCAL',
        },

        {   -logic_name => 'homology_factory',
            -module     => 'Bio::EnsEMBL::Compara::RunnableDB::ProteinTrees::HomologyGroupingFactory',
            -hive_capacity => $self->o('homology_dNdS_capacity'),
            -flow_into => {
                'A->1' => [ 'hc_dnds' ],
                '2->A' => [ 'homology_dNdS' ],
            },
        },

        {   -logic_name => 'homology_dNdS',
            -module     => 'Bio::EnsEMBL::Compara::RunnableDB::ProteinTrees::Homology_dNdS',
            -parameters => {
                'codeml_parameters_file'    => $self->o('codeml_parameters_file'),
                'codeml_exe'                => $self->o('codeml_exe'),
            },
            -hive_capacity        => $self->o('homology_dNdS_capacity'),
            -failed_job_tolerance => 2,
            -rc_name => '500Mb_job',
        },

        {   -logic_name         => 'hc_dnds',
            -module             => 'Bio::EnsEMBL::Compara::RunnableDB::GeneTrees::SqlHealthChecks',
            -parameters         => {
                mode            => 'homology_dnds',
            },
            -flow_into          => [ 'threshold_on_dS' ],
            %hc_analysis_params,
        },

        {   -logic_name => 'threshold_on_dS',
            -module     => 'Bio::EnsEMBL::Compara::RunnableDB::ProteinTrees::Threshold_on_dS',
            -hive_capacity => $self->o('homology_dNdS_capacity'),
        },

    ];
}

1;
<|MERGE_RESOLUTION|>--- conflicted
+++ resolved
@@ -774,15 +774,7 @@
                              'cm_file_or_directory' => $self->o('cm_file_or_directory'),
                              'pantherScore_path'    => $self->o('pantherScore_path'),
                             },
-<<<<<<< HEAD
-             -flow_into  => {
-                             '1->A' => [ 'dump_models' ],
-                             'A->1' => [ 'buildhmmprofiles_create_tables' ],
-                            },
-
-=======
              -flow_into  => [ 'dump_models' ],
->>>>>>> f61c5b53
             },
 
             {
@@ -793,7 +785,7 @@
                              'blast_bin_dir'       => $self->o('blast_bin_dir'),  ## For creating the blastdb (formatdb or mkblastdb)
                              'pantherScore_path'    => $self->o('pantherScore_path'),
                             },
-             -flow_into  => [ 'HMMer_factory' ],
+             -flow_into  => [ 'buildhmmprofiles_create_tables' ],
             },
 
             {
@@ -853,14 +845,10 @@
 
             {
              -logic_name => 'HMM_clusterize',
-<<<<<<< HEAD
              -module     => 'Bio::EnsEMBL::Compara::RunnableDB::ComparaHMM::HMMClusterize',
              -parameters => {
                              'cluster_dir'        => $self->o('cluster_dir'),
                             },
-=======
-             -module     => 'Bio::EnsEMBL::Compara::RunnableDB::ProteinTrees::HMMClusterize',
->>>>>>> f61c5b53
              -rc_name => '8Gb_job',
             },
 
