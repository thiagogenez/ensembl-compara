=head1 LICENSE

Copyright [1999-2015] Wellcome Trust Sanger Institute and the EMBL-European Bioinformatics Institute

Licensed under the Apache License, Version 2.0 (the "License");
you may not use this file except in compliance with the License.
You may obtain a copy of the License at

     http://www.apache.org/licenses/LICENSE-2.0

Unless required by applicable law or agreed to in writing, software
distributed under the License is distributed on an "AS IS" BASIS,
WITHOUT WARRANTIES OR CONDITIONS OF ANY KIND, either express or implied.
See the License for the specific language governing permissions and
limitations under the License.

=cut


=head1 CONTACT

  Please email comments or questions to the public Ensembl
  developers list at <http://lists.ensembl.org/mailman/listinfo/dev>.

  Questions may also be sent to the Ensembl help desk at
  <http://www.ensembl.org/Help/Contact>.

=head1 NAME

Bio::EnsEMBL::Compara::PipeConfig::ProteinTrees_conf

=head1 DESCRIPTION

    The PipeConfig file for ProteinTrees pipeline that should automate most of the pre-execution tasks.

=head1 SYNOPSIS

    #1. update ensembl-hive, ensembl and ensembl-compara GIT repositories before each new release

    #3. make sure that all default_options are set correctly

    #4. Run init_pipeline.pl script:
        init_pipeline.pl Bio::EnsEMBL::Compara::PipeConfig::ProteinTrees_conf -password <your_password> -mlss_id <your_current_PT_mlss_id>

    #5. Sync and loop the beekeeper.pl as shown in init_pipeline.pl's output

=head1 AUTHORSHIP

Ensembl Team. Individual contributions can be found in the GIT log.

=head1 APPENDIX

The rest of the documentation details each of the object methods.
Internal methods are usually preceded with an underscore (_)

=cut

package Bio::EnsEMBL::Compara::PipeConfig::ProteinTrees_conf;

use strict;
use warnings;

use Bio::EnsEMBL::Hive::Version 2.2;

use base ('Bio::EnsEMBL::Compara::PipeConfig::ComparaGeneric_conf');


sub default_options {
    my ($self) = @_;

    return {
        %{$self->SUPER::default_options},   # inherit the generic ones

    # User details
        #'email'                 => 'john.smith@example.com',

    # parameters inherited from EnsemblGeneric_conf and unlikely to be redefined:
        # It defaults to Bio::EnsEMBL::ApiVersion::software_version(): you're unlikely to change the value
        # 'ensembl_release'       => 68,
        # Automatically concatenates 'ensembl_release' and 'rel_suffix'.
        # 'rel_with_suffix'       => $self->o('ensembl_release').$self->o('rel_suffix'),

    # parameters that are likely to change from execution to another:
        # It is very important to check that this value is current (commented out to make it obligatory to specify)
<<<<<<< HEAD
        #'mlss_id'               => 40077,
        # It defaults to Bio::EnsEMBL::ApiVersion::software_version(): you're unlikely to change the value
        #'ensembl_release'       => 68,
        # Change this one to allow multiple runs
        #'rel_suffix'            => 'b',
        # 'rel_with_suffix' is automatically built from the two above parameters
=======
        # 'mlss_id'               => 40077,
        # You can add a letter to distinguish this run from other runs on the same release
        # 'rel_suffix'            => '',
>>>>>>> 266fc585

        # names of species we don't want to reuse this time
        'do_not_reuse_list'     => [ ],

        # where to find the list of Compara methods. Unlikely to be changed
        'method_link_dump_file' => $self->o('ensembl_cvs_root_dir').'/ensembl-compara/sql/method_link.txt',

    # custom pipeline name, in case you don't like the default one
        #'pipeline_name'        => 'protein_trees_'.$self->o('rel_with_suffix'),
        # Tag attached to every single tree
        'division'              => undef,

    # dependent parameters: updating 'base_dir' should be enough
        # Note that you can omit the trailing / in base_dir
        #'base_dir'              => '/lustre/scratch101/ensembl/'.$self->o('ENV', 'USER').'/',
        'work_dir'              => $self->o('base_dir') . $self->o('pipeline_name'),
        'fasta_dir'             => $self->o('work_dir') . '/blast_db',  # affects 'dump_subset_create_blastdb' and 'blastp'
        'cluster_dir'           => $self->o('work_dir') . '/cluster',
        'dump_dir'              => $self->o('work_dir') . '/dumps',
        'examl_dir'             => $self->o('work_dir') . '/examl',

    # "Member" parameters:
        'allow_ambiguity_codes'     => 0,
        # highest member_id for a protein member
        'protein_members_range'     => 100000000,

    # blast parameters:
        'blast_params'              => '-seg no -max_hsps_per_subject 1 -use_sw_tback -num_threads 1',

    # clustering parameters:
        # affects 'hcluster_dump_input_per_genome'
        'outgroups'                     => {},
        # (half of the previously used 'clutering_max_gene_count=1500) affects 'hcluster_run'
        'clustering_max_gene_halfcount' => 750,

    # tree building parameters:
        'use_raxml'                 => 0,
        'use_notung'                => 0,
        'use_raxml_epa_on_treebest' => 0,
        'use_quick_tree_break'      => 1,

        'treebreak_gene_count'      => 400,

        'mcoffee_himem_gene_count'  => 250,
        'mafft_gene_count'          => 300,
        'mafft_himem_gene_count'    => 400,
        'mafft_runtime'             => 7200,
        'raxml_threshold_n_genes' => 500,
        'raxml_threshold_aln_len' => 2500,
        'raxml_cores'             => 16,
        'examl_cores'             => 64,
        'treebest_threshold_n_residues' => 10000,
        'treebest_threshold_n_genes'    => 400,

    # alignment filtering options
        'threshold_n_genes'       => 20,
        'threshold_aln_len'       => 1000,
        'threshold_n_genes_large' => 2000,
        'threshold_aln_len_large' => 15000,
        'noisy_cutoff'            => 0.4,
        'noisy_cutoff_large'      => 1,

    # species tree reconciliation
        # you can define your own species_tree for 'treebest'. It can contain multifurcations
        'species_tree_input_file'   => undef,
        # you can define your own species_tree for 'notung'. It *has* to be binary
        'binary_species_tree_input_file'   => undef,

    # homology_dnds parameters:
        # used by 'homology_dNdS'
        'codeml_parameters_file'    => $self->o('ensembl_cvs_root_dir').'/ensembl-compara/scripts/pipeline/protein_trees.codeml.ctl.hash',
        'taxlevels'                 => [],
        # affects 'group_genomes_under_taxa'
        'filter_high_coverage'      => 0,

    # mapping parameters:
        'do_stable_id_mapping'      => 0,
        'do_treefam_xref'           => 0,
        # The TreeFam release to map to
        'tf_release'                => undef,

    # executable locations:
        #'hcluster_exe'              => '/software/ensembl/compara/hcluster/hcluster_sg',
        #'mcoffee_home'              => '/software/ensembl/compara/tcoffee/Version_9.03.r1318/',
        #'mafft_home'                => '/software/ensembl/compara/mafft-7.113/',
        #'trimal_exe'                => '/software/ensembl/compara/trimAl/trimal-1.2',
        #'noisy_exe'                 => '/software/ensembl/compara/noisy/noisy-1.5.12',
        #'prottest_jar'              => '/software/ensembl/compara/prottest/prottest-3.4.jar',
        #'treebest_exe'              => '/software/ensembl/compara/treebest',
        #'raxml_exe'                 => '/software/ensembl/compara/raxml/raxmlHPC-SSE3-8.1.3',
        #'notung_jar'                => '/software/ensembl/compara/notung/Notung-2.6.jar',
        #'quicktree_exe'             => '/software/ensembl/compara/quicktree_1.1/bin/quicktree',
        #'hmmer2_home'               => '/software/ensembl/compara/hmmer-2.3.2/src/',
        'hmmer3_home'               => '/nfs/panda/ensemblgenomes/external/hmmer-3/bin/',
        #'codeml_exe'                => '/software/ensembl/compara/paml43/bin/codeml',
        #'ktreedist_exe'             => '/software/ensembl/compara/ktreedist/Ktreedist.pl',
        #'blast_bin_dir'             => '/software/ensembl/compara/ncbi-blast-2.2.28+/bin',
        #'pantherScore_path'         => '/software/ensembl/compara/pantherScore1.03',
        #'trimal_exe'                => '/software/ensembl/compara/src/trimAl/source/trimal',
        #'raxml_exe'                 => '/software/ensembl/compara/raxml/standard-RAxML-8.0.19/raxmlHPC-SSE3',

    # HMM specific parameters (set to 0 or undef if not in use)
       # The location of the HMM library. If the directory is empty, it will be populated with the HMMs found in 'panther_like_databases' and 'multihmm_files'
       #'hmm_library_basedir'       => '/lustre/scratch110/ensembl/mp12/panther_hmms/PANTHER7.2_ascii',
        'hmm_library_basedir'       => $self->o('work_dir') . '/hmmlib',

       # List of directories that contain Panther-like databases (with books/ and globals/)
       # It requires two more arguments for each file: the name of the library, and whether subfamilies should be loaded
       'panther_like_databases'  => [],
       #'panther_like_databases'  => [ ["/lustre/scratch110/ensembl/mp12/panther_hmms/PANTHER7.2_ascii", "PANTHER7.2", 1] ],

       # List of MultiHMM files to load (and their names)
       #'multihmm_files'          => [ ["/lustre/scratch110/ensembl/mp12/pfamA_HMM_fs.txt", "PFAM"] ],
       'multihmm_files'          => [],

       # Dumps coming from InterPro
       'panther_annotation_file'    => '/dev/null',
       #'panther_annotation_file' => '/nfs/nobackup2/ensemblgenomes/ckong/workspace/buildhmmprofiles/panther_Interpro_annot_v8_1/loose_dummy.txt',

       # A file that holds additional tags we want to add to the HMM clusters (for instance: Best-fit models)
        'extra_model_tags_file'     => undef,

    # hive_capacity values for some analyses:
        #'reuse_capacity'            =>   3,
        #'blast_factory_capacity'    =>  50,
        #'blastp_capacity'           => 900,
        #'blastpu_capacity'          => 150,
        #'mcoffee_capacity'          => 600,
        #'split_genes_capacity'      => 600,
        #'alignment_filtering_capacity'  => 400,
        #'prottest_capacity'         => 400,
        #'treebest_capacity'         => 400,
        #'raxml_capacity'            => 400,
        #'examl_capacity'            => 400,
        #'notung_capacity'           => 400,
        #'ortho_tree_capacity'       => 200,
        #'quick_tree_break_capacity' => 100,
        #'build_hmm_capacity'        => 200,
        #'ktreedist_capacity'        => 150,
        #'merge_supertrees_capacity' => 100,
        #'other_paralogs_capacity'   => 100,
        #'homology_dNdS_capacity'    => 200,
        #'qc_capacity'               =>   4,
        #'hc_capacity'               =>   4,
        #'HMMer_classify_capacity'   => 400,
        #'loadmembers_capacity'      =>  30,

    # hive priority for non-LOCAL health_check analysis:
        'hc_priority'               => -10,

    # connection parameters to various databases:

        # Uncomment and update the database locations

        # the production database itself (will be created)
        # it inherits most of the properties from HiveGeneric, we usually only need to redefine the host, but you may want to also redefine 'port'
        #'host' => 'compara1',
        # We use transactions to ensure that the data is still consistent in case of failures / interruptions
        'do_transactions'           => 1,

        # the master database for synchronization of various ids (use undef if you don't have a master database)
        #'master_db' => 'mysql://ensro@compara1:3306/sf5_ensembl_compara_master',
        'master_db' => undef,
        'ncbi_db'   => $self->o('master_db'),
        'master_db_is_missing_dnafrags' => 0,

        # NOTE: The databases referenced in the following arrays have to be hashes (not URLs)
        # Add the database entries for the current core databases and link 'curr_core_sources_locs' to them
        #'curr_core_sources_locs'    => [ $self->o('staging_loc1'), $self->o('staging_loc2') ],
        #'curr_core_registry'        => "registry.conf",
        'curr_core_registry'        => undef,
        'curr_file_sources_locs'    => [  ],    # It can be a list of JSON files defining an additionnal set of species

        # Add the database entries for the core databases of the previous release
        #'prev_core_sources_locs'   => [ $self->o('livemirror_loc') ],

        # Add the database location of the previous Compara release. Use "undef" if running the pipeline without reuse
        #'prev_rel_db' => 'mysql://ensro@compara3:3306/mm14_compara_homology_67'
        # By default, the stable ID mapping is done on the previous release database
        'mapping_db'  => $self->o('prev_rel_db'),

        # How will the pipeline create clusters (families) ?
        # Possible values: 'blastp' (default), 'hmm', 'hybrid'
        #   'blastp' means that the pipeline will run a all-vs-all blastp comparison of the proteins and run hcluster to create clusters. This can take a *lot* of compute
        #   'hmm' means that the pipeline will run an HMM classification
        #   'hybrid' is like "hmm" except that the unclustered proteins go to a all-vs-all blastp + hcluster stage
        #   'topup' means that the HMM classification is reused from prev_rel_db, and topped-up with the updated / new species  >> UNIMPLEMENTED <<
        'clustering_mode'           => 'blastp',

        # How much the pipeline will try to reuse from "prev_rel_db"
        # Possible values: 'clusters' (default), 'blastp', 'members'
        #   'members' means that only the members are copied over, and the rest will be re-computed
        #   'hmms' is like 'members', but also copies the HMM profiles. It requires that the clustering mode is not 'blastp'  >> UNIMPLEMENTED <<
        #   'hmm_hits' is like 'hmms', but also copies the HMM hits  >> UNIMPLEMENTED <<
        #   'blastp' is like 'members', but also copies the blastp hits. It requires that the clustering mode is 'blastp'
        #   'clusters' is like 'hmm_hits' or 'blastp' (depending on the clustering mode), but also copies the clusters
        #   'alignments' is like 'clusters', but also copies the alignments  >> UNIMPLEMENTED <<
        #   'trees' is like 'alignments', but also copies the trees  >> UNIMPLEMENTED <<
        #   'homologies is like 'trees', but also copies the homologies  >> UNIMPLEMENTED <<
        'reuse_level'               => 'clusters',

        # If all the species can be reused, and if the reuse_level is "clusters" or above, do we really want to copy all the peptide_align_feature / hmm_profile tables ? They can take a lot of space and are not used in the pipeline
        'quick_reuse'   => 1,

    };
}


=head2 RESOURCE CLASSES

# This section has to be filled in any derived class
sub resource_classes {
    my ($self) = @_;
    return {
        %{$self->SUPER::resource_classes},  # inherit 'default' from the parent class

         '250Mb_job'    => {'LSF' => '-C0 -M250   -R"select[mem>250]   rusage[mem=250]"' },
         '500Mb_job'    => {'LSF' => '-C0 -M500   -R"select[mem>500]   rusage[mem=500]"' },
         '1Gb_job'      => {'LSF' => '-C0 -M1000  -R"select[mem>1000]  rusage[mem=1000]"' },
         '2Gb_job'      => {'LSF' => '-C0 -M2000  -R"select[mem>2000]  rusage[mem=2000]"' },
         '4Gb_job'      => {'LSF' => '-C0 -M4000  -R"select[mem>4000]  rusage[mem=4000]"' },
         '8Gb_job'      => {'LSF' => '-C0 -M8000  -R"select[mem>8000]  rusage[mem=8000]"' },
         '16Gb_job'     => {'LSF' => '-C0 -M16000 -R"select[mem>16000] rusage[mem=16000]"' },
         '24Gb_job'     => {'LSF' => '-C0 -M24000 -R"select[mem>24000] rusage[mem=24000]"' },
         '32Gb_job'     => {'LSF' => '-C0 -M32000 -R"select[mem>32000] rusage[mem=32000]"' },
         '48Gb_job'     => {'LSF' => '-C0 -M48000 -R"select[mem>48000] rusage[mem=48000]"' },
         '64Gb_job'     => {'LSF' => '-C0 -M64000 -R"select[mem>64000] rusage[mem=64000]"' },

         '16Gb_16c_job' => {'LSF' => '-n 16 -C0 -M16000 -R"select[mem>16000] rusage[mem=16000]"' },
         '64Gb_16c_job' => {'LSF' => '-n 16 -C0 -M64000 -R"select[mem>64000] rusage[mem=64000]"' },

         '8Gb_64c_mpi'  => {'LSF' => '-q mpi -n 64 -a openmpi -M8000 -R"select[mem>8000] rusage[mem=8000] same[model] span[ptile=16]"' },
         '32Gb_64c_mpi' => {'LSF' => '-q mpi -n 64 -a openmpi -M32000 -R"select[mem>32000] rusage[mem=32000] same[model] span[ptile=16]"' },

    };
}

=cut


sub pipeline_create_commands {
    my ($self) = @_;

    # There must be some species on which to compute trees
    die "There must be some species on which to compute trees"
        if ref $self->o('curr_core_sources_locs') and not scalar(@{$self->o('curr_core_sources_locs')})
        and ref $self->o('curr_file_sources_locs') and not scalar(@{$self->o('curr_file_sources_locs')})
        and not $self->o('curr_core_registry');

    # The master db must be defined to allow mapping stable_ids and checking species for reuse
    die "The master dabase must be defined with a mlss_id" if $self->o('master_db') and not $self->o('mlss_id');
    die "mlss_id can not be defined in the absence of a master dabase" if $self->o('mlss_id') and not $self->o('master_db');
    die "Mapping of stable_id is only possible with a master database" if $self->o('do_stable_id_mapping') and not $self->o('master_db');
    die "Species reuse is only possible with a master database" if $self->o('prev_rel_db') and not $self->o('master_db');
    die "Species reuse is only possible with some previous core databases" if $self->o('prev_rel_db') and ref $self->o('prev_core_sources_locs') and not scalar(@{$self->o('prev_core_sources_locs')});
    die "Cannot refine TreeBest's trees with RAxML EPA in RAxML mode (because TreeBest is only run on small trees, and cannot produce long branches)" if $self->o('use_raxml') and $self->o('use_raxml_epa_on_treebest') and not ($self->o('use_raxml') =~ /^#:subst/);

    # Without a master database, we must provide other parameters
    die if not $self->o('master_db') and not $self->o('ncbi_db');

    my %reuse_modes = (clusters => 1, blastp => 1, members => 1);
    die "'reuse_level' must be set to one of: clusters, blastp, members" if not $self->o('reuse_level') or (not $reuse_modes{$self->o('reuse_level')} and not $self->o('reuse_level') =~ /^#:subst/);
    my %clustering_modes = (blastp => 1, hmm => 1, hybrid => 1, topup => 1);
    die "'clustering_mode' must be set to one of: blastp, hmm, hybrid or topup" if not $self->o('clustering_mode') or (not $clustering_modes{$self->o('clustering_mode')} and not $self->o('clustering_mode') =~ /^#:subst/);

    return [
        @{$self->SUPER::pipeline_create_commands},  # here we inherit creation of database, hive tables and compara tables

        'mkdir -p '.$self->o('cluster_dir'),
        'mkdir -p '.$self->o('dump_dir'),
        'mkdir -p '.$self->o('examl_dir'),
        'mkdir -p '.$self->o('fasta_dir'),
        'mkdir -p '.$self->o('hmm_library_basedir'),

            # perform "lfs setstripe" only if lfs is runnable and the directory is on lustre:
        'which lfs && lfs getstripe '.$self->o('fasta_dir').' >/dev/null 2>/dev/null && lfs setstripe '.$self->o('fasta_dir').' -c -1 || echo "Striping is not available on this system" ',
    ];
}


sub pipeline_wide_parameters {  # these parameter values are visible to all analyses, can be overridden by parameters{} and input_id{}
    my ($self) = @_;
    return {
        %{$self->SUPER::pipeline_wide_parameters},          # here we inherit anything from the base class

        'master_db'     => $self->o('master_db'),
        'ncbi_db'       => $self->o('ncbi_db'),
        'reuse_db'      => $self->o('prev_rel_db'),
        'mapping_db'    => $self->o('mapping_db'),

        'cluster_dir'   => $self->o('cluster_dir'),
        'fasta_dir'     => $self->o('fasta_dir'),
        'examl_dir'     => $self->o('examl_dir'),
        'dump_dir'      => $self->o('dump_dir'),
        'hmm_library_basedir'   => $self->o('hmm_library_basedir'),

        'do_transactions'   => $self->o('do_transactions'),
    };
}


sub core_pipeline_analyses {
    my ($self) = @_;

    my %hc_analysis_params = (
            -analysis_capacity  => $self->o('hc_capacity'),
            -priority           => $self->o('hc_priority'),
            -batch_size         => 20,
            -max_retry_count    => 1,
    );

    return [

# ---------------------------------------------[backbone]--------------------------------------------------------------------------------

        {   -logic_name => 'backbone_fire_db_prepare',
            -module     => 'Bio::EnsEMBL::Hive::RunnableDB::Dummy',
            -input_ids  => [ {
                'output_file'   => '#dump_dir#/#filename#.sql.gz',
            } ],
            -flow_into  => {
                '1->A'  => [ 'copy_ncbi_tables_factory' ],
                'A->1'  => [ 'backbone_fire_genome_load' ],
            },
        },

        {   -logic_name => 'backbone_fire_genome_load',
            -module     => 'Bio::EnsEMBL::Hive::RunnableDB::DatabaseDumper',
            -parameters => {
                'table_list'        => '',
                'filename'          => 'snapshot_1_before_genome_load',
            },
            -flow_into  => {
                '1->A'  => [ 'genome_reuse_factory' ],
                'A->1'  => [ $self->o('clustering_mode') eq 'blastp' ? 'test_should_blast_be_skipped' : 'backbone_fire_clustering' ],
            },
        },

        {   -logic_name => 'test_should_blast_be_skipped',
            -module     => 'Bio::EnsEMBL::Compara::RunnableDB::ConditionalDataFlow',
            -parameters    => {
                'quick_reuse'   => $self->o('quick_reuse'),
                'condition'     => '(#are_all_species_reused# and #quick_reuse#)',
            },
            -flow_into => {
                2 => [ 'backbone_fire_clustering' ],
                3 => [ 'backbone_fire_allvsallblast' ],
            },
        },

		{   -logic_name => 'update_pipeline_decision',
            -module     => 'Bio::EnsEMBL::Compara::RunnableDB::ConditionalDataFlow',
            -parameters => {
                'condition'     => '#clustering_mode# eq \"topup\"',
            },
            -hive_capacity  => 100,
            -flow_into  => {
                2 => [ 'backbone_update_trees' ],
                3 => [ 'backbone_fire_tree_building' ],
            },
        },

		{   -logic_name => 'backbone_update_trees',
            -module     => 'Bio::EnsEMBL::Hive::RunnableDB::DatabaseDumper',
            -parameters => {
                'filename'      => 'snapshot_6_before_updating_pipeline',
            },
            -flow_into  => {
                '1->A'  => [ 'update_job_factory' ],
                'A->1'  => [ 'backbone_fire_dnds' ],
            },
        },

        {   -logic_name => 'backbone_fire_allvsallblast',
            -module     => 'Bio::EnsEMBL::Hive::RunnableDB::DatabaseDumper',
            -parameters => {
                'table_list'    => '',
                'filename'      => 'snapshot_2_before_allvsallblast',
            },
            -flow_into  => {
                '1->A'  => [ 'blastdb_factory' ],
                'A->1'  => [ 'backbone_fire_clustering' ],
            },
        },

        {   -logic_name => 'backbone_fire_clustering',
            -module     => 'Bio::EnsEMBL::Hive::RunnableDB::DatabaseDumper',
            -parameters => {
                'table_list'    => '',
                'filename'      => 'snapshot_3_before_clustering',
            },
            -flow_into  => {
                '1->A'  => [ 'test_whether_can_copy_clusters' ],
                'A->1'  => [ 'update_pipeline_decision' ],
            },
        },

        {   -logic_name => 'backbone_fire_tree_building',
            -module     => 'Bio::EnsEMBL::Hive::RunnableDB::DatabaseDumper',
            -parameters => {
                'table_list'    => 'peptide_align_feature_%',
                'exclude_list'  => 1,
                'filename'      => 'snapshot_4_before_tree_building',
            },
            -flow_into  => {
                '1->A'  => [ 'cluster_factory' ],
                'A->1'  => [ 'backbone_fire_dnds' ],
            },
        },

        {   -logic_name => 'backbone_fire_dnds',
            -module     => 'Bio::EnsEMBL::Hive::RunnableDB::DatabaseDumper',
            -parameters => {
                'table_list'    => 'peptide_align_feature_%',
                'exclude_list'  => 1,
                'filename'      => 'snapshot_5_before_dnds',
            },
            -flow_into  => {
                '1->A'  => [ 'polyploid_move_back_factory' ],
                'A->1'  => [ 'backbone_pipeline_finished' ],
            },
        },


        {   -logic_name => 'backbone_pipeline_finished',
            -module     => 'Bio::EnsEMBL::Hive::RunnableDB::Dummy',
        },

# ---------------------------------------------[copy tables from master]-----------------------------------------------------------------

        {   -logic_name => 'copy_ncbi_tables_factory',
            -module     => 'Bio::EnsEMBL::Hive::RunnableDB::JobFactory',
            -parameters => {
                'inputlist'    => [ 'ncbi_taxa_node', 'ncbi_taxa_name' ],
                'column_names' => [ 'table' ],
                'fan_branch_code' => 2,
            },
            -flow_into => {
                '2->A' => [ 'copy_ncbi_table'  ],
                'A->1' => [ $self->o('master_db') ? 'populate_method_links_from_db' : 'populate_method_links_from_file' ],
            },
        },

        {   -logic_name    => 'copy_ncbi_table',
            -module        => 'Bio::EnsEMBL::Hive::RunnableDB::MySQLTransfer',
            -parameters    => {
                'src_db_conn'   => '#ncbi_db#',
                'mode'          => 'overwrite',
                'filter_cmd'    => 'sed "s/ENGINE=MyISAM/ENGINE=InnoDB/"',
            },
        },

        {   -logic_name    => 'populate_method_links_from_db',
            -module        => 'Bio::EnsEMBL::Hive::RunnableDB::MySQLTransfer',
            -parameters    => {
                'src_db_conn'   => '#master_db#',
                'mode'          => 'overwrite',
                'filter_cmd'    => 'sed "s/ENGINE=MyISAM/ENGINE=InnoDB/"',
                'table'         => 'method_link',
            },
            -flow_into      => [ 'offset_tables' ],
        },

        {   -logic_name => 'offset_tables',
            -module     => 'Bio::EnsEMBL::Hive::RunnableDB::SqlCmd',
            -parameters => {
                'sql'   => [
                    'ALTER TABLE species_set             AUTO_INCREMENT=10000001',
                    'ALTER TABLE method_link_species_set AUTO_INCREMENT=10000001',
                ],
            },
            -flow_into      => [ 'load_genomedb_factory' ],
        },

# ---------------------------------------------[load GenomeDB entries from master+cores]---------------------------------------------

        {   -logic_name => 'load_genomedb_factory',
            -module     => 'Bio::EnsEMBL::Compara::RunnableDB::GenomeDBFactory',
            -parameters => {
                'compara_db'        => '#master_db#',   # that's where genome_db_ids come from
                'mlss_id'           => $self->o('mlss_id'),
                'extra_parameters'  => [ 'locator' ],
            },
            -rc_name => '4Gb_job',
            -flow_into => {
                '2->A' => {
                    'load_genomedb' => { 'master_dbID' => '#genome_db_id#', 'locator' => '#locator#' },
                },
                'A->1' => [ 'create_mlss_ss' ],
            },
        },

        {   -logic_name => 'load_genomedb',
            -module     => 'Bio::EnsEMBL::Compara::RunnableDB::LoadOneGenomeDB',
            -parameters => {
                'registry_conf_file'  => $self->o('curr_core_registry'),
                'registry_dbs'  => $self->o('curr_core_sources_locs'),
                'db_version'    => $self->o('ensembl_release'),
                'registry_files'    => $self->o('curr_file_sources_locs'),
            },
            -rc_name => '4Gb_job',
            -flow_into  => [ 'check_reusability' ],
            -analysis_capacity => 1,
        },

        {   -logic_name     => 'populate_method_links_from_file',
            -module         => 'Bio::EnsEMBL::Hive::RunnableDB::SystemCmd',
            -parameters     => {
                'method_link_dump_file' => $self->o('method_link_dump_file'),
                'db_cmd'            => $self->db_cmd(),
                'cmd'               => '#db_cmd# --executable mysqlimport --append #method_link_dump_file#',
            },
            -flow_into      => [ 'load_all_genomedbs' ],
        },

        {   -logic_name => 'load_all_genomedbs',
            -module     => 'Bio::EnsEMBL::Compara::RunnableDB::LoadAllGenomeDBs',
            -parameters => {
                'registry_conf_file'  => $self->o('curr_core_registry'),
                'registry_dbs'  => $self->o('curr_core_sources_locs'),
                'db_version'    => $self->o('ensembl_release'),
                'registry_files'    => $self->o('curr_file_sources_locs'),
            },
            -analysis_capacity => 1,
            -flow_into => [ 'create_mlss_ss' ],
        },
# ---------------------------------------------[filter genome_db entries into reusable and non-reusable ones]------------------------

        {   -logic_name => 'check_reusability',
            -module     => 'Bio::EnsEMBL::Compara::RunnableDB::ProteinTrees::CheckGenomedbReusability',
            -parameters => {
                'registry_dbs'      => $self->o('prev_core_sources_locs'),
                'do_not_reuse_list' => $self->o('do_not_reuse_list'),
            },
            -hive_capacity => 50,
            -rc_name => '1Gb_job',
            -flow_into => {
                2 => { ':////accu?reused_gdb_ids=[]' => { 'reused_gdb_ids' => '#genome_db_id#'} },
                3 => { ':////accu?nonreused_gdb_ids=[]' => { 'nonreused_gdb_ids' => '#genome_db_id#'} },
            },
        },

        {   -logic_name => 'create_mlss_ss',
            -module     => 'Bio::EnsEMBL::Compara::RunnableDB::GeneTrees::PrepareSpeciesSetsMLSS',
            -flow_into => {
                1 => [ 'make_treebest_species_tree' ],
                2 => [ 'check_reuse_db_is_myisam' ],
            },
        },

        {   -logic_name => 'check_reuse_db_is_myisam',
            -module     => 'Bio::EnsEMBL::Hive::RunnableDB::SqlHealthcheck',
            -parameters => {
                'description'   => 'The pipeline can only reuse the "other_member_sequence" table if it is in MyISAM',
                'query'         => 'SELECT * FROM information_schema.TABLES WHERE ENGINE NOT LIKE "MyISAM" AND TABLE_NAME = "other_member_sequence" AND TABLE_SCHEMA = "#db_name#"',
                'db_name'       => '#expr( Bio::EnsEMBL::Hive::DBSQL::DBConnection->new( -url => #reuse_db#)->dbname  )expr#',
            },
<<<<<<< HEAD
            -rc_name => '4Gb_job',
            -flow_into => [ 'make_treebest_species_tree' ],
=======
>>>>>>> 266fc585
        },


# ---------------------------------------------[load species tree]-------------------------------------------------------------------

        {   -logic_name    => 'make_treebest_species_tree',
            -module        => 'Bio::EnsEMBL::Compara::RunnableDB::MakeSpeciesTree',
            -parameters    => {
                               'species_tree_input_file' => $self->o('species_tree_input_file'),   # empty by default, but if nonempty this file will be used instead of tree generation from genome_db
            },
            -flow_into     => {
                2 => [ 'hc_species_tree' ],
            }
        },

        {   -logic_name         => 'hc_species_tree',
            -module             => 'Bio::EnsEMBL::Compara::RunnableDB::GeneTrees::SqlHealthChecks',
            -parameters         => {
                mode            => 'species_tree',
                binary          => 0,
            },
            -flow_into  => [ $self->o('use_notung') ? ( $self->o('binary_species_tree_input_file') ? 'load_binary_species_tree' : 'make_binary_species_tree' ) : () ],
            %hc_analysis_params,
        },

         {   -logic_name    => 'load_binary_species_tree',
            -module        => 'Bio::EnsEMBL::Compara::RunnableDB::MakeSpeciesTree',
            -parameters    => {
                               'label' => 'binary',
                               'species_tree_input_file' => $self->o('binary_species_tree_input_file'),
            },
            -flow_into     => {
                2 => [ 'hc_binary_species_tree' ],
            }
        },

        {   -logic_name    => 'make_binary_species_tree',
            -module        => 'Bio::EnsEMBL::Compara::RunnableDB::GeneTrees::CAFESpeciesTree',
            -parameters    => {
                'new_label'     => 'binary',
                'tree_fmt'      => '%{-x"*"}:%{d}',
                'label'         => 'default',
            },
            -flow_into     => {
                2 => [ 'hc_binary_species_tree' ],
            }
        },

        {   -logic_name         => 'hc_binary_species_tree',
            -module             => 'Bio::EnsEMBL::Compara::RunnableDB::GeneTrees::SqlHealthChecks',
            -parameters         => {
                mode            => 'species_tree',
                binary          => 1,
            },
            %hc_analysis_params,
        },

        {   -logic_name => 'copy_trees_from_previous_release',
            -module     => 'Bio::EnsEMBL::Compara::RunnableDB::GeneTrees::CopyTreesFromDB',
            -parameters => {
                'input_clusterset_id'   => 'default',
                'output_clusterset_id'  => 'copy',
                'branch_for_new_tree'  => '3',
            },
            -flow_into  => {
                 1 => [ 'copy_alignments_from_previous_release' ],
                 3 => [ 'alignment_entry_point' ],
            },
            -hive_capacity        => $self->o('copy_trees_capacity'),
            -analysis_capacity 	  => $self->o('copy_trees_capacity'),
            -rc_name => '8Gb_job',
        },

        {   -logic_name => 'copy_alignments_from_previous_release',
            -module     => 'Bio::EnsEMBL::Compara::RunnableDB::ProteinTrees::CopyAlignmentsFromDB',
            -parameters => {
                'input_clusterset_id'   => 'default',
            },
            -flow_into  			=> [ 'mafft_update' ],
            -hive_capacity          => $self->o('copy_alignments_capacity'),
            -analysis_capacity 		=> $self->o('copy_alignments_capacity'),
            -rc_name => '8Gb_job',
        },
# ---------------------------------------------[reuse members]-----------------------------------------------------------------------

        {   -logic_name => 'genome_reuse_factory',
            -module     => 'Bio::EnsEMBL::Hive::RunnableDB::Dummy',
            -flow_into => {
                '1->A' => [ 'dnafrag_reuse_factory' ],
                'A->1' => [ 'load_fresh_members_factory' ],
            },
        },

        {   -logic_name => 'dnafrag_reuse_factory',
            -module     => 'Bio::EnsEMBL::Compara::RunnableDB::GenomeDBFactory',
            -parameters => {
                'species_set_id'    => '#reuse_ss_id#',
            },
            -flow_into => {
                '2->A' => [ 'dnafrag_table_reuse' ],
                'A->1' => [ 'nonpolyploid_genome_reuse_factory' ],
            },
        },

        {   -logic_name => 'nonpolyploid_genome_reuse_factory',
            -module     => 'Bio::EnsEMBL::Compara::RunnableDB::GenomeDBFactory',
            -parameters => {
                'component_genomes' => 0,
                'species_set_id'    => '#reuse_ss_id#',
            },
            -flow_into => {
                '2->A' => [ 'sequence_table_reuse' ],
                'A->1' => [ 'polyploid_genome_reuse_factory' ],
            },
        },

        {   -logic_name => 'polyploid_genome_reuse_factory',
            -module     => 'Bio::EnsEMBL::Compara::RunnableDB::GenomeDBFactory',
            -parameters => {
                'component_genomes' => 0,
                'normal_genomes'    => 0,
                'species_set_id'    => '#reuse_ss_id#',
            },
            -flow_into => {
                2 => [ 'component_genome_dbs_move_factory' ],
            },
        },

        {   -logic_name => 'component_genome_dbs_move_factory',
            -module     => 'Bio::EnsEMBL::Compara::RunnableDB::GeneTrees::ComponentGenomeDBFactory',
            -flow_into => {
                '2->A' => {
                    'move_component_genes' => { 'source_gdb_id' => '#principal_genome_db_id#', 'target_gdb_id' => '#component_genome_db_id#'}
                },
                'A->1' => [ 'hc_polyploid_genes' ],
            },
        },

        {   -logic_name => 'move_component_genes',
            -module     => 'Bio::EnsEMBL::Compara::RunnableDB::ProteinTrees::MoveComponentGenes',
            -flow_into => {
                1 => {
                    'hc_members_per_genome' => { 'genome_db_id' => '#target_gdb_id#' },
                },
            },
        },

        {   -logic_name => 'hc_polyploid_genes',
            -module     => 'Bio::EnsEMBL::Hive::RunnableDB::SqlHealthcheck',
            -parameters => {
                'description'   => 'All the genes of the polyploid species should be moved to the component genomes',
                'query'         => 'SELECT * FROM gene_member WHERE genome_db_id = #genome_db_id#',
            },
        },


        {   -logic_name => 'sequence_table_reuse',
            -module     => 'Bio::EnsEMBL::Hive::RunnableDB::JobFactory',
            -parameters => {
                            'db_conn'    => '#reuse_db#',
                            'inputquery' => 'SELECT s.* FROM sequence s JOIN seq_member USING (sequence_id) WHERE sequence_id<='.$self->o('protein_members_range').' AND genome_db_id = #genome_db_id#',
                            'fan_branch_code' => 2,
            },
            -hive_capacity => $self->o('reuse_capacity'),
            -rc_name => '500Mb_job',
            -flow_into => {
                2 => [ ':////sequence' ],
                1 => [ 'seq_member_table_reuse' ],
            },
        },

        {   -logic_name => 'dnafrag_table_reuse',
            -module     => 'Bio::EnsEMBL::Hive::RunnableDB::MySQLTransfer',
            -parameters => {
                'src_db_conn'   => '#reuse_db#',
                'table'         => 'dnafrag',
                'where'         => 'genome_db_id = #genome_db_id#',
                'mode'          => 'insertignore',
            },
            -hive_capacity => $self->o('reuse_capacity'),
        },

        {   -logic_name => 'seq_member_table_reuse',
            -module     => 'Bio::EnsEMBL::Hive::RunnableDB::MySQLTransfer',
            -parameters => {
                'src_db_conn'   => '#reuse_db#',
                'table'         => 'seq_member',
                'where'         => 'seq_member_id<='.$self->o('protein_members_range').' AND genome_db_id = #genome_db_id#',
                'mode'          => 'insertignore',
            },
            -hive_capacity => $self->o('reuse_capacity'),
            -flow_into => {
                1 => [ 'gene_member_table_reuse' ],
            },
        },

        {   -logic_name => 'gene_member_table_reuse',
            -module     => 'Bio::EnsEMBL::Hive::RunnableDB::MySQLTransfer',
            -parameters => {
                'src_db_conn'   => '#reuse_db#',
                'table'         => 'gene_member',
                'where'         => 'gene_member_id<='.$self->o('protein_members_range').' AND genome_db_id = #genome_db_id#',
                'mode'          => 'insertignore',
            },
            -hive_capacity => $self->o('reuse_capacity'),
            -flow_into => {
                1 => [ 'reset_gene_member_counters' ],
            },
        },

        {   -logic_name => 'reset_gene_member_counters',
            -module     => 'Bio::EnsEMBL::Hive::RunnableDB::SqlCmd',
            -parameters => {
                'sql' => [  'UPDATE gene_member SET families = 0, gene_trees = 0, gene_gain_loss_trees = 0, orthologues = 0, paralogues = 0, homoeologues = 0 WHERE genome_db_id = #genome_db_id#' ],
            },
            -hive_capacity => $self->o('reuse_capacity'),
            -flow_into => {
                1 => [ 'other_sequence_table_reuse' ],
            },
        },

        {   -logic_name => 'other_sequence_table_reuse',
            -module     => 'Bio::EnsEMBL::Hive::RunnableDB::JobFactory',
            -parameters => {
                            'db_conn'    => '#reuse_db#',
                            'inputquery' => 'SELECT s.seq_member_id, s.seq_type, s.length, s.sequence FROM other_member_sequence s JOIN seq_member USING (seq_member_id) WHERE genome_db_id = #genome_db_id# AND seq_type IN ("cds", "exon_bounded") AND seq_member_id <= '.$self->o('protein_members_range'),
                            'fan_branch_code' => 2,
            },
            -hive_capacity => $self->o('reuse_capacity'),
            -rc_name => '1Gb_job',
            -flow_into => {
                2 => [ ':////other_member_sequence' ],
                1 => [ 'hmm_annot_table_reuse' ],
            },
        },

        {   -logic_name => 'hmm_annot_table_reuse',
            -module     => 'Bio::EnsEMBL::Hive::RunnableDB::JobFactory',
            -parameters => {
                            'db_conn'    => '#reuse_db#',
                            'inputquery' => 'SELECT h.* FROM hmm_annot h JOIN seq_member USING (seq_member_id) WHERE genome_db_id = #genome_db_id# AND seq_member_id <= '.$self->o('protein_members_range'),
                            'fan_branch_code' => 2,
            },
            -hive_capacity => $self->o('reuse_capacity'),
            -rc_name => '1Gb_job',
            -flow_into => {
                2 => [ ':////hmm_annot' ],
                1 => [ 'hc_members_per_genome' ],
            },
        },

        {   -logic_name         => 'hc_members_per_genome',
            -module             => 'Bio::EnsEMBL::Compara::RunnableDB::GeneTrees::SqlHealthChecks',
            -parameters         => {
                mode            => 'members_per_genome',
                allow_ambiguity_codes => $self->o('allow_ambiguity_codes'),
            },
            %hc_analysis_params,
        },


# ---------------------------------------------[load the rest of members]------------------------------------------------------------

        {   -logic_name => 'load_fresh_members_factory',
            -module     => 'Bio::EnsEMBL::Hive::RunnableDB::Dummy',
            -flow_into => {
                '1->A' => [ 'nonpolyploid_genome_load_fresh_factory' ],
                'A->1' => [ 'hc_members_globally' ],
            },
        },

        {   -logic_name => 'nonpolyploid_genome_load_fresh_factory',
            -module     => 'Bio::EnsEMBL::Compara::RunnableDB::GenomeDBFactory',
            -parameters => {
                'polyploid_genomes' => 0,
                'species_set_id'    => '#nonreuse_ss_id#',
                'extra_parameters'  => [ 'locator' ],
            },
            -flow_into => {
                '2->A' => [ 'test_is_genome_in_core_db' ],
                'A->1' => [ 'polyploid_genome_load_fresh_factory' ],
            },
        },

        {   -logic_name => 'polyploid_genome_load_fresh_factory',
            -module     => 'Bio::EnsEMBL::Compara::RunnableDB::GenomeDBFactory',
            -parameters => {
                'component_genomes' => 0,
                'normal_genomes'    => 0,
                'species_set_id'    => '#nonreuse_ss_id#',
                'extra_parameters'  => [ 'locator' ],
            },
            -flow_into => {
                2 => [ 'test_is_polyploid_in_core_db' ],
            },
        },

        {   -logic_name => 'test_is_genome_in_core_db',
            -module     => 'Bio::EnsEMBL::Compara::RunnableDB::ConditionalDataFlow',
            -parameters    => {
                'condition'     => '"#locator#" =~ /^Bio::EnsEMBL::DBSQL::DBAdaptor/',
            },
            -flow_into => {
                2 => [ $self->o('master_db') ? 'copy_dnafrags_from_master' : 'load_fresh_members_from_db' ],
                3 => [ 'load_fresh_members_from_file' ],
            },
        },

        {   -logic_name => 'test_is_polyploid_in_core_db',
            -module     => 'Bio::EnsEMBL::Compara::RunnableDB::ConditionalDataFlow',
            -parameters    => {
                'condition'     => '"#locator#" =~ /^Bio::EnsEMBL::DBSQL::DBAdaptor/',
            },
            -flow_into => {
                2 => [ $self->o('master_db') ? ('copy_polyploid_dnafrags_from_master') : () ],
                3 => [ 'component_dnafrags_duplicate_factory' ],
            },
        },

        {   -logic_name => 'component_dnafrags_duplicate_factory',
            -module     => 'Bio::EnsEMBL::Compara::RunnableDB::GeneTrees::ComponentGenomeDBFactory',
            -flow_into => {
                2 => {
                    'duplicate_component_dnafrags' => { 'source_gdb_id' => '#principal_genome_db_id#', 'target_gdb_id' => '#component_genome_db_id#'}
                },
            },
        },

        {   -logic_name => 'duplicate_component_dnafrags',
            -module     => 'Bio::EnsEMBL::Hive::RunnableDB::SqlCmd',
            -parameters => {
                'sql' => [
                    'INSERT INTO dnafrag (length, name, genome_db_id, coord_system_name, is_reference) SELECT length, name, #principal_genome_db_id#, coord_system_name, is_reference FROM dnafrag WHERE genome_db_id = #principal_genome_db_id#',
                ],
            },
            -flow_into  => [ 'hc_component_dnafrags' ],
        },

        {   -logic_name => 'copy_polyploid_dnafrags_from_master',
            -module     => 'Bio::EnsEMBL::Hive::RunnableDB::MySQLTransfer',
            -parameters => {
                'src_db_conn'   => '#master_db#',
                'table'         => 'dnafrag',
                'where'         => 'genome_db_id = #genome_db_id#',
                'mode'          => 'insertignore',
            },
            -hive_capacity => $self->o('reuse_capacity'),
            -flow_into  => [ 'component_dnafrags_hc_factory' ],
        },

        {   -logic_name => 'component_dnafrags_hc_factory',
            -module     => 'Bio::EnsEMBL::Compara::RunnableDB::GeneTrees::ComponentGenomeDBFactory',
            -flow_into => {
                2 => [ 'hc_component_dnafrags' ],
            },
        },

        {   -logic_name => 'hc_component_dnafrags',
            -module     => 'Bio::EnsEMBL::Hive::RunnableDB::SqlHealthcheck',
            -parameters => {
                'description'   => 'All the component dnafrags must be in the principal genome',
                'query'         => 'SELECT d1.* FROM dnafrag d1 LEFT JOIN dnafrag d2 ON d2.genome_db_id = #principal_genome_db_id# AND d1.name = d2.name WHERE d1.genome_db_id = #component_genome_db_id# AND d2.dnafrag_id IS NULL',
            },
        },

        {   -logic_name => 'copy_dnafrags_from_master',
            -module     => 'Bio::EnsEMBL::Hive::RunnableDB::MySQLTransfer',
            -parameters => {
                'src_db_conn'   => '#master_db#',
                'table'         => 'dnafrag',
                'where'         => 'genome_db_id = #genome_db_id#',
                'mode'          => 'insertignore',
            },
            -hive_capacity => $self->o('reuse_capacity'),
            -flow_into => [ 'load_fresh_members_from_db' ],
        },

        {   -logic_name => 'load_fresh_members_from_db',
            -module     => 'Bio::EnsEMBL::Compara::RunnableDB::LoadMembers',
            -parameters => {
                'store_related_pep_sequences' => 1,
                'allow_ambiguity_codes'         => $self->o('allow_ambiguity_codes'),
                'find_canonical_translations_for_polymorphic_pseudogene' => 1,
                'store_missing_dnafrags'        => ((not $self->o('master_db')) or $self->o('master_db_is_missing_dnafrags') ? 1 : 0),
            },
            -hive_capacity => $self->o('loadmembers_capacity'),
            -rc_name => '2Gb_job',
            -flow_into => [ 'hc_members_per_genome' ],
        },

        {   -logic_name => 'load_fresh_members_from_file',
            -module     => 'Bio::EnsEMBL::Compara::RunnableDB::LoadMembersFromFiles',
            -parameters => {
                -need_cds_seq   => 1,
            },
            -hive_capacity => $self->o('loadmembers_capacity'),
            -rc_name => '2Gb_job',
            -flow_into => [ 'hc_members_per_genome' ],
        },

        {   -logic_name         => 'hc_members_globally',
            -module             => 'Bio::EnsEMBL::Compara::RunnableDB::GeneTrees::SqlHealthChecks',
            -parameters         => {
                mode            => 'members_globally',
            },
            %hc_analysis_params,
        },

# ---------------------------------------------[create and populate blast analyses]--------------------------------------------------

        {   -logic_name => 'reusedspecies_factory',
            -module     => 'Bio::EnsEMBL::Compara::RunnableDB::GenomeDBFactory',
            -parameters => {
                'polyploid_genomes' => 0,
                'component_genomes' => $self->o('reuse_level') eq 'members' ? 0 : 1,
                'normal_genomes'    => $self->o('reuse_level') eq 'members' ? 0 : 1,
                'species_set_id'    => '#reuse_ss_id#',
            },
            -flow_into => {
                2 => [ 'paf_table_reuse' ],
                1 => [ 'nonreusedspecies_factory' ],
            },
        },

        {   -logic_name => 'nonreusedspecies_factory',
            -module     => 'Bio::EnsEMBL::Compara::RunnableDB::GenomeDBFactory',
            -parameters => {
                'polyploid_genomes' => 0,
                'species_set_id'    => $self->o('reuse_level') eq 'members' ? undef : '#nonreuse_ss_id#',
            },
            -flow_into => {
                2 => [ 'paf_create_empty_table' ],
            },
        },

        {   -logic_name => 'paf_table_reuse',
            -module     => 'Bio::EnsEMBL::Hive::RunnableDB::MySQLTransfer',
            -parameters => {
                'src_db_conn'   => '#reuse_db#',
                'table'         => 'peptide_align_feature_#genome_db_id#',
                'filter_cmd'    => 'sed "s/ENGINE=MyISAM/ENGINE=InnoDB/"',
                'where'         => 'hgenome_db_id IN (#reuse_ss_csv#)',
            },
            -flow_into  => [ 'members_against_nonreusedspecies_factory' ],
            -hive_capacity => $self->o('reuse_capacity'),
        },

        {   -logic_name => 'paf_create_empty_table',
            -module     => 'Bio::EnsEMBL::Hive::RunnableDB::SqlCmd',
            -parameters => {
                'sql' => [  'CREATE TABLE IF NOT EXISTS peptide_align_feature_#genome_db_id# LIKE peptide_align_feature',
                            'ALTER TABLE peptide_align_feature_#genome_db_id# DISABLE KEYS, AUTO_INCREMENT=#genome_db_id#00000000',
                ],
            },
            -flow_into  => [ 'members_against_allspecies_factory' ],
            -analysis_capacity => 1,
        },

#--------------------------------------------------------[load the HMM profiles]----------------------------------------------------

        {   -logic_name => 'panther_databases_factory',
            -module     => 'Bio::EnsEMBL::Hive::RunnableDB::JobFactory',
            -parameters => {
                'inputlist'    => $self->o('panther_like_databases'),
                'column_names' => [ 'cm_file_or_directory', 'type', 'include_subfamilies' ],
                'fan_branch_code' => 2,
            },
            -flow_into => {
                '2->A' => [ 'load_panther_database_models'  ],
                'A->1' => [ 'multihmm_files_factory' ],
            },
        },

        {   -logic_name => 'multihmm_files_factory',
            -module     => 'Bio::EnsEMBL::Hive::RunnableDB::JobFactory',
            -parameters => {
                'inputlist'    => $self->o('multihmm_files'),
                'column_names' => [ 'cm_file_or_directory', 'type' ],
                'fan_branch_code' => 2,
            },
            -flow_into => {
                '2->A' => [ 'load_multihmm_models'  ],
                'A->1' => [ 'dump_models' ],
            },
        },

        {
            -logic_name => 'load_panther_database_models',
            -module     => 'Bio::EnsEMBL::Compara::RunnableDB::ComparaHMM::PantherLoadModels',
            -parameters => {
                'pantherScore_path'    => $self->o('pantherScore_path'),
            },
        },

        {
            -logic_name => 'load_multihmm_models',
            -module     => 'Bio::EnsEMBL::Compara::RunnableDB::ComparaHMM::MultiHMMLoadModels',
            -parameters => {
            },
         },

            {
             -logic_name => 'dump_models',
             -module     => 'Bio::EnsEMBL::Compara::RunnableDB::ComparaHMM::DumpModels',
             -parameters => {
                             'blast_bin_dir'       => $self->o('blast_bin_dir'),  ## For creating the blastdb (formatdb or mkblastdb)
                             'pantherScore_path'    => $self->o('pantherScore_path'),
                            },
             -flow_into  => [ 'load_InterproAnnotation' ],
            },

#----------------------------------------------[classify canonical members based on HMM searches]-----------------------------------
        {
            -logic_name     => 'load_InterproAnnotation',
            -module         => 'Bio::EnsEMBL::Hive::RunnableDB::SqlCmd',
            -parameters     => {
                'panther_annotation_file'   => $self->o('panther_annotation_file'),
                'sql'                       => "LOAD DATA LOCAL INFILE '#panther_annotation_file#' INTO TABLE panther_annot
                                                FIELDS TERMINATED BY '\\t' LINES TERMINATED BY '\\n'
                                                (upi, ensembl_id, ensembl_div, panther_family_id, start, end, score, evalue)",
            },
            -flow_into      => [ 'HMMer_classifyCurated' ],
        },

        {
            -logic_name     => 'HMMer_classifyCurated',
            -module         => 'Bio::EnsEMBL::Hive::RunnableDB::SqlCmd',
            -parameters     => {
                'sql'   => 'INSERT INTO hmm_annot SELECT seq_member_id, model_id, NULL FROM hmm_curated_annot hca JOIN seq_member sm ON sm.stable_id = hca.seq_member_stable_id',
            },
            -flow_into      => [ 'HMMer_classifyInterpro' ],
        },

        {
            -logic_name     => 'HMMer_classifyInterpro',
            -module         => 'Bio::EnsEMBL::Hive::RunnableDB::SqlCmd',
            -parameters     => {
                'sql'   => 'INSERT IGNORE INTO hmm_annot SELECT seq_member_id, panther_family_id, evalue FROM panther_annot pa JOIN seq_member sm ON sm.stable_id = pa.ensembl_id',
            },
            -flow_into      => [ 'HMMer_classify_factory' ],
        },

        {   -logic_name => 'HMMer_classify_factory',
            -module     => 'Bio::EnsEMBL::Compara::RunnableDB::ComparaHMM::FactoryUnannotatedMembers',
            -rc_name       => '4Gb_job',
            -hive_capacity => $self->o('blast_factory_capacity'),
            -flow_into => {
                '2->A'  => [ 'HMMer_classifyPantherScore' ],
                'A->1'  => [ 'HMM_clusterize' ],
            },
        },


            {
             -logic_name => 'HMMer_classifyPantherScore',
             -module     => 'Bio::EnsEMBL::Compara::RunnableDB::ComparaHMM::HMMClassifyPantherScore',
             -parameters => {
                             'blast_bin_dir'       => $self->o('blast_bin_dir'),
                             'pantherScore_path'   => $self->o('pantherScore_path'),
                             'hmmer_path'          => $self->o('hmmer2_home'),
                            },
             -hive_capacity => $self->o('HMMer_classifyPantherScore_capacity'),
             -rc_name => '4Gb_job_gpfs',
            },

            {
             -logic_name => 'HMM_clusterize',
             -module     => 'Bio::EnsEMBL::Compara::RunnableDB::ComparaHMM::HMMClusterize',
             -parameters => {
                 'division'     => $self->o('division'),
                 'extra_tags_file'  => $self->o('extra_model_tags_file'),
             },
             -rc_name => '8Gb_job',
             -flow_into => [ $self->o('clustering_mode') eq 'hybrid' ? ('dump_unannotated_members') : (
                $self->o('clustering_mode') eq 'topup' ? ('flag_update_clusters') : ()
                ) ],
            },

        {
            -logic_name     => 'flag_update_clusters',
            -module         => 'Bio::EnsEMBL::Compara::RunnableDB::GeneTrees::FlagUpdateClusters',
			#-parameters     => {
			#    'reuse_db'   => '#reuse_db#',
			#},
            -rc_name => '16Gb_job',
        },


# -------------------------------------------------[BuildHMMprofiles pipeline]-------------------------------------------------------

        {   -logic_name => 'dump_unannotated_members',
            -module     => 'Bio::EnsEMBL::Compara::RunnableDB::ComparaHMM::DumpUnannotatedMembersIntoFasta',
            -parameters => {
                'fasta_file'    => '#fasta_dir#/unannotated.fasta',
            },
            -rc_name       => '4Gb_job',
            -hive_capacity => $self->o('reuse_capacity'),
            -flow_into => [ 'make_blastdb_unannotated' ],
        },

        {   -logic_name => 'make_blastdb_unannotated',
            -module     => 'Bio::EnsEMBL::Hive::RunnableDB::SystemCmd',
            -parameters => {
                'blast_bin_dir' => $self->o('blast_bin_dir'),
                'cmd' => '#blast_bin_dir#/makeblastdb -dbtype prot -parse_seqids -logfile #fasta_name#.blastdb_log -in #fasta_name#',
            },
            -flow_into  => [ 'unannotated_all_vs_all_factory' ],
        },

        {   -logic_name => 'unannotated_all_vs_all_factory',
            -module     => 'Bio::EnsEMBL::Compara::RunnableDB::ComparaHMM::FactoryUnannotatedMembers',
            -rc_name       => '250Mb_job',
            -hive_capacity => $self->o('blast_factory_capacity'),
            -flow_into => {
                '2->A' => [ 'blastp_unannotated' ],
                'A->1' => [ 'hcluster_dump_input_all_pafs' ]
            },
        },

        {   -logic_name         => 'blastp_unannotated',
            -module             => 'Bio::EnsEMBL::Compara::RunnableDB::ComparaHMM::BlastpUnannotated',
            -parameters         => {
                'blast_db'                  => '#fasta_dir#/unannotated.fasta',
                'blast_params'              => $self->o('blast_params'),
                'blast_bin_dir'             => $self->o('blast_bin_dir'),
                'evalue_limit'              => 1e-10,
            },
            -rc_name       => '250Mb_job',
            -hive_capacity => $self->o('blastpu_capacity'),
        },

        {   -logic_name => 'hcluster_dump_input_all_pafs',
            -module     => 'Bio::EnsEMBL::Compara::RunnableDB::ProteinTrees::HclusterPrepareSingleTable',
            -parameters => {
                'outgroups'     => $self->o('outgroups'),
            },
            -hive_capacity => $self->o('reuse_capacity'),
            -flow_into  => [ 'hcluster_run' ],
        },




# ---------------------------------------------[create and populate blast analyses]--------------------------------------------------

        {   -logic_name => 'blastdb_factory',
            -module     => 'Bio::EnsEMBL::Compara::RunnableDB::GenomeDBFactory',
            -parameters => {
                'polyploid_genomes' => 0,
            },
            -flow_into  => {
                '2->A'  => [ 'dump_canonical_members' ],
                'A->1'  => [ 'reusedspecies_factory' ],
            },
        },

        {   -logic_name => 'dump_canonical_members',
            -module     => 'Bio::EnsEMBL::Compara::RunnableDB::DumpMembersIntoFasta',   # Gets fasta_dir from pipeline_wide_parameters
            -rc_name       => '250Mb_job',
            -hive_capacity => $self->o('reuse_capacity'),
            -flow_into => [ 'make_blastdb' ],
        },

        {   -logic_name => 'make_blastdb',
            -module     => 'Bio::EnsEMBL::Hive::RunnableDB::SystemCmd',
            -parameters => {
                'blast_bin_dir' => $self->o('blast_bin_dir'),
                'cmd' => '#blast_bin_dir#/makeblastdb -dbtype prot -parse_seqids -logfile #fasta_name#.blastdb_log -in #fasta_name#',
            },
        },

        {   -logic_name => 'members_against_allspecies_factory',
            -module     => 'Bio::EnsEMBL::Compara::RunnableDB::ProteinTrees::BlastFactory',
            -rc_name       => '250Mb_job',
            -hive_capacity => $self->o('blast_factory_capacity'),
            -flow_into => {
                '2->A' => [ 'blastp' ],
                'A->1' => [ 'hc_pafs' ],
            },
        },

        {   -logic_name => 'members_against_nonreusedspecies_factory',
            -module     => 'Bio::EnsEMBL::Compara::RunnableDB::ProteinTrees::BlastFactory',
            -parameters => {
                'species_set_id'    => '#nonreuse_ss_id#',
            },
            -rc_name       => '250Mb_job',
            -hive_capacity => $self->o('blast_factory_capacity'),
            -flow_into => {
                '2->A' => [ 'blastp' ],
                'A->1' => [ 'hc_pafs' ],
            },
        },

        {   -logic_name         => 'blastp',
            -module             => 'Bio::EnsEMBL::Compara::RunnableDB::ProteinTrees::BlastpWithReuse',
            -parameters         => {
                'blast_params'              => $self->o('blast_params'),
                'blast_bin_dir'             => $self->o('blast_bin_dir'),
                'evalue_limit'              => 1e-10,
                'allow_same_species_hits'   => 1,
            },
            -batch_size    => 10,
            -rc_name       => '250Mb_job',
            -hive_capacity => $self->o('blastp_capacity'),
        },

        {   -logic_name         => 'hc_pafs',
            -module             => 'Bio::EnsEMBL::Compara::RunnableDB::GeneTrees::SqlHealthChecks',
            -parameters         => {
                mode            => 'peptide_align_features',
            },
            %hc_analysis_params,
        },

# ---------------------------------------------[clustering step]---------------------------------------------------------------------

        {   -logic_name => 'test_whether_can_copy_clusters',
            -module     => 'Bio::EnsEMBL::Compara::RunnableDB::ConditionalDataFlow',
            -parameters    => {
                'condition'     => '#are_all_species_reused#',
            },
            -flow_into => {
                '2->A' => [ 'copy_clusters' ],
                '3->A' => [
                    $self->o('clustering_mode') eq 'blastp'
                    ? 'hcluster_dump_factory'
                    : ( ((-d $self->o('hmm_library_basedir')."/books") and (-d $self->o('hmm_library_basedir')."/globals") and (-s $self->o('hmm_library_basedir')."/globals/con.Fasta"))
                        ? 'load_InterproAnnotation'
                        : 'panther_databases_factory'
                      )
                    ],
                'A->1' => [ 'hc_clusters' ],
            },
        },

        {   -logic_name => 'hcluster_dump_factory',
            -module     => 'Bio::EnsEMBL::Compara::RunnableDB::GenomeDBFactory',
            -parameters => {
                'polyploid_genomes' => 0,
            },
            -flow_into  => {
                '2->A' => [ 'hcluster_dump_input_per_genome' ],
                'A->1' => [ 'hcluster_merge_factory' ],
            },
        },

        {   -logic_name => 'hcluster_dump_input_per_genome',
            -module     => 'Bio::EnsEMBL::Compara::RunnableDB::ProteinTrees::HclusterPrepare',
            -parameters => {
                'outgroups'     => $self->o('outgroups'),
            },
            -hive_capacity => $self->o('reuse_capacity'),
        },

        {   -logic_name    => 'hcluster_merge_factory',
            -module         => 'Bio::EnsEMBL::Hive::RunnableDB::Dummy',
            -flow_into => {
                '1->A' => {
                    'hcluster_merge_inputs' => [{'ext' => 'txt'}, {'ext' => 'cat'}],
                },
                'A->1' => [ 'hcluster_run' ],
            },
        },

        {   -logic_name    => 'hcluster_merge_inputs',
            -module        => 'Bio::EnsEMBL::Hive::RunnableDB::SystemCmd',
            -parameters    => {
                'cmd'           => 'cat #cluster_dir#/*.hcluster.#ext# > #cluster_dir#/hcluster.#ext#',
            },
        },

        {   -logic_name    => 'hcluster_run',
            -module        => 'Bio::EnsEMBL::Hive::RunnableDB::SystemCmd',
            -parameters    => {
                'clustering_max_gene_halfcount' => $self->o('clustering_max_gene_halfcount'),
                'hcluster_exe'                  => $self->o('hcluster_exe'),
                'cmd'                           => '#hcluster_exe# -m #clustering_max_gene_halfcount# -w 0 -s 0.34 -O -C #cluster_dir#/hcluster.cat -o #cluster_dir#/hcluster.out #cluster_dir#/hcluster.txt',
            },
            -flow_into => {
                1 => [ 'hcluster_parse_output' ],
            },
            -rc_name => '32Gb_job',
        },

        {   -logic_name => 'hcluster_parse_output',
            -module     => 'Bio::EnsEMBL::Compara::RunnableDB::ProteinTrees::HclusterParseOutput',
            -parameters => {
                'division'                  => $self->o('division'),
            },
            -rc_name => '250Mb_job',
        },

        {   -logic_name => 'copy_clusters',
            -module     => 'Bio::EnsEMBL::Compara::RunnableDB::GeneTrees::CopyClusters',
            -parameters => {
                'tags_to_copy'              => [ 'division' ],
            },
            -rc_name => '500Mb_job',
        },


        {   -logic_name         => 'hc_clusters',
            -module             => 'Bio::EnsEMBL::Compara::RunnableDB::GeneTrees::SqlHealthChecks',
            -parameters         => {
                mode            => 'global_tree_set',
            },
            -flow_into          => [ 'create_additional_clustersets' ],
            %hc_analysis_params,
        },

        {   -logic_name         => 'create_additional_clustersets',
            -module             => 'Bio::EnsEMBL::Compara::RunnableDB::GeneTrees::CreateClustersets',
            -parameters         => {
                member_type     => 'protein',
                'additional_clustersets'    => [qw(treebest phyml-aa phyml-nt nj-dn nj-ds nj-mm raxml raxml_bl notung copy raxml_update)],
            },
            -flow_into          => [ 'run_qc_tests' ],
        },


# ---------------------------------------------[Pluggable QC step]----------------------------------------------------------

        {   -logic_name => 'run_qc_tests',
            -module     => 'Bio::EnsEMBL::Compara::RunnableDB::GenomeDBFactory',
            -parameters => {
                'polyploid_genomes' => 0,
            },
            -flow_into => {
                '2->A' => [ 'per_genome_qc' ],
                '1->A' => [ 'overall_qc' ],
                'A->1' => [ 'clusterset_backup' ],
            },
        },

        {   -logic_name => 'overall_qc',
            -module     => 'Bio::EnsEMBL::Compara::RunnableDB::GeneTrees::OverallGroupsetQC',
            -hive_capacity  => $self->o('qc_capacity'),
            -rc_name    => '2Gb_job',
        },

        {   -logic_name => 'per_genome_qc',
            -module     => 'Bio::EnsEMBL::Compara::RunnableDB::GeneTrees::PerGenomeGroupsetQC',
            -hive_capacity => $self->o('qc_capacity'),
            -rc_name    => '4Gb_job',
        },

        {   -logic_name    => 'clusterset_backup',
            -module        => 'Bio::EnsEMBL::Hive::RunnableDB::SqlCmd',
            -parameters    => {
                'sql'         => 'INSERT IGNORE INTO gene_tree_backup (seq_member_id, root_id) SELECT seq_member_id, root_id FROM gene_tree_node WHERE seq_member_id IS NOT NULL',
            },
            -analysis_capacity => 1,
        },


# ---------------------------------------------[main tree fan]-------------------------------------------------------------

        {   -logic_name => 'cluster_factory',
            -module     => 'Bio::EnsEMBL::Hive::RunnableDB::JobFactory',
            -parameters => {
                'inputquery'        => 'SELECT root_id AS gene_tree_id FROM gene_tree_root WHERE tree_type = "tree" AND clusterset_id="default"',
                'fan_branch_code'   => 2,
            },
            -flow_into  => {
                 '2->A' => [ 'alignment_entry_point' ],
                 'A->1' => [ 'hc_global_tree_set' ],
            },
        },

        {   -logic_name => 'update_job_factory',
            -module     => 'Bio::EnsEMBL::Hive::RunnableDB::JobFactory',
            -parameters => {
                'inputquery'        => 'SELECT root_id AS gene_tree_id FROM gene_tree_root WHERE tree_type = "tree" AND clusterset_id="default"',
                'fan_branch_code'   => 2,
            },
            -flow_into  => {
                 2 => [ 'copy_trees_from_previous_release' ],
            },
            -meadow_type    => 'LOCAL',
        },

        {   -logic_name => 'alignment_entry_point',
            -module     => 'Bio::EnsEMBL::Compara::RunnableDB::GeneTrees::GeneTreeMultiConditionalDataFlow',
            -parameters => {
                'defaults'  => { 'tree_reuse_aln_runtime' => 0 },
                'branches'  => {
                    2 => '(#tree_gene_count# <  #mcoffee_himem_gene_count#)                                                 and (#tree_reuse_aln_runtime#/1000 <  #mafft_runtime#)',
                    3 => '(#tree_gene_count# >= #mcoffee_himem_gene_count# and #tree_gene_count# < #mafft_gene_count#)      and (#tree_reuse_aln_runtime#/1000 <  #mafft_runtime#)',
                    4 => '(#tree_gene_count# >= #mafft_gene_count#         and #tree_gene_count# < #mafft_himem_gene_count#) or (#tree_reuse_aln_runtime#/1000 >= #mafft_runtime#)',
                    5 => '(#tree_gene_count# >= #mafft_himem_gene_count#)                                                    or (#tree_reuse_aln_runtime#/1000 >= #mafft_runtime#) ',
                },
                'mcoffee_himem_gene_count'  => $self->o('mcoffee_himem_gene_count'),
                'mafft_gene_count'          => $self->o('mafft_gene_count'),
                'mafft_himem_gene_count'    => $self->o('mafft_himem_gene_count'),
                'mafft_runtime'             => $self->o('mafft_runtime'),
            },
            -flow_into  => {
                2 => [ 'mcoffee' ],
                3 => [ 'mcoffee_himem' ],
                4 => [ 'mafft' ],
                5 => [ 'mafft_himem' ],
            },
        },

        {   -logic_name => 'test_very_large_clusters_go_to_qtb',
            -module     => 'Bio::EnsEMBL::Compara::RunnableDB::GeneTrees::GeneTreeConditionalDataFlow',
            -parameters => {
                'condition'             => '#tree_gene_count# > #treebreak_gene_count#',
                'treebreak_gene_count'  => $self->o('treebreak_gene_count'),
            },
            -flow_into  => {
                2  => [ 'quick_tree_break' ],
                3  => [ 'split_genes' ],
            },
        },

        {   -logic_name         => 'hc_global_tree_set',
            -module             => 'Bio::EnsEMBL::Compara::RunnableDB::GeneTrees::SqlHealthChecks',
            -parameters         => {
                mode            => 'global_tree_set',
            },
            -flow_into  => [
                'write_stn_tags',
                $self->o('do_stable_id_mapping') ? 'stable_id_mapping' : (),
                $self->o('do_treefam_xref') ? 'treefam_xref_idmap' : (),
                'write_member_counts',
            ],
            %hc_analysis_params,
        },

        {   -logic_name     => 'write_member_counts',
            -module         => 'Bio::EnsEMBL::Hive::RunnableDB::SystemCmd',
            -parameters     => {
                'member_count_sql'  => $self->o('ensembl_cvs_root_dir').'/ensembl-compara/scripts/production/populate_member_production_counts_table.sql',
                'db_cmd'            => $self->db_cmd(),
                'cmd'               => '#db_cmd# < #member_count_sql#',
            },
        },

        {   -logic_name     => 'write_stn_tags',
            -module         => 'Bio::EnsEMBL::Hive::RunnableDB::SystemCmd',
            -parameters     => {
                'stnt_sql_script'   => $self->o('ensembl_cvs_root_dir').'/ensembl-compara/sql/tree-stats-as-stn_tags.sql',
                'db_cmd'            => $self->db_cmd(),
                'cmd'               => '#db_cmd# < #stnt_sql_script#',
            },
            -flow_into      => [ 'email_tree_stats_report' ],
        },

        {   -logic_name     => 'email_tree_stats_report',
            -module         => 'Bio::EnsEMBL::Compara::RunnableDB::GeneTrees::HTMLReport',
            -parameters     => {
                'email' => $self->o('email'),
            },
        },


# ---------------------------------------------[Pluggable MSA steps]----------------------------------------------------------

        {   -logic_name => 'mcoffee',
            -module     => 'Bio::EnsEMBL::Compara::RunnableDB::ProteinTrees::MCoffee',
            -parameters => {
                'method'                => 'cmcoffee',
                'mcoffee_home'          => $self->o('mcoffee_home'),
                'mafft_home'            => $self->o('mafft_home'),
                'escape_branch'         => -1,
            },
            -hive_capacity        => $self->o('mcoffee_capacity'),
            -rc_name    => '2Gb_job',
            -flow_into => {
                1 => [ 'hc_alignment' ],
               -1 => [ 'mcoffee_himem' ],  # MEMLIMIT
               -2 => [ 'mafft' ],
            },
        },

        {   -logic_name => 'mafft',
            -module     => 'Bio::EnsEMBL::Compara::RunnableDB::ProteinTrees::Mafft',
            -parameters => {
                'mafft_home'                 => $self->o('mafft_home'),
                'escape_branch'              => -1,
            },
            -hive_capacity        => $self->o('mcoffee_capacity'),
            -rc_name    => '2Gb_job',
            -flow_into => {
                1 => [ 'hc_alignment' ],
               -1 => [ 'mafft_himem' ],  # MEMLIMIT
            },
        },

        {   -logic_name => 'mafft_update',
            -module     => 'Bio::EnsEMBL::Compara::RunnableDB::ProteinTrees::Mafft_update',
            -parameters => {
                'mafft_home'                 => $self->o('mafft_home'),
            },
            -hive_capacity        => $self->o('mafft_update_capacity'),
            -analysis_capacity 	  => $self->o('mafft_update_capacity'),
            -rc_name    => '2Gb_job',
            -flow_into      => [ 'raxml_update' ],
        },

        {   -logic_name => 'mcoffee_himem',
            -module     => 'Bio::EnsEMBL::Compara::RunnableDB::ProteinTrees::MCoffee',
            -parameters => {
                'method'                => 'cmcoffee',
                'mcoffee_home'          => $self->o('mcoffee_home'),
                'mafft_home'            => $self->o('mafft_home'),
                'escape_branch'         => -2,
            },
            -hive_capacity        => $self->o('mcoffee_capacity'),
            -rc_name    => '8Gb_job',
            -flow_into => {
                1 => [ 'hc_alignment' ],
               -1 => [ 'mafft_himem' ],
               -2 => [ 'mafft_himem' ],
            },
        },

        {   -logic_name => 'mafft_himem',
            -module     => 'Bio::EnsEMBL::Compara::RunnableDB::ProteinTrees::Mafft',
            -parameters => {
                'mafft_home'                 => $self->o('mafft_home'),
            },
            -hive_capacity        => $self->o('mcoffee_capacity'),
            -rc_name    => '8Gb_job',
            -flow_into => {
                1 => [ 'hc_alignment' ],
            },
        },

        {   -logic_name         => 'hc_alignment',
            -module             => 'Bio::EnsEMBL::Compara::RunnableDB::GeneTrees::SqlHealthChecks',
            -parameters         => {
                mode            => 'alignment',
            },
            -flow_into => [ $self->o('use_quick_tree_break') ? 'test_very_large_clusters_go_to_qtb' : 'split_genes' ],
            %hc_analysis_params,
        },


# ---------------------------------------------[main tree creation loop]-------------------------------------------------------------

        {   -logic_name     => 'split_genes',
            -module         => 'Bio::EnsEMBL::Compara::RunnableDB::ProteinTrees::FindContiguousSplitGenes',
            -hive_capacity  => $self->o('split_genes_capacity'),
            -rc_name        => '500Mb_job',
            -batch_size     => 20,
            -flow_into      => {
                '1->A'   => [ $self->o('use_notung') ? 'tree_entry_point' : ($self->o('use_raxml') ? 'filter_decision' : 'treebest_decision' ) ],
                'A->1'   => [ 'hc_post_tree' ],
                -1  => 'split_genes_himem',
            },
        },

        {   -logic_name     => 'split_genes_himem',
            -module         => 'Bio::EnsEMBL::Compara::RunnableDB::ProteinTrees::FindContiguousSplitGenes',
            -hive_capacity  => $self->o('split_genes_capacity'),
            -rc_name        => '4Gb_job',
            -flow_into      => {
                '1->A'   => [ $self->o('use_notung') ? 'tree_entry_point' : ($self->o('use_raxml') ? 'filter_decision' : 'treebest_decision' ) ],
                'A->1'   => [ 'hc_post_tree' ],
            },
        },

        {   -logic_name => 'tree_entry_point',
            -module     => 'Bio::EnsEMBL::Hive::RunnableDB::Dummy',
            -flow_into  => {
                '1->A' => [ $self->o('use_raxml') ? 'filter_decision' : 'treebest_decision' ],
                'A->1' => [ 'notung' ],
            },
        },

# ---------------------------------------------[alignment filtering]-------------------------------------------------------------

        {   -logic_name => 'filter_decision',

            -module     => 'Bio::EnsEMBL::Compara::RunnableDB::GeneTrees::GeneTreeMultiConditionalDataFlow',
            -parameters => {
                'branches'  => {
                    2 => '(#tree_gene_count# <= #threshold_n_genes#) || (#tree_aln_length# <= #threshold_aln_len#)',
                    4 => '(#tree_gene_count# >= #threshold_n_genes_large# and #tree_aln_length# > #threshold_aln_len#) || (#tree_aln_length# >= #threshold_aln_len_large# and #tree_gene_count# > #threshold_n_genes#)',
                },
                'else_branch'   => 3,

                'threshold_n_genes'      => $self->o('threshold_n_genes'),
                'threshold_aln_len'      => $self->o('threshold_aln_len'),
                'threshold_n_genes_large'      => $self->o('threshold_n_genes_large'),
                'threshold_aln_len_large'      => $self->o('threshold_aln_len_large'),
            },
            -flow_into  => {
                2 => [ 'aln_filtering_tagging' ],
                3 => [ 'noisy' ],
                4 => [ 'noisy_large' ],
                5 => [ 'trimal' ], # Not actually used
            },
        },

        {   -logic_name     => 'noisy',
            -module         => 'Bio::EnsEMBL::Compara::RunnableDB::ProteinTrees::Noisy',
            -parameters => {
                'noisy_exe'    => $self->o('noisy_exe'),
                               'noisy_cutoff' => $self->o('noisy_cutoff'),
            },
            -hive_capacity  => $self->o('alignment_filtering_capacity'),
            -rc_name           => '4Gb_job',
            -batch_size     => 5,
            -flow_into      => [ 'aln_filtering_tagging' ],
        },

        {   -logic_name     => 'noisy_large',
            -module         => 'Bio::EnsEMBL::Compara::RunnableDB::ProteinTrees::Noisy',
            -parameters => {
                'noisy_exe'    => $self->o('noisy_exe'),
                               'noisy_cutoff'  => $self->o('noisy_cutoff_large'),
            },
            -hive_capacity  => $self->o('alignment_filtering_capacity'),
            -rc_name           => '16Gb_job',
            -batch_size     => 5,
            -flow_into      => [ 'aln_filtering_tagging' ],
        },


        {   -logic_name     => 'trimal',
            -module         => 'Bio::EnsEMBL::Compara::RunnableDB::ProteinTrees::TrimAl',
            -parameters => {
                'trimal_exe'    => $self->o('trimal_exe'),
            },
            -hive_capacity  => $self->o('alignment_filtering_capacity'),
            -rc_name        => '500Mb_job',
            -batch_size     => 5,
            -flow_into      => [ 'aln_filtering_tagging' ],
        },

        {   -logic_name     => 'aln_filtering_tagging',
            -module         => 'Bio::EnsEMBL::Compara::RunnableDB::ProteinTrees::AlignmentFilteringTagging',
            -hive_capacity  => $self->o('alignment_filtering_capacity'),
            -rc_name    	=> '4Gb_job',
            -batch_size     => 5,
            -flow_into      => [ 'prottest' ],
        },

# ---------------------------------------------[model test]-------------------------------------------------------------

        {   -logic_name => 'prottest',
            -module     => 'Bio::EnsEMBL::Compara::RunnableDB::ProteinTrees::ProtTest',
            -parameters => {
                'prottest_jar'          => $self->o('prottest_jar'),
                'prottest_memory'       => 3500,
                'escape_branch'         => -1,
                'n_cores'               => 8,
            },
            -hive_capacity        => $self->o('prottest_capacity'),
            -rc_name    => '16Gb_16c_job',
            -flow_into  => {
                -1 => [ 'prottest_himem' ],
                1 => [ 'raxml_decision' ],
            }
        },

        {   -logic_name => 'prottest_himem',
            -module     => 'Bio::EnsEMBL::Compara::RunnableDB::ProteinTrees::ProtTest',
            -parameters => {
                'prottest_jar'          => $self->o('prottest_jar'),
                'prottest_memory'       => 7000,
                'escape_branch'         => -1,      # RAxML will use a default model, anyway
                'n_cores'               => 8,
            },
            -hive_capacity        => $self->o('prottest_capacity'),
            -rc_name    => '64Gb_16c_job',
            -flow_into  => [ 'raxml_decision' ],
        },

# ---------------------------------------------[tree building with treebest]-------------------------------------------------------------

        {   -logic_name => 'treebest_decision',
            -module     => 'Bio::EnsEMBL::Compara::RunnableDB::GeneTrees::GeneTreeMultiConditionalDataFlow',
            -parameters => {
                'branches'  => {
                    2 => '(#tree_aln_num_residues# < #treebest_threshold_n_residues#)',
                    4 => '(#tree_gene_count# >= #treebest_threshold_n_genes#)',
                },
                'else_branch'   => 3,
                'treebest_threshold_n_residues'      => $self->o('treebest_threshold_n_residues'),
                'treebest_threshold_n_genes'      => $self->o('treebest_threshold_n_genes'),
            },
            -flow_into  => {
                2 => [ 'treebest_short' ],
                3 => [ 'treebest' ],
                4 => [ 'treebest_long_himem' ],
            },
        },

        {   -logic_name => 'treebest_short',
            -module     => 'Bio::EnsEMBL::Compara::RunnableDB::ProteinTrees::NJTREE_PHYML',
            -parameters => {
                'cdna'                      => 1,
                'store_intermediate_trees'  => 1,
                'store_filtered_align'      => 1,
                'treebest_exe'              => $self->o('treebest_exe'),
                'output_clusterset_id'      => $self->o('use_raxml_epa_on_treebest') ? 'treebest' : 'default',
            },
            -hive_capacity        => $self->o('treebest_capacity'),
            -rc_name    => '500Mb_job',
            -batch_size => 10,
            -flow_into  => {
                -1 => 'treebest',
                -2 => 'treebest_long_himem',
                1 => [ $self->o('use_raxml_epa_on_treebest') ? ('raxml_epa_longbranches') : () ],
            }
        },

        {   -logic_name => 'treebest',
            -module     => 'Bio::EnsEMBL::Compara::RunnableDB::ProteinTrees::NJTREE_PHYML',
            -parameters => {
                'cdna'                      => 1,
                'store_intermediate_trees'  => 1,
                'store_filtered_align'      => 1,
                'treebest_exe'              => $self->o('treebest_exe'),
                'output_clusterset_id'      => $self->o('use_raxml_epa_on_treebest') ? 'treebest' : 'default',
            },
            -hive_capacity        => $self->o('treebest_capacity'),
            -rc_name    => '4Gb_job',
            -flow_into  => {
                -1 => 'treebest_long_himem',
                -2 => 'treebest_long_himem',
                1 => [ $self->o('use_raxml_epa_on_treebest') ? ('raxml_epa_longbranches') : () ],
            }
        },
        {   -logic_name => 'treebest_long_himem',
            -module     => 'Bio::EnsEMBL::Compara::RunnableDB::ProteinTrees::NJTREE_PHYML',
            -parameters => {
                'cdna'                      => 1,
                'store_intermediate_trees'  => 1,
                'store_filtered_align'      => 1,
                'treebest_exe'              => $self->o('treebest_exe'),
                'output_clusterset_id'      => $self->o('use_raxml_epa_on_treebest') ? 'treebest' : 'default',
            },
            -hive_capacity        => $self->o('treebest_capacity'),
            -rc_name    => '8Gb_job',
            -flow_into  => [ $self->o('use_raxml_epa_on_treebest') ? ('raxml_epa_longbranches_himem') : () ],
        },

        {   -logic_name => 'raxml_epa_longbranches',
            -module     => 'Bio::EnsEMBL::Compara::RunnableDB::ProteinTrees::RAxML_EPA_lb',
            -parameters => {
                'raxml_exe'                 => $self->o('raxml_exe'),
                'treebest_exe'              => $self->o('treebest_exe'),
                'input_clusterset_id'       => 'treebest',
                'output_clusterset_id'      => $self->o('use_notung') ? 'raxml_bl' : 'default',
            },
            -hive_capacity        => $self->o('raxml_capacity'),
            -rc_name    => '4Gb_job',
            -flow_into  => {
                2 => [ 'promote_treebest_tree' ],
                4 => [ 'raxml_bl_unfiltered' ],
                -1 => [ 'raxml_epa_longbranches_himem' ],
            },
        },

        {   -logic_name => 'raxml_epa_longbranches_himem',
            -module     => 'Bio::EnsEMBL::Compara::RunnableDB::ProteinTrees::RAxML_EPA_lb',
            -parameters => {
                'raxml_exe'                 => $self->o('raxml_pthreads_exe'),
                'treebest_exe'              => $self->o('treebest_exe'),
                'input_clusterset_id'       => 'treebest',
                'output_clusterset_id'      => $self->o('use_notung') ? 'raxml_bl' : 'default',
                'extra_raxml_args'          => '-T '.$self->o('raxml_cores'),
            },
            -hive_capacity        => $self->o('raxml_capacity'),
            -rc_name    => '16Gb_job',
            -flow_into  => {
                2 => [ 'promote_treebest_tree' ],
                4 => [ 'raxml_bl_unfiltered_himem' ],
            },
        },

        {   -logic_name => 'raxml_bl_unfiltered',
            -module     => 'Bio::EnsEMBL::Compara::RunnableDB::ProteinTrees::RAxML_bl',
            -parameters => {
                'raxml_exe'             => $self->o('raxml_exe'),
                'treebest_exe'          => $self->o('treebest_exe'),
                'input_clusterset_id'   => 'treebest',
                'output_clusterset_id'  => $self->o('use_notung') ? 'raxml_bl' : 'default',
                'remove_columns'        => 0,
            },
            -hive_capacity        => $self->o('raxml_capacity'),
            -rc_name => '4Gb_job',
            -flow_into  => {
                2 => [ 'promote_treebest_tree' ],
                -1 => [ 'raxml_bl_unfiltered_himem' ],
             },
        },

        {   -logic_name => 'raxml_bl_unfiltered_himem',
            -module     => 'Bio::EnsEMBL::Compara::RunnableDB::ProteinTrees::RAxML_bl',
            -parameters => {
                'raxml_exe'             => $self->o('raxml_exe'),
                'treebest_exe'          => $self->o('treebest_exe'),
                'input_clusterset_id'   => 'treebest',
                'output_clusterset_id'  => $self->o('use_notung') ? 'raxml_bl' : 'default',
                'remove_columns'        => 0,
            },
            -hive_capacity        => $self->o('raxml_capacity'),
            -rc_name => '16Gb_job',
        },

        {   -logic_name => 'promote_treebest_tree',
            -module     => 'Bio::EnsEMBL::Compara::RunnableDB::GeneTrees::CopyLocalTree',
            -parameters => {
                'treebest_exe'          => $self->o('treebest_exe'),
                'input_clusterset_id'   => 'treebest',
                'output_clusterset_id'  => $self->o('use_notung') ? 'raxml_bl' : 'default',
            },
            -hive_capacity        => $self->o('raxml_capacity'),
            -rc_name => '8Gb_job',
        },

# ---------------------------------------------[tree building with raxml]-------------------------------------------------------------

        {   -logic_name => 'raxml_decision',
            -module     => 'Bio::EnsEMBL::Compara::RunnableDB::GeneTrees::GeneTreeMultiConditionalDataFlow',
            -parameters => {
                'branches'  => {
                    2 => '(#tree_gene_count# <  #raxml_threshold_n_genes#) || (#tree_aln_length# <  #raxml_threshold_aln_len#)',
                    4 => '(#tree_gene_count# >= #threshold_n_genes_large#) || (#tree_aln_length# >= #threshold_aln_len_large#)',
                },
                'else_branch'   => 3,
                'raxml_threshold_n_genes'      => $self->o('raxml_threshold_n_genes'),
                'raxml_threshold_aln_len'      => $self->o('raxml_threshold_aln_len'),
                'threshold_n_genes_large'      => $self->o('threshold_n_genes_large'),
                'threshold_aln_len_large'      => $self->o('threshold_aln_len_large'),
            },
            -hive_capacity  => 100,
            -flow_into  => {
                2 => [ 'raxml' ],
                3 => [ 'raxml_multi_core' ],
                4 => [ 'examl' ],
            },
        },

        {   -logic_name => 'examl',
            -module     => 'Bio::EnsEMBL::Compara::RunnableDB::ProteinTrees::ExaML',
            -parameters => {
                'raxml_exe'             => $self->o('raxml_exe'),
                'examl_exe_sse3'        => $self->o('examl_exe_sse3'),
                'examl_exe_avx'         => $self->o('examl_exe_avx'),
                'parse_examl_exe'       => $self->o('parse_examl_exe'),
                'examl_cores'           => $self->o('examl_cores'),
                'treebest_exe'          => $self->o('treebest_exe'),
            },
            -hive_capacity        => $self->o('examl_capacity'),
            -rc_name => '8Gb_64c_mpi',
            -max_retry_count => 0,
            -flow_into => {
               -1 => [ 'examl_himem' ],  # MEMLIMIT
            }
        },

        {   -logic_name => 'examl_himem',
            -module     => 'Bio::EnsEMBL::Compara::RunnableDB::ProteinTrees::ExaML',
            -parameters => {
                'raxml_exe'             => $self->o('raxml_exe'),
                'examl_exe_sse3'        => $self->o('examl_exe_sse3'),
                'examl_exe_avx'         => $self->o('examl_exe_avx'),
                'parse_examl_exe'       => $self->o('parse_examl_exe'),
                'examl_cores'           => $self->o('examl_cores'),
                'treebest_exe'          => $self->o('treebest_exe'),
            },
            -hive_capacity        => $self->o('examl_capacity'),
            -rc_name => '16Gb_64c_mpi',
            -max_retry_count => 0,
        },

        {   -logic_name => 'raxml',
            -module     => 'Bio::EnsEMBL::Compara::RunnableDB::ProteinTrees::RAxML',
            -parameters => {
                'raxml_exe'                 => $self->o('raxml_exe'),
                'treebest_exe'              => $self->o('treebest_exe'),
                'output_clusterset_id'      => $self->o('use_notung') ? 'raxml' : 'default',
            },
            -hive_capacity        => $self->o('raxml_capacity'),
            -rc_name    => '1Gb_job',
            -flow_into  => {
                -1 => [ 'raxml_multi_core_himem' ],
                2 =>  [ 'treebest_small_families' ],     # This event is triggered if there are 2 or 3 genes in the tree
            }
        },

        {   -logic_name => 'raxml_update',
            -module     => 'Bio::EnsEMBL::Compara::RunnableDB::ProteinTrees::RAxML_update',
            -parameters => {
                'raxml_exe'                 => $self->o('raxml_exe'),
                'treebest_exe'              => $self->o('treebest_exe'),
                'output_clusterset_id'      => 'default',
            },
            -hive_capacity        => $self->o('raxml_update_capacity'),
            -analysis_capacity 	  => $self->o('raxml_update_capacity'),
            -rc_name    => '8Gb_job',
        },

        {   -logic_name => 'treebest_small_families',
            -module     => 'Bio::EnsEMBL::Compara::RunnableDB::ProteinTrees::NJTREE_PHYML',
            -parameters => {
                'cdna'                      => 1,
                'store_intermediate_trees'  => 1,
                'extra_args'                => ' -F 0 ',
                'treebest_exe'              => $self->o('treebest_exe'),
                'output_clusterset_id'      => $self->o('use_notung') ? 'raxml' : 'default',
            },
            -hive_capacity        => $self->o('treebest_capacity'),
            -rc_name    => '1Gb_job',
        },

        {   -logic_name => 'raxml_multi_core',
            -module     => 'Bio::EnsEMBL::Compara::RunnableDB::ProteinTrees::RAxML',
            -parameters => {
                'raxml_exe'                 => $self->o('raxml_pthreads_exe'),
                'treebest_exe'              => $self->o('treebest_exe'),
                'extra_raxml_args'          => '-T '.$self->o('raxml_cores'),
            },
            -hive_capacity        => $self->o('raxml_capacity'),
            -rc_name 		=> '16Gb_16c_job',
            -flow_into  => {
                -1 => [ 'raxml_multi_core_himem' ],
            }
        },

        {   -logic_name => 'raxml_multi_core_himem',
            -module     => 'Bio::EnsEMBL::Compara::RunnableDB::ProteinTrees::RAxML',
            -parameters => {
                'raxml_exe'                 => $self->o('raxml_pthreads_exe'),
                'treebest_exe'              => $self->o('treebest_exe'),
                'extra_raxml_args'          => '-T '.$self->o('raxml_cores'),
            },
            -hive_capacity        => $self->o('raxml_capacity'),
            -rc_name 		=> '64Gb_16c_job',
        },


# ---------------------------------------------[tree reconciliation / rearrangements]-------------------------------------------------------------

        {   -logic_name => 'notung',
            -module     => 'Bio::EnsEMBL::Compara::RunnableDB::ProteinTrees::Notung',
            -parameters => {
                'notung_jar'                => $self->o('notung_jar'),
                'treebest_exe'              => $self->o('treebest_exe'),
                'label'                     => 'binary',
                'input_clusterset_id'       => $self->o('use_raxml') ? 'raxml' : 'raxml_bl',
                'output_clusterset_id'      => 'notung',
                'notung_memory'             => 1500,
                'escape_branch'             => -1,
            },
            -hive_capacity  => $self->o('notung_capacity'),
            -rc_name        => '2Gb_job',
            -flow_into      => {
                1  => [ 'raxml_bl' ],
                -1 => [ 'notung_himem' ],
            },
        },

        {   -logic_name => 'notung_himem',
            -module     => 'Bio::EnsEMBL::Compara::RunnableDB::ProteinTrees::Notung',
            -parameters => {
                'notung_jar'            => $self->o('notung_jar'),
                'treebest_exe'          => $self->o('treebest_exe'),
                'label'                 => 'binary',
                'input_clusterset_id'   => $self->o('use_raxml') ? 'raxml' : 'raxml_bl',
                'output_clusterset_id'  => 'notung',
                'notung_memory'         => 7000,
            },
            -hive_capacity  => $self->o('notung_capacity'),
            -rc_name        => '8Gb_job',
            -flow_into      => [ 'raxml_bl_himem' ],
        },

        {   -logic_name => 'raxml_bl',
            -module     => 'Bio::EnsEMBL::Compara::RunnableDB::ProteinTrees::RAxML_bl',
            -parameters => {
                'raxml_exe'                 => $self->o('raxml_exe'),
                'treebest_exe'              => $self->o('treebest_exe'),
                'input_clusterset_id'       => 'notung',
                'escape_branch'             => -1,
            },
            -hive_capacity        => $self->o('raxml_capacity'),
            -rc_name    => '1Gb_job',
            -flow_into  => {
                -1 => [ 'raxml_bl_himem' ],
            }
        },

        {   -logic_name => 'raxml_bl_himem',
            -module     => 'Bio::EnsEMBL::Compara::RunnableDB::ProteinTrees::RAxML_bl',
            -parameters => {
                'raxml_exe'                 => $self->o('raxml_exe'),
                'treebest_exe'              => $self->o('treebest_exe'),
                'input_clusterset_id'       => 'notung',
                'escape_branch'             => -1,
            },
            -hive_capacity        => $self->o('raxml_capacity'),
            -rc_name    => '4Gb_job',
        },

# ---------------------------------------------[orthologies]-------------------------------------------------------------

        {   -logic_name => 'hc_post_tree',
            -module     => 'Bio::EnsEMBL::Hive::RunnableDB::JobFactory',
            -parameters => {
                'inputquery'        => 'SELECT root_id AS gene_tree_id FROM gene_tree_root WHERE ref_root_id = #gene_tree_id#',
                'fan_branch_code'   => 2,
            },
            -flow_into  => {
                 '2->A' => [ 'hc_tree_structure', 'hc_tree_attributes' ],
                 '1->A' => [ 'hc_alignment_post_tree', 'hc_tree_structure', 'hc_tree_attributes' ],
                 'A->1' => 'ortho_tree',
            },
        },

        {   -logic_name         => 'hc_alignment_post_tree',
            -module             => 'Bio::EnsEMBL::Compara::RunnableDB::GeneTrees::SqlHealthChecks',
            -parameters         => {
                mode            => 'alignment',
            },
            %hc_analysis_params,
        },

        {   -logic_name         => 'hc_tree_structure',
            -module             => 'Bio::EnsEMBL::Compara::RunnableDB::GeneTrees::SqlHealthChecks',
            -parameters         => {
                mode            => 'tree_structure',
            },
            %hc_analysis_params,
        },

        {   -logic_name => 'ortho_tree',
            -module     => 'Bio::EnsEMBL::Compara::RunnableDB::GeneTrees::OrthoTree',
            -parameters => {
                'tag_split_genes'   => 1,
            },
            -hive_capacity  => $self->o('ortho_tree_capacity'),
            -rc_name        => '250Mb_job',
            -flow_into      => {
                1   => [ 'hc_tree_homologies' ],
                -1  => 'ortho_tree_himem',
            },
        },

        {   -logic_name => 'ortho_tree_himem',
            -module     => 'Bio::EnsEMBL::Compara::RunnableDB::GeneTrees::OrthoTree',
            -parameters => {
                'tag_split_genes'   => 1,
            },
            -hive_capacity  => $self->o('ortho_tree_capacity'),
            -rc_name        => '4Gb_job',
            -flow_into      => [ 'hc_tree_homologies' ],
        },

        {   -logic_name         => 'hc_tree_attributes',
            -module             => 'Bio::EnsEMBL::Compara::RunnableDB::GeneTrees::SqlHealthChecks',
            -parameters         => {
                mode            => 'tree_attributes',
            },
            %hc_analysis_params,
        },

        {   -logic_name         => 'hc_tree_homologies',
            -module             => 'Bio::EnsEMBL::Compara::RunnableDB::GeneTrees::SqlHealthChecks',
            -parameters         => {
                mode            => 'tree_homologies',
            },
            -flow_into      => [ 'ktreedist', 'build_HMM_aa_v3', 'build_HMM_cds_v3' ],
            %hc_analysis_params,
        },

        {   -logic_name    => 'ktreedist',
            -module        => 'Bio::EnsEMBL::Compara::RunnableDB::GeneTrees::Ktreedist',
            -parameters    => {
                               'treebest_exe'  => $self->o('treebest_exe'),
                               'ktreedist_exe' => $self->o('ktreedist_exe'),
                              },
            -hive_capacity => $self->o('ktreedist_capacity'),
            -batch_size    => 5,
            -rc_name       => '500Mb_job',
            -flow_into     => {
                -1 => [ 'ktreedist_himem' ],
            },
        },

        {   -logic_name    => 'ktreedist_himem',
            -module        => 'Bio::EnsEMBL::Compara::RunnableDB::GeneTrees::Ktreedist',
            -parameters    => {
                               'treebest_exe'  => $self->o('treebest_exe'),
                               'ktreedist_exe' => $self->o('ktreedist_exe'),
                              },
            -hive_capacity => $self->o('ktreedist_capacity'),
            -rc_name       => '2Gb_job',
        },

        {   -logic_name => 'build_HMM_aa_v2',
            -module     => 'Bio::EnsEMBL::Compara::RunnableDB::ProteinTrees::BuildHMM',
            -parameters => {
                'hmmer_home'        => $self->o('hmmer2_home'),
                'hmmer_version'     => 2,
            },
            -hive_capacity  => $self->o('build_hmm_capacity'),
            -batch_size     => 5,
            -priority       => -20,
            -rc_name        => '250Mb_job',
            -flow_into      => {
                -1  => 'build_HMM_aa_v2_himem'
            },
        },

        {   -logic_name     => 'build_HMM_aa_v2_himem',
            -module         => 'Bio::EnsEMBL::Compara::RunnableDB::ProteinTrees::BuildHMM',
            -parameters     => {
                'hmmer_home'        => $self->o('hmmer2_home'),
                'hmmer_version'     => 2,
            },
            -hive_capacity  => $self->o('build_hmm_capacity'),
            -priority       => -20,
            -rc_name        => '1Gb_job',
        },

        {   -logic_name => 'build_HMM_aa_v3',
            -module     => 'Bio::EnsEMBL::Compara::RunnableDB::ProteinTrees::BuildHMM',
            -parameters => {
                'hmmer_home'        => $self->o('hmmer3_home'),
                'hmmer_version'     => 3,
            },
            -hive_capacity  => $self->o('build_hmm_capacity'),
            -batch_size     => 5,
            -priority       => -20,
            -rc_name        => '250Mb_job',
            -flow_into      => {
                -1  => 'build_HMM_aa_v3_himem'
            },
        },

        {   -logic_name     => 'build_HMM_aa_v3_himem',
            -module         => 'Bio::EnsEMBL::Compara::RunnableDB::ProteinTrees::BuildHMM',
            -parameters     => {
                'hmmer_home'        => $self->o('hmmer3_home'),
                'hmmer_version'     => 3,
            },
            -hive_capacity  => $self->o('build_hmm_capacity'),
            -priority       => -20,
            -rc_name        => '1Gb_job',
        },

        {   -logic_name => 'build_HMM_cds_v3',
            -module     => 'Bio::EnsEMBL::Compara::RunnableDB::ProteinTrees::BuildHMM',
            -parameters => {
                'cdna'              => 1,
                'hmmer_home'        => $self->o('hmmer3_home'),
                'hmmer_version'     => 3,
            },
            -hive_capacity  => $self->o('build_hmm_capacity'),
            -batch_size     => 5,
            -priority       => -20,
            -rc_name        => '500Mb_job',
            -flow_into      => {
                -1  => 'build_HMM_cds_v3_himem'
            },
        },

        {   -logic_name     => 'build_HMM_cds_v3_himem',
            -module         => 'Bio::EnsEMBL::Compara::RunnableDB::ProteinTrees::BuildHMM',
            -parameters     => {
                'cdna'              => 1,
                'hmmer_home'        => $self->o('hmmer3_home'),
                'hmmer_version'     => 3,
            },
            -hive_capacity  => $self->o('build_hmm_capacity'),
            -priority       => -20,
            -rc_name        => '2Gb_job',
        },

# ---------------------------------------------[Quick tree break steps]-----------------------------------------------------------------------

        {   -logic_name => 'quick_tree_break',
            -module     => 'Bio::EnsEMBL::Compara::RunnableDB::GeneTrees::QuickTreeBreak',
            -parameters => {
                'quicktree_exe'     => $self->o('quicktree_exe'),
                'treebreak_gene_count'  => $self->o('treebreak_gene_count'),
            },
            -hive_capacity        => $self->o('quick_tree_break_capacity'),
            -rc_name   => '2Gb_job',
            -flow_into => [ 'other_paralogs' ],
        },

        {   -logic_name     => 'other_paralogs',
            -module         => 'Bio::EnsEMBL::Compara::RunnableDB::GeneTrees::OtherParalogs',
            -parameters     => {
                'dataflow_subclusters' => 1,
            },
            -hive_capacity  => $self->o('other_paralogs_capacity'),
            -rc_name        => '250Mb_job',
            -flow_into      => {
                2 => [ 'tree_backup' ],
            }
        },

        {   -logic_name    => 'tree_backup',
            -module        => 'Bio::EnsEMBL::Hive::RunnableDB::SqlCmd',
            -parameters    => {
                'sql'         => 'INSERT INTO gene_tree_backup (seq_member_id, root_id) SELECT seq_member_id, root_id FROM gene_tree_node WHERE seq_member_id IS NOT NULL AND root_id = #gene_tree_id#',
            },
            -analysis_capacity => 1,
            -flow_into      => [ 'alignment_entry_point' ],
        },



# -------------------------------------------[name mapping step]---------------------------------------------------------------------

        {
            -logic_name => 'stable_id_mapping',
            -module => 'Bio::EnsEMBL::Compara::RunnableDB::StableIdMapper',
            -parameters => {
                'prev_rel_db'   => '#mapping_db#',
                'type'          => 't',
            },
            -rc_name => '1Gb_job',
        },

        {   -logic_name    => 'treefam_xref_idmap',
            -module        => 'Bio::EnsEMBL::Compara::RunnableDB::TreefamXrefMapper',
            -parameters    => {
                'tf_release'  => $self->o('tf_release'),
                'tag_prefix'  => '',
            },
            -rc_name => '1Gb_job',
        },

# ---------------------------------------------[homology step]-----------------------------------------------------------------------

        {   -logic_name => 'polyploid_move_back_factory',
            -module     => 'Bio::EnsEMBL::Compara::RunnableDB::GenomeDBFactory',
            -parameters => {
                'component_genomes' => 0,
                'normal_genomes'    => 0,
            },
            -flow_into => {
                '2->A' => [ 'component_genome_dbs_move_back_factory' ],
                'A->1' => [ 'group_genomes_under_taxa' ],
            },
        },

        {   -logic_name => 'component_genome_dbs_move_back_factory',
            -module     => 'Bio::EnsEMBL::Compara::RunnableDB::GeneTrees::ComponentGenomeDBFactory',
            -flow_into => {
                2 => {
                    'move_back_component_genes' => { 'source_gdb_id' => '#component_genome_db_id#', 'target_gdb_id' => '#principal_genome_db_id#'},
                },
            },
        },

        {   -logic_name => 'move_back_component_genes',
            -module     => 'Bio::EnsEMBL::Compara::RunnableDB::ProteinTrees::MoveComponentGenes',
        },

        {   -logic_name => 'group_genomes_under_taxa',
            -module     => 'Bio::EnsEMBL::Compara::RunnableDB::ProteinTrees::GroupGenomesUnderTaxa',
            -parameters => {
                'taxlevels'             => $self->o('taxlevels'),
                'filter_high_coverage'  => $self->o('filter_high_coverage'),
            },
            -flow_into => {
                '2->A' => [ 'mlss_factory' ],
                'A->1' => [ 'mlss_stats_factory' ],
            },
        },

        {   -logic_name => 'mlss_factory',
            -module     => 'Bio::EnsEMBL::Compara::RunnableDB::ProteinTrees::MLSSIDFactory',
            -flow_into => {
                2 => [ 'homology_factory' ],
            },
        },

        {   -logic_name => 'homology_factory',
            -module     => 'Bio::EnsEMBL::Compara::RunnableDB::ProteinTrees::HomologyGroupingFactory',
            -hive_capacity => $self->o('homology_dNdS_capacity'),
            -flow_into => {
                'A->1' => [ 'hc_dnds' ],
                '2->A' => [ 'homology_dNdS' ],
            },
        },

        {   -logic_name => 'homology_dNdS',
            -module     => 'Bio::EnsEMBL::Compara::RunnableDB::ProteinTrees::Homology_dNdS',
            -parameters => {
                'codeml_parameters_file'    => $self->o('codeml_parameters_file'),
                'codeml_exe'                => $self->o('codeml_exe'),
            },
            -hive_capacity        => $self->o('homology_dNdS_capacity'),
            -rc_name => '500Mb_job',
        },

        {   -logic_name         => 'hc_dnds',
            -module             => 'Bio::EnsEMBL::Compara::RunnableDB::GeneTrees::SqlHealthChecks',
            -parameters         => {
                mode            => 'homology_dnds',
            },
            -flow_into          => [ 'threshold_on_dS' ],
            %hc_analysis_params,
        },

        {   -logic_name => 'threshold_on_dS',
            -module     => 'Bio::EnsEMBL::Compara::RunnableDB::ProteinTrees::Threshold_on_dS',
            -hive_capacity => $self->o('homology_dNdS_capacity'),
        },

        {   -logic_name => 'mlss_stats_factory',
            -module     => 'Bio::EnsEMBL::Hive::RunnableDB::Dummy',
            -flow_into  => {
                '1->A'  => [ 'genome_db_lister' ],
                'A->1'  => [ 'orthology_stats_factory' ],
            },
        },

        {   -logic_name => 'genome_db_lister',
            -module     => 'Bio::EnsEMBL::Compara::RunnableDB::ObjectFactory',
            -parameters => {
                'call_list'             => [ 'compara_dba', 'get_GenomeDBAdaptor', 'fetch_all'],
                'column_names2getters'  => { 'genome_db_id' => 'dbID' },

                'fan_branch_code'       => 2,
            },
            -flow_into  => {
                '2' => { ':////accu?species_set=[]' => { 'species_set' => '#genome_db_id#'} },
            },
        },

        {   -logic_name => 'orthology_stats_factory',
            -module     => 'Bio::EnsEMBL::Compara::RunnableDB::ProteinTrees::MLSSIDFactory',
            -parameters => {
                'discard_methods'   => [ 'ENSEMBL_PARALOGUES' ],
            },
            -flow_into => {
                2 => [ 'orthology_stats' ],
                1 => [ 'paralogy_stats_factory' ],
            },
        },

        {   -logic_name => 'paralogy_stats_factory',
            -module     => 'Bio::EnsEMBL::Compara::RunnableDB::ProteinTrees::MLSSIDFactory',
            -parameters => {
                'only_methods'      => [ 'ENSEMBL_PARALOGUES' ],
            },
            -flow_into => {
                2 => [ 'paralogy_stats' ],
            },
        },

        {   -logic_name => 'orthology_stats',
            -module     => 'Bio::EnsEMBL::Compara::RunnableDB::GeneTrees::OrthologyStats',
            -hive_capacity => 10,
        },

        {   -logic_name => 'paralogy_stats',
            -module     => 'Bio::EnsEMBL::Compara::RunnableDB::GeneTrees::ParalogyStats',
            -hive_capacity => 10,
        },

    ];
}

sub pipeline_analyses {
    my $self = shift;

    ## The analysis defined in this file
    my $all_analyses = $self->core_pipeline_analyses(@_);
    ## We add some more analyses
    push @$all_analyses, @{$self->extra_analyses(@_)};

    my %analyses_by_name = map {$_->{'-logic_name'} => $_} @$all_analyses;
    $self->tweak_analyses(\%analyses_by_name);

    $all_analyses = $self->filter_analyses($all_analyses, 'backbone_fire_db_prepare');
    return $all_analyses;
}

# Method to find all the analyses that can be reached from $start_logic_name
# It also discards all the branches named 99[0-9]
sub filter_analyses {
    my ($self, $all_analyses, $start_logic_name) = @_;

    my @to_process = ($start_logic_name);
    my %to_keep = ();

    while (@to_process) {
        my $logic_name = shift @to_process;
        next if $to_keep{$logic_name};
        $to_keep{$logic_name} = 1;

        my $a = (grep {$_->{-logic_name} eq $logic_name} @$all_analyses)[0];
        next unless exists $a->{-flow_into};
        if (ref($a->{-flow_into})) {
            if (ref($a->{-flow_into}) eq 'ARRAY') {
                push @to_process, @{$a->{-flow_into}};
            } else {
                my @bns = keys %{$a->{-flow_into}};
                foreach my $branch_number (@bns) {
                    if ($branch_number =~ /99[0-9]/) {
                        warn sprintf("Deleting %s -> #%s\n", $logic_name, $branch_number);
                        delete $a->{-flow_into}->{$branch_number};
                        next;
                    }
                    my $target = $a->{-flow_into}->{$branch_number};
                    if (ref($target)) {
                        if (ref($target) eq 'ARRAY') {
                            push @to_process, @$target;
                        } else {
                            push @to_process, keys %$target;
                        }
                    } else {
                        push @to_process, $target;
                    }
                }
            }
        } else {
            push @to_process, $a->{-flow_into};
        }
    }

    return [grep {$to_keep{$_->{-logic_name}}} @$all_analyses];
}


## The following methods can be redefined to add more analysis and change the parameters of some core ones
sub extra_analyses {
    my $self = shift;
    return [
    ];
}

sub tweak_analyses {
    my $self = shift;
    my $analyses_by_name = shift;
}

1;
<|MERGE_RESOLUTION|>--- conflicted
+++ resolved
@@ -82,18 +82,12 @@
 
     # parameters that are likely to change from execution to another:
         # It is very important to check that this value is current (commented out to make it obligatory to specify)
-<<<<<<< HEAD
         #'mlss_id'               => 40077,
         # It defaults to Bio::EnsEMBL::ApiVersion::software_version(): you're unlikely to change the value
         #'ensembl_release'       => 68,
         # Change this one to allow multiple runs
         #'rel_suffix'            => 'b',
         # 'rel_with_suffix' is automatically built from the two above parameters
-=======
-        # 'mlss_id'               => 40077,
-        # You can add a letter to distinguish this run from other runs on the same release
-        # 'rel_suffix'            => '',
->>>>>>> 266fc585
 
         # names of species we don't want to reuse this time
         'do_not_reuse_list'     => [ ],
@@ -651,11 +645,6 @@
                 'query'         => 'SELECT * FROM information_schema.TABLES WHERE ENGINE NOT LIKE "MyISAM" AND TABLE_NAME = "other_member_sequence" AND TABLE_SCHEMA = "#db_name#"',
                 'db_name'       => '#expr( Bio::EnsEMBL::Hive::DBSQL::DBConnection->new( -url => #reuse_db#)->dbname  )expr#',
             },
-<<<<<<< HEAD
-            -rc_name => '4Gb_job',
-            -flow_into => [ 'make_treebest_species_tree' ],
-=======
->>>>>>> 266fc585
         },
 
 
