--- conflicted
+++ resolved
@@ -3709,13 +3709,9 @@
             @{ Bio::EnsEMBL::Compara::PipeConfig::Parts::GOC::pipeline_analyses_goc($self)  },
             @{ Bio::EnsEMBL::Compara::PipeConfig::Parts::GeneSetQC::pipeline_analyses_GeneSetQC($self)  },
             @{ Bio::EnsEMBL::Compara::PipeConfig::Parts::GeneMemberHomologyStats::pipeline_analyses_hom_stats($self) },
-<<<<<<< HEAD
             @{ Bio::EnsEMBL::Compara::PipeConfig::Parts::DumpHomologiesForPosttree::pipeline_analyses_split_homologies_posttree($self) },
-=======
-            @{ Bio::EnsEMBL::Compara::PipeConfig::Parts::DumpHomologiesForPosttree::pipeline_analyses_dump_homologies_posttree($self) },
             @{ Bio::EnsEMBL::Compara::PipeConfig::Parts::OrthologQMAlignment::pipeline_analyses_ortholog_qm_alignment($self)  },
             @{ Bio::EnsEMBL::Compara::PipeConfig::Parts::HighConfidenceOrthologs::pipeline_analyses_high_confidence($self) },
->>>>>>> 521b69e0
     ];
 }
 
