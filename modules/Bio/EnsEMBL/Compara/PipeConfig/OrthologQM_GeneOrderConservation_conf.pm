=head1 LICENSE

Copyright [1999-2015] Wellcome Trust Sanger Institute and the EMBL-European Bioinformatics Institute
Copyright [2016-2018] EMBL-European Bioinformatics Institute

Licensed under the Apache License, Version 2.0 (the "License");
you may not use this file except in compliance with the License.
You may obtain a copy of the License at

     http://www.apache.org/licenses/LICENSE-2.0

Unless required by applicable law or agreed to in writing, software
distributed under the License is distributed on an "AS IS" BASIS,
WITHOUT WARRANTIES OR CONDITIONS OF ANY KIND, either express or implied.
See the License for the specific language governing permissions and
limitations under the License.

=cut


=head1 CONTACT

  Please email comments or questions to the public Ensembl
  developers list at <http://lists.ensembl.org/mailman/listinfo/dev>.

  Questions may also be sent to the Ensembl help desk at
  <http://www.ensembl.org/Help/Contact>.

=head1 NAME

Bio::EnsEMBL::Compara::PipeConfig::OrthologQM_GeneOrderConservation_conf;

=head1 DESCRIPTION

    if a default threshold is not given the pipeline will use the genetic distance between the pair species to choose between a threshold of 50 and 75 percent.
	http://www.ebi.ac.uk/seqdb/confluence/display/EnsCom/Quality+metrics+for+the+orthologs


Example initialization (to compute GOC on a single -orthology- MLSS)
        init_pipeline.pl Bio::EnsEMBL::Compara::PipeConfig::OrthologQM_GeneOrderConservation_conf -goc_mlss_id <20620> -goc_threshold (optional) -pipeline_name <GConserve_trial> -host <host_server> [-goc_reuse_db <>] -compara_db <>

Alternatively, set goc_taxlevels instead of goc_mlss_id to work on multiple taxa

=cut


package Bio::EnsEMBL::Compara::PipeConfig::OrthologQM_GeneOrderConservation_conf;

use strict;
use warnings;

use Bio::EnsEMBL::Hive::Version 2.4;
use Bio::EnsEMBL::Hive::PipeConfig::HiveGeneric_conf;  
use base ('Bio::EnsEMBL::Compara::PipeConfig::ComparaGeneric_conf');
use Bio::EnsEMBL::Compara::PipeConfig::Parts::GOC;

sub hive_meta_table {
    my ($self) = @_;
    return {
        %{$self->SUPER::hive_meta_table},       # here we inherit anything from the base class

        'hive_use_param_stack'  => 1,           # switch on the new param_stack mechanism
    };
}


sub default_options {
    my $self = shift;
    return {
            %{ $self->SUPER::default_options() },

        'compara_db' => undef, #'mysql://ensadmin:'.$ENV{ENSADMIN_PSW}.'@compara2/wa2_protein_trees_snapshot_84'
#        'compara_db' => 'mysql://ensro@compara4/OrthologQM_test_db'

        # mlss_id of the protein-trees. The pipeline will process all the orthologues found there
        'mlss_id'       => undef,
        # mlss_id of a specific pair of species
        'goc_mlss_id'   => undef, #'100021',
<<<<<<< HEAD

        'goc_taxlevels' => ["Euteleostomi","Ciona"],
        'goc_threshold' => undef,
=======
>>>>>>> 7e337ca4
        'goc_reuse_db'  => undef,
        'goc_taxlevels'                 => ["Euteleostomi","Ciona"],
        'calculate_goc_distribution'    => 1,
        'goc_threshold' => 50,

        # Capacities and batch-sizes
        'goc_capacity'          => 30,
        'goc_batch_size'        => 20,
        'goc_stats_capacity'    => 5,
    };
}

sub pipeline_wide_parameters {
    my ($self) = @_;
    return {
        %{$self->SUPER::pipeline_wide_parameters},          # here we inherit anything from the base class
        'mlss_id' => $self->o('mlss_id'),
        'goc_mlss_id' => $self->o('goc_mlss_id'),
        'compara_db' => $self->o('compara_db'),
        'goc_threshold'  => $self->o('goc_threshold'),
        'goc_reuse_db'     => $self->o('goc_reuse_db'),
	'calculate_goc_distribution'  => $self->o('calculate_goc_distribution'),
        'goc_capacity'   => $self->o('goc_capacity'),
    };
}

sub resource_classes {
    my ($self) = @_;
    return {
        %{$self->SUPER::resource_classes},  # inherit 'default' from the parent class
        'default'      => {'LSF' => '-q production-rh7'},
#        'urgent'       => {'LSF' => '-q production-rh7'},
        '1Gb_job'      => {'LSF' => '-C0 -M1000 -q production-rh7 -R"select[mem>1000]  rusage[mem=1000]"' },
        '500Mb_job'      => {'LSF' => '-C0 -M500 -q production-rh7 -R"select[mem>500]  rusage[mem=500]"' },
        '4Gb_job'      => {'LSF' => '-C0 -M4000 -q production-rh7 -R"select[mem>4000]  rusage[mem=4000]"' },
    };
}

sub pipeline_analyses {
    my ($self) = @_;
    my $a = [
        @{ Bio::EnsEMBL::Compara::PipeConfig::Parts::GOC::pipeline_analyses_goc($self)  },
	];
    $a->[0]->{-input_ids} = [{}];
    return $a;
}

1;<|MERGE_RESOLUTION|>--- conflicted
+++ resolved
@@ -76,14 +76,9 @@
         'mlss_id'       => undef,
         # mlss_id of a specific pair of species
         'goc_mlss_id'   => undef, #'100021',
-<<<<<<< HEAD
 
         'goc_taxlevels' => ["Euteleostomi","Ciona"],
-        'goc_threshold' => undef,
-=======
->>>>>>> 7e337ca4
         'goc_reuse_db'  => undef,
-        'goc_taxlevels'                 => ["Euteleostomi","Ciona"],
         'calculate_goc_distribution'    => 1,
         'goc_threshold' => 50,
 
