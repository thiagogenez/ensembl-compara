=head1 LICENSE

Copyright [1999-2015] Wellcome Trust Sanger Institute and the EMBL-European Bioinformatics Institute
Copyright [2016-2018] EMBL-European Bioinformatics Institute

Licensed under the Apache License, Version 2.0 (the "License");
you may not use this file except in compliance with the License.
You may obtain a copy of the License at

     http://www.apache.org/licenses/LICENSE-2.0

Unless required by applicable law or agreed to in writing, software
distributed under the License is distributed on an "AS IS" BASIS,
WITHOUT WARRANTIES OR CONDITIONS OF ANY KIND, either express or implied.
See the License for the specific language governing permissions and
limitations under the License.

=cut

=head1 SYNOPSIS

Pipeline to dump conservation scores as bedGraph and bigWig files

=cut

package Bio::EnsEMBL::Compara::PipeConfig::Parts::DumpConservationScores;

use strict;
use warnings;
no warnings 'qw';

use Bio::EnsEMBL::Hive::PipeConfig::HiveGeneric_conf;   # For INPUT_PLUS

sub pipeline_analyses_dump_conservation_scores {
    my ($self) = @_;
    return [

        {   -logic_name     => 'mkdir_conservation_scores',
            -module         => 'Bio::EnsEMBL::Compara::RunnableDB::DumpMultiAlign::MkDirConservationScores',
            -flow_into      => [ 'genomedb_factory_cs' ],
        },

        {   -logic_name     => 'genomedb_factory_cs',
            -module         => 'Bio::EnsEMBL::Compara::RunnableDB::GenomeDBFactory',
            -parameters     => {
                'extra_parameters'      => [ 'name' ],
            },
            -flow_into      => {
                '2->A' => { 'region_factory' => INPUT_PLUS() },
                'A->1' => [ 'md5sum_cs' ],
            },
        },

        {   -logic_name     => 'region_factory',
            -module         => 'Bio::EnsEMBL::Compara::RunnableDB::FTPDumps::ChunkAndGroupDnaFrags',
            -parameters     => {
                'chunk_size'    => 10_000_000,
                # 'cmd'   => '#dump_features_program# --feature cs_#mlss_id# --compara_db #compara_db# --species #name# --lex_sort --reg_conf "#registry#" > #bedgraph_file#',
            },
            -flow_into      => {
                '2->A' => { 'dump_conservation_scores' => INPUT_PLUS() },
                'A->1' => [ 'concatenate_bedgraph_files' ],
            },
        },

        {   -logic_name        => 'dump_conservation_scores',
            -module            => 'Bio::EnsEMBL::Compara::RunnableDB::FTPDumps::DumpConservationScores',
<<<<<<< HEAD
            -analysis_capacity => $self->o('dump_cs_capacity'),
            -rc_name           => '2Gb_job',
=======
            -hive_capacity => $self->o('dump_cs_capacity'),
            -rc_name           => 'crowd',
>>>>>>> 5a47d7aa
            -flow_into         => {
                1 => '?accu_name=all_bedgraph_files&accu_address=[chunkset_id]&accu_input_variable=this_bedgraph',
            },
        },

        {   -logic_name     => 'concatenate_bedgraph_files',
            -module         => 'Bio::EnsEMBL::Compara::RunnableDB::FTPDumps::ConcatenateBedGraphFiles',
            -flow_into      => 'convert_to_bigwig',
        },

        {   -logic_name     => 'convert_to_bigwig',
            -module         => 'Bio::EnsEMBL::Hive::RunnableDB::SystemCmd',
            -parameters     => {
                'cmd'   => [ $self->o('big_wig_exe'), '#bedgraph_file#', '#chromsize_file#', '#bigwig_file#' ],
            },
<<<<<<< HEAD
            -rc_name        => '1.8Gb_job',
=======
            -rc_name        => '10Gb_job',
>>>>>>> 5a47d7aa
        },

        {   -logic_name     => 'md5sum_cs',
            -module         => 'Bio::EnsEMBL::Hive::RunnableDB::SystemCmd',
            -parameters     => {
                'cmd'   => 'cd #cs_output_dir#; md5sum *.bw > MD5SUM',
            },
            -flow_into      =>  [ 'readme_cs' ],
        },

        {   -logic_name     => 'readme_cs',
            -module         => 'Bio::EnsEMBL::Hive::RunnableDB::SystemCmd',
            -parameters     => {
                'cmd'   => [qw(cp -af #cs_readme# #cs_output_dir#/README)],
            },
        },
    ];
}

1;<|MERGE_RESOLUTION|>--- conflicted
+++ resolved
@@ -65,13 +65,8 @@
 
         {   -logic_name        => 'dump_conservation_scores',
             -module            => 'Bio::EnsEMBL::Compara::RunnableDB::FTPDumps::DumpConservationScores',
-<<<<<<< HEAD
-            -analysis_capacity => $self->o('dump_cs_capacity'),
-            -rc_name           => '2Gb_job',
-=======
-            -hive_capacity => $self->o('dump_cs_capacity'),
+            -hive_capacity     => $self->o('dump_cs_capacity'),
             -rc_name           => 'crowd',
->>>>>>> 5a47d7aa
             -flow_into         => {
                 1 => '?accu_name=all_bedgraph_files&accu_address=[chunkset_id]&accu_input_variable=this_bedgraph',
             },
@@ -87,11 +82,7 @@
             -parameters     => {
                 'cmd'   => [ $self->o('big_wig_exe'), '#bedgraph_file#', '#chromsize_file#', '#bigwig_file#' ],
             },
-<<<<<<< HEAD
-            -rc_name        => '1.8Gb_job',
-=======
             -rc_name        => '10Gb_job',
->>>>>>> 5a47d7aa
         },
 
         {   -logic_name     => 'md5sum_cs',
