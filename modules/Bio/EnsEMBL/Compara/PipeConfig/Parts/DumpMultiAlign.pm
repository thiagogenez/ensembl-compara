--- conflicted
+++ resolved
@@ -97,11 +97,8 @@
         # Generates DumpMultiAlign jobs from genomic_align_blocks that do not contain $species
         {  -logic_name    => 'createOtherJobs',
             -module        => 'Bio::EnsEMBL::Compara::RunnableDB::DumpMultiAlign::CreateOtherJobs',
-<<<<<<< HEAD
-=======
             -hive_capacity => $self->o('dump_aln_capacity'),
             -rc_name => '2Gb_job_long',
->>>>>>> 5a47d7aa
             -flow_into => {
                 2 => [ 'dumpMultiAlign' ]
             },
