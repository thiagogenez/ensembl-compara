=head1 LICENSE

See the NOTICE file distributed with this work for additional information
regarding copyright ownership.

Licensed under the Apache License, Version 2.0 (the "License");
you may not use this file except in compliance with the License.
You may obtain a copy of the License at

     http://www.apache.org/licenses/LICENSE-2.0

Unless required by applicable law or agreed to in writing, software
distributed under the License is distributed on an "AS IS" BASIS,
WITHOUT WARRANTIES OR CONDITIONS OF ANY KIND, either express or implied.
See the License for the specific language governing permissions and
limitations under the License.

=cut

=head1 NAME

Bio::EnsEMBL::Compara::PipeConfig::ncRNAtrees_conf

=head1 SYNOPSIS

    init_pipeline.pl Bio::EnsEMBL::Compara::PipeConfig::ncRNAtrees_conf -host mysql-ens-compara-prod-X -port XXXX \
        -division $COMPARA_DIV -collection <collection> -mlss_id <curr_ncrna_mlss_id>

=head1 DESCRIPTION  

This is the ncRNAtrees pipeline.

=cut

package Bio::EnsEMBL::Compara::PipeConfig::ncRNAtrees_conf ;

use strict;
use warnings;

use Bio::EnsEMBL::Hive::Version 2.4;
use Bio::EnsEMBL::Hive::PipeConfig::HiveGeneric_conf;   # For WHEN and INPUT_PLUS

use Bio::EnsEMBL::Compara::PipeConfig::Parts::CAFE;
use Bio::EnsEMBL::Compara::PipeConfig::Parts::GeneMemberHomologyStats;
use Bio::EnsEMBL::Compara::PipeConfig::Parts::DumpHomologiesForPosttree;
use Bio::EnsEMBL::Compara::PipeConfig::Parts::OrthologQMAlignment;
use Bio::EnsEMBL::Compara::PipeConfig::Parts::HighConfidenceOrthologs;

use base ('Bio::EnsEMBL::Compara::PipeConfig::ComparaGeneric_conf');

sub default_options {
    my ($self) = @_;
    return {
        %{$self->SUPER::default_options},

        'work_dir' => $self->o('pipeline_dir'),

            # dependent parameters ('work_dir' should be defined)
            'dump_dir'              => $self->o('work_dir') . '/dumps',
            'ss_picts_dir'          => $self->o('work_dir') . '/ss_picts/',
            'gene_dumps_dir'        => $self->o('dump_dir') . '/genes',

            # How will the pipeline create clusters (families) ?
            # Possible values: 'rfam' (default) or 'ortholog'
            #   'blastp' means that the pipeline will clusters genes according to their RFAM accession
            #   'ortholog' means that the pipeline will use previously inferred orthologs to perform a cluster projection
            'clustering_mode'           => 'rfam',

        'master_db'   => 'compara_master',
        'member_db'   => 'compara_members',
        'mapping_db'  => 'compara_prev',
        'prev_rel_db' => 'compara_prev',
        # The following parameter should ideally contain EPO-2X alignments of
        # all the genomes used in the ncRNA-trees. However, due to release
        # coordination considerations, this may not be possible. If so, use the
        # one from the previous release.
        'epo_db'      => 'compara_prev',

        # The dbs required for OrthologQMAlignment alt_aln_dbs can be an array list of alignment dbs
        'alt_aln_dbs'     => [
            'compara_curr',
        ],

    # Parameters to allow merging different runs of the pipeline
        'dbID_range_index'      => 14,
        'label_prefix'          => undef,
        'member_type'           => 'ncrna',

        # capacity values for some analysis:
        'quick_tree_break_capacity'       => 100,
        'msa_chooser_capacity'            => 200,
        'other_paralogs_capacity'         => 200,
        'aligner_for_tree_break_capacity' => 200,
        'infernal_capacity'               => 200,
        'orthotree_capacity'              => 200,
        'treebest_capacity'               => 400,
        'genomic_tree_capacity'           => 300,
        'genomic_alignment_capacity'      => 700,
        'fast_trees_capacity'             => 400,
        'raxml_capacity'                  => 700,
        'recover_capacity'                => 150,
        'ss_picts_capacity'               => 200,
        'ortho_stats_capacity'            => 10,
        'homology_id_mapping_capacity'    => 10,
        'cafe_capacity'                   => 50,
        'decision_capacity'               => 4,

        # Setting priorities
        'genomic_alignment_priority'       => 35,
        'genomic_alignment_himem_priority' => 40,

            # tree break
            'treebreak_tags_to_copy'   => ['model_id', 'model_name'],
            'treebreak_gene_count'     => 400,

        # Params for healthchecks;
        'hc_priority'   => 10,
        'hc_capacity'   => 40,
        'hc_batch_size' => 10,

        # RFAM parameters
        'rfam_ftp_url'           => 'ftp://ftp.ebi.ac.uk/pub/databases/Rfam/12.0/',
        'rfam_remote_file'       => 'Rfam.cm.gz',
        'rfam_expanded_basename' => 'Rfam.cm',
        'rfam_expander'          => 'gunzip ',

        # miRBase database
        'mirbase_url' => 'mysql://ensro@mysql-ens-compara-prod-1.ebi.ac.uk:4485/mirbase_22',

            # misc parameters
            'species_tree_input_file'  => '',  # empty value means 'create using genome_db+ncbi_taxonomy information'; can be overriden by a file with a tree in it
            'binary_species_tree_input_file'   => undef, # you can define your own species_tree for 'CAFE'. It *has* to be binary
            'skip_epo'                 => 0,   # Never tried this one. It may fail
            'create_ss_picts'          => 0,

            # ambiguity codes
            'allow_ambiguity_codes'    => 1,

            # Do we want to initialise the CAFE part now ?
            'do_cafe'                  => undef,
            # Data needed for CAFE
            'cafe_lambdas'             => '',  # For now, we don't supply lambdas
            'cafe_struct_tree_str'     => '',  # Not set by default
            'full_species_tree_label'  => 'full_species_tree',
            'per_family_table'         => 0,
            'cafe_species'             => [],

            # Ortholog-clustering parameters
            'ref_ortholog_db'           => undef,

            # Analyses usually don't fail
            'hive_default_max_retry_count'  => 1,
            
            # homology dumps options
            'orthotree_dir'             => $self->o('dump_dir') . '/orthotree/',
            'homology_dumps_dir'        => $self->o('dump_dir'). '/homology_dumps/',
            'homology_dumps_shared_dir' => $self->o('homology_dumps_shared_basedir') . '/' . $self->o('collection')    . '/' . $self->o('ensembl_release'),
            'prev_homology_dumps_dir'   => $self->o('homology_dumps_shared_basedir') . '/' . $self->o('collection')    . '/' . $self->o('prev_release'),

            # Parameters for OrthologQMAlignment
            'wga_species_set_name'       => "collection-" . $self->o('collection'),
            'homology_method_link_types' => ['ENSEMBL_ORTHOLOGUES'],
            # WGA dump directories for OrthologQMAlignment
            'wga_dumps_dir'      => $self->o('homology_dumps_dir'),
            'prev_wga_dumps_dir' => $self->o('homology_dumps_shared_basedir') . '/' . $self->o('collection')    . '/' . $self->o('prev_release'),
            # set how many orthologs should be flowed at a time
            'orth_batch_size'   => 10,
            # set to 1 when all pairwise and multiple WGA complete
            'dna_alns_complete' => 0,
            # populated by the check_file_copy analysis when wga analyses finished
            'orth_wga_complete' => 0,

            #Parameters for HighConfidenceOrthologs
            'threshold_levels'            => [ ],          # division specific
            'high_confidence_capacity'    => 500,          # how many mlss_ids can be processed in parallel
            'import_homologies_capacity'  => 50,           # how many homology mlss_ids can be imported in parallel (via mysqlimport)
            'goc_files_dir'               => $self->o('homology_dumps_dir'),
            'range_label'                 => $self->o('member_type'),

    };
}

sub pipeline_create_commands {
    my ($self) = @_;
    return [
            @{$self->SUPER::pipeline_create_commands},  # here we inherit creation of database, hive tables and compara tables

            $self->pipeline_create_commands_rm_mkdir(['work_dir', 'dump_dir', 'ss_picts_dir', 'gene_dumps_dir']),
            $self->pipeline_create_commands_lfs_setstripe(['gene_dumps_dir']),

            $self->db_cmd( 'CREATE TABLE ortholog_quality (
                            homology_id              INT NOT NULL,
                            genome_db_id             INT NOT NULL,
                            alignment_mlss           INT NOT NULL,
                            combined_exon_coverage   FLOAT(5,2) NOT NULL,
                            combined_intron_coverage FLOAT(5,2) NOT NULL,
                            quality_score            FLOAT(5,2) NOT NULL,
                            exon_length              INT NOT NULL,
                            intron_length            INT NOT NULL,
                            INDEX (homology_id)
            )'),
    ];
}


sub pipeline_wide_parameters {  # these parameter values are visible to all analyses, can be overridden by parameters{} and input_id{}
    my ($self) = @_;
    return {
        %{$self->SUPER::pipeline_wide_parameters},          # here we inherit anything from the base class

        'ensembl_release' => $self->o('ensembl_release'),

        'mlss_id'       => $self->o('mlss_id'),
        'master_db'     => $self->o('master_db'),
        'member_db'     => $self->o('member_db'),
        'prev_rel_db'   => $self->o('prev_rel_db'),
        'alt_aln_dbs'   => $self->o('alt_aln_dbs'),
        'mapping_db'    => $self->o('mapping_db'),

        'pipeline_dir'              => $self->o('pipeline_dir'),
        'homology_dumps_dir'        => $self->o('homology_dumps_dir'),
        'prev_homology_dumps_dir'   => $self->o('prev_homology_dumps_dir'),
        'homology_dumps_shared_dir' => $self->o('homology_dumps_shared_dir'),
        'orthotree_dir'             => $self->o('orthotree_dir'),
        'wga_dumps_dir'             => $self->o('wga_dumps_dir'),
        'prev_wga_dumps_dir'        => $self->o('prev_wga_dumps_dir'),
        'gene_dumps_dir'            => $self->o('gene_dumps_dir'),

        'goc_files_dir'      => $self->o('goc_files_dir'),
        'wga_files_dir'      => $self->o('wga_dumps_dir'),
        'hashed_mlss_id'     => '#expr(dir_revhash(#mlss_id#))expr#',
        'goc_file'           => '#goc_files_dir#/#hashed_mlss_id#/#mlss_id#.#member_type#.goc.tsv',
        'wga_file'           => '#wga_files_dir#/#hashed_mlss_id#/#mlss_id#.#member_type#.wga.tsv',
        'previous_wga_file'  => defined $self->o('prev_wga_dumps_dir') ? '#prev_wga_dumps_dir#/#hashed_mlss_id#/#orth_mlss_id#.#member_type#.wga.tsv' : undef,
        'high_conf_file'     => '#homology_dumps_dir#/#hashed_mlss_id#/#mlss_id#.#member_type#.high_conf.tsv',

        'skip_epo'      => $self->o('skip_epo'),
        'epo_db'        => $self->o('epo_db'),

        'member_type'       => $self->o('member_type'),
        'create_ss_picts'   => $self->o('create_ss_picts'),
        'do_cafe'           => $self->o('do_cafe'),
        'dbID_range_index'  => $self->o('dbID_range_index'),
        'clustering_mode'   => $self->o('clustering_mode'),
        'threshold_levels'  => $self->o('threshold_levels'),
        'range_label'       => $self->o('range_label'),

        'dna_alns_complete' => $self->o('dna_alns_complete'), # manually change to 1 when all wgas have finished
        'orth_wga_complete' => $self->o('orth_wga_complete'), # populated by the check_file_copy analysis when wga analyses finished

        'orth_batch_size'             => $self->o('orth_batch_size'),
        'high_confidence_capacity'    => $self->o('high_confidence_capacity'),
        'import_homologies_capacity'  => $self->o('import_homologies_capacity'),

    }
}


sub resource_classes {
    my ($self) = @_;
    return {
        %{$self->SUPER::resource_classes('include_multi_threaded')},  # inherit the standard resource classes, incl. multi-threaded
    };
}


sub core_pipeline_analyses {
    my ($self) = @_;

    my %hc_params = (
                     -analysis_capacity => $self->o('hc_capacity'),
                     -priority          => $self->o('hc_priority'),
                     -batch_size        => $self->o('hc_batch_size'),
                    );

    my %raxml_decision_params = (
        # The number of cores is based on the number of "alignment patterns"
        # Here we don't have that exact value so approximate it with half
        # of the number of columns in the alignment (assuming some columns
        # will be paired and some will be redundant).
        'raxml_cores'              => '#expr( (#aln_length# / 2) / #raxml_patterns_per_core# )expr#',
        # 500 is the value advised for DNA alignments
        'raxml_patterns_per_core'  => 500,
    );

    my %raxml_parameters = (
        'raxml_pthread_exe_sse3'     => $self->o('raxml_pthread_exe_sse3'),
        'raxml_pthread_exe_avx'      => $self->o('raxml_pthread_exe_avx'),
        'raxml_exe_sse3'             => $self->o('raxml_exe_sse3'),
        'raxml_exe_avx'              => $self->o('raxml_exe_avx'),
    );

    my %examl_parameters = (
        'examl_exe_sse3'        => $self->o('examl_exe_sse3'),
        'examl_exe_avx'         => $self->o('examl_exe_avx'),
        'parse_examl_exe'       => $self->o('parse_examl_exe'),
        'mpirun_exe'            => $self->o('mpirun_exe'),
    );

    my %decision_analysis_params = (
            -analysis_capacity  => $self->o('decision_capacity'),
            -priority           => $self->o('hc_priority'),
            -batch_size         => 20,
    );

    return [

# --------------------------------------------- [ backbone ]-----------------------------------------------------------------------------
            {   -logic_name => 'backbone_fire_load_genomes',
                -module     => 'Bio::EnsEMBL::Hive::RunnableDB::Dummy',
                -input_ids  => [ {} ],
                -flow_into  => {
                                '1->A'  => [ 'copy_tables_factory' ],
                                'A->1'  => [ 'backbone_fire_classify_genes' ],
                               },
            },

            {   -logic_name => 'backbone_fire_classify_genes',
                -module     => 'Bio::EnsEMBL::Hive::RunnableDB::DatabaseDumper',
                -parameters  => {
                                  'output_file'          => $self->o('dump_dir').'/snapshot_before_classify.sql',
                                },
                -flow_into  => {
                               '1->A'   => [ 'load_rfam_models' ],
                               'A->1'   => [ 'backbone_fire_tree_building' ],
                              },
            },

            {   -logic_name => 'backbone_fire_tree_building',
                -module     => 'Bio::EnsEMBL::Hive::RunnableDB::DatabaseDumper',
                -parameters  => {
                                  'output_file'          => $self->o('dump_dir').'/snapshot_before_tree_building.sql',
                                 },
                -flow_into  => {
                                '1->A'  => [ 'clusters_factory' ],
                                'A->1'  => [ 'backbone_fire_posttree' ],
                               },
            },
            
            {   -logic_name => 'backbone_fire_posttree',
                -module     => 'Bio::EnsEMBL::Hive::RunnableDB::Dummy',
                -flow_into  => {
                    '1->A' => ['rib_fire_homology_dumps'],
                    'A->1' => ['backbone_pipeline_finished'],
                },
            },

            {   -logic_name => 'backbone_pipeline_finished',
                -module     => 'Bio::EnsEMBL::Hive::RunnableDB::Dummy',
                -flow_into  => [ 
                    'notify_pipeline_completed',
                    WHEN( '#homology_dumps_shared_dir#' => 'copy_dumps_to_shared_loc' ), 
                ],
            },

            {   -logic_name => 'notify_pipeline_completed',
                -module     => 'Bio::EnsEMBL::Compara::RunnableDB::NotifyByEmail',
                -parameters => {
                    'text'  => 'The pipeline has completed.',
                    'email' => $self->o('email'),
                    },
            },

# ---------------------------------------------[copy tables from master and fix the offsets]---------------------------------------------

        {   -logic_name => 'copy_tables_factory',
            -module     => 'Bio::EnsEMBL::Hive::RunnableDB::JobFactory',
            -parameters => {
                'inputlist'    => [ 'ncbi_taxa_node', 'ncbi_taxa_name', 'method_link' ],
                'column_names' => [ 'table' ],
            },
            -flow_into => {
                '2->A' => [ 'copy_table'  ],
                'A->1' => [ 'offset_tables' ],
            },
        },

        {   -logic_name    => 'copy_table',
            -module        => 'Bio::EnsEMBL::Hive::RunnableDB::MySQLTransfer',
            -parameters    => {
                'src_db_conn'   => '#master_db#',
                'mode'          => 'overwrite',
                'filter_cmd'    => 'sed "s/ENGINE=MyISAM/ENGINE=InnoDB/"',
            },
        },

        {   -logic_name => 'offset_tables',
            -module     => 'Bio::EnsEMBL::Compara::RunnableDB::GeneTrees::OffsetTables',
            -parameters => {
                'range_index'   => '#dbID_range_index#',
            },
            -flow_into  => [ 'offset_more_tables' ],
        },

        # CreateReuseSpeciesSets/PrepareSpeciesSetsMLSS may want to create new
        # entries. We need to make sure they don't collide with the master database
        {   -logic_name => 'offset_more_tables',
            -module     => 'Bio::EnsEMBL::Hive::RunnableDB::SqlCmd',
            -parameters => {
                'sql'   => [
                    'ALTER TABLE species_set_header      AUTO_INCREMENT=10000001',
                    'ALTER TABLE method_link_species_set AUTO_INCREMENT=10000001',
                ],
            },
            -flow_into  => [ 'load_genomedb_factory' ],
        },

# ---------------------------------------------[load GenomeDB entries from master+cores]---------------------------------------------

            {   -logic_name => 'load_genomedb_factory',
                -module     => 'Bio::EnsEMBL::Compara::RunnableDB::GenomeDBFactory',
                -parameters => {
                                'compara_db'            => '#master_db#',   # that's where genome_db_ids come from
                                'mlss_id'               => $self->o('mlss_id'),
                                'extra_parameters'      => [ 'locator' ],
                               },
                -flow_into => {
                               '2->A' => { 'load_genomedb' => { 'master_dbID' => '#genome_db_id#', 'locator' => '#locator#' }, }, # fan
                               'A->1' => [ 'create_mlss_ss' ],
                              },
            },

        {   -logic_name => 'load_genomedb',
            -module     => 'Bio::EnsEMBL::Compara::RunnableDB::LoadOneGenomeDB',
            -analysis_capacity => 10,
        },

        {   -logic_name => 'create_mlss_ss',
            -module     => 'Bio::EnsEMBL::Compara::RunnableDB::PrepareSpeciesSetsMLSS',
            -parameters => {
                'whole_method_links'        => [ 'NC_TREES' ],
                'singleton_method_links'    => [ 'ENSEMBL_PARALOGUES', 'ENSEMBL_HOMOEOLOGUES' ],
                'pairwise_method_links'     => [ 'ENSEMBL_ORTHOLOGUES' ],
            },
            -rc_name   => '1Gb_job',
            -flow_into => {
                1 => [ 'make_species_tree', 'load_members_factory' ],
            },
        },

        {   -logic_name         => 'hc_members_per_genome',
            -module             => 'Bio::EnsEMBL::Compara::RunnableDB::GeneTrees::SqlHealthChecks',
            -parameters         => {
                mode            => 'members_per_genome',
                allow_missing_coordinates   => 0,
                allow_missing_cds_seqs => 0,
                allow_ambiguity_codes => $self->o('allow_ambiguity_codes'),
                only_canonical              => 1,
            },
            %hc_params,
        },

        {   -logic_name => 'load_members_factory',
            -module     => 'Bio::EnsEMBL::Compara::RunnableDB::GenomeDBFactory',
            -flow_into  => {
                '2->A' => 'genome_member_copy',
                'A->1' => [ 'hc_members_globally' ],
            },
        },

        {   -logic_name        => 'genome_member_copy',
            -module            => 'Bio::EnsEMBL::Compara::RunnableDB::GeneTrees::CopyCanonRefMembersByGenomeDB',
            -parameters        => {
                'reuse_db'              => '#member_db#',
                'biotype_filter'        => 'biotype_group LIKE "%noncoding"',
            },
            -analysis_capacity => 10,
            -flow_into         => [ 'hc_members_per_genome' ],
        },

        {   -logic_name         => 'hc_members_globally',
            -module             => 'Bio::EnsEMBL::Compara::RunnableDB::GeneTrees::SqlHealthChecks',
            -parameters         => {
                mode            => 'members_globally',
            },
            -flow_into          => [ 'insert_member_projections' ],
            %hc_params,
        },

        {   -logic_name => 'insert_member_projections',
            -module     => 'Bio::EnsEMBL::Compara::RunnableDB::InsertMemberProjections',
            -parameters => {
                'source_species_names'  => [ 'homo_sapiens', 'mus_musculus', 'danio_rerio' ],
            },
        },

# ---------------------------------------------[load species tree]-------------------------------------------------------------------


        {   -logic_name    => 'make_species_tree',
            -module        => 'Bio::EnsEMBL::Compara::RunnableDB::MakeSpeciesTree',
            -parameters    => {
                'species_tree_input_file'               => $self->o('species_tree_input_file'),   # empty by default, but if nonempty this file will be used instead of tree generation from genome_db
                'multifurcation_deletes_all_subnodes'   => [  9347, 186625,  32561 ],
            },
            -flow_into     => {
                2 => [ 'hc_species_tree' ],
            }
        },

        {   -logic_name         => 'hc_species_tree',
            -module             => 'Bio::EnsEMBL::Compara::RunnableDB::GeneTrees::SqlHealthChecks',
            -parameters         => {
                mode            => 'species_tree',
                binary          => 0,
                n_missing_species_in_tree   => 0,
            },
            %hc_params,
        },

# ---------------------------------------------[load RFAM models]---------------------------------------------------------------------

        {   -logic_name    => 'load_rfam_models',
            -module        => 'Bio::EnsEMBL::Compara::RunnableDB::ComparaHMM::LoadInfernalHMMModels',
            -parameters    => {
                               'url'               => $self->o('rfam_ftp_url'),
                               'remote_file'       => $self->o('rfam_remote_file'),
                               'expanded_basename' => $self->o('rfam_expanded_basename'),
                               'expander'          => $self->o('rfam_expander'),
                               'type'              => 'infernal',
                               'skip_consensus'    => 1,
                              },
            -flow_into     => WHEN(
                                   '#clustering_mode# eq "ortholog"' => 'ortholog_cluster',
                                   ELSE 'rfam_classify',
                               ),
        },

# ---------------------------------------------[run RFAM classification]--------------------------------------------------------------

            {   -logic_name    => 'rfam_classify',
                -module        => 'Bio::EnsEMBL::Compara::RunnableDB::ncRNAtrees::RFAMClassify',
                -parameters    => {
                    'mirbase_url'   => $self->o('mirbase_url'),
                },
                -flow_into     => [ 'expand_clusters_with_projections' ],
                -rc_name       => '2Gb_job',
            },

            {   -logic_name    => 'clusterset_backup',
                -module        => 'Bio::EnsEMBL::Hive::RunnableDB::SqlCmd',
                -parameters    => {
                    'sql'         => 'INSERT IGNORE INTO gene_tree_backup (seq_member_id, root_id) SELECT seq_member_id, root_id FROM gene_tree_node WHERE seq_member_id IS NOT NULL',
                },
                -flow_into     => [ 'create_additional_clustersets' ],
            },

            {   -logic_name    => 'create_additional_clustersets',
                -module        => 'Bio::EnsEMBL::Compara::RunnableDB::GeneTrees::CreateClustersets',
                -parameters    => {
                                   'additional_clustersets' => [qw(pg_it_nj ml_it_10 pg_it_phyml ss_it_s16 ss_it_s6a ss_it_s16a ss_it_s6b ss_it_s16b ss_it_s6c ss_it_s6d ss_it_s6e ss_it_s7a ss_it_s7b ss_it_s7c ss_it_s7d ss_it_s7e ss_it_s7f ft_it_ml ft_it_nj ftga_it_ml ftga_it_nj)],
                                  },
            },

            {   -logic_name => 'cluster_qc_factory',
                -module     => 'Bio::EnsEMBL::Compara::RunnableDB::GenomeDBFactory',
                -flow_into  => {
                    '2->A' => [ 'per_genome_qc' ],
                    'A->1' => [ 'clusterset_backup' ],
                },
            },

            {   -logic_name => 'per_genome_qc',
                -module     => 'Bio::EnsEMBL::Compara::RunnableDB::GeneTrees::PerGenomeGroupsetQC',
            },

        {   -logic_name => 'ortholog_cluster',
            -module     => 'Bio::EnsEMBL::Compara::RunnableDB::ProteinTrees::OrthologClusters',
            -parameters => {
                'sort_clusters'         => 1,
                'add_model_id'          => 1,
            },
            -rc_name    => '2Gb_job',
            -flow_into  => 'expand_clusters_with_projections',
        },

        {   -logic_name         => 'expand_clusters_with_projections',
            -module             => 'Bio::EnsEMBL::Compara::RunnableDB::ProteinTrees::ExpandClustersWithProjections',
            # -flow_into          => [ 'cluster_qc_factory' ],
            -flow_into => WHEN(
                '#ref_ortholog_db#' => 'check_strains_cluster_factory',
                ELSE 'cluster_qc_factory',
            ),
            -rc_name => '500Mb_job',
        },
        
        {   -logic_name => 'check_strains_cluster_factory',
            -module     => 'Bio::EnsEMBL::Hive::RunnableDB::JobFactory',
            -parameters => {
                'inputquery' => 'SELECT root_id AS gene_tree_id FROM gene_tree_root WHERE tree_type = "tree" AND clusterset_id="default"',
            },
            -flow_into  => {
                '2->A' => [ 'cleanup_strains_clusters' ],
                'A->1' => [ 'cluster_qc_factory' ],
            },
            -rc_name    => '1Gb_job',
        },
        
        {   -logic_name => 'cleanup_strains_clusters',
            -module     => 'Bio::EnsEMBL::Compara::RunnableDB::ProteinTrees::RemoveOverlappingClusters',
        },

# -------------------------------------------------[build trees]------------------------------------------------------------------

            {   -logic_name    => 'clusters_factory',
                -module        => 'Bio::EnsEMBL::Hive::RunnableDB::JobFactory',
                -parameters => {
                                'inputquery'      => 'SELECT root_id AS gene_tree_id FROM gene_tree_root JOIN gene_tree_node USING (root_id) WHERE tree_type = "tree" GROUP BY root_id ORDER BY COUNT(*) DESC, root_id ASC',
                               },
                -flow_into     => {
                                   '2->A' => WHEN( '#skip_epo#' => 'msa_chooser', ELSE 'recover_epo' ),
                                   'A->1' => [ 'hc_global_tree_set' ],
                                  },
            },

            { -logic_name         => 'hc_global_tree_set',
              -module             => 'Bio::EnsEMBL::Compara::RunnableDB::GeneTrees::SqlHealthChecks',
              -parameters         => {
                                      mode            => 'global_tree_set',
                                     },
              -flow_into          => [ 'write_stn_tags',
                                       # 'backbone_fire_homology_dumps',
                                        WHEN('#do_cafe# and  #binary_species_tree_input_file#', 'CAFE_species_tree'),
                                        WHEN('#do_cafe# and !#binary_species_tree_input_file#', 'make_full_species_tree'),
                                    ],
              %hc_params,
            },

        {
             -logic_name => 'remove_overlapping_homologies',
             -module     => 'Bio::EnsEMBL::Compara::RunnableDB::GeneTrees::RemoveOverlappingHomologies',
             -flow_into  => [ 'rename_labels' ],
        },

        {
             -logic_name => 'rename_labels',
             -module     => 'Bio::EnsEMBL::Compara::RunnableDB::GeneTrees::RenameLabelsBeforMerge',
             -parameters => {
                 'clusterset_id'=> $self->o('collection'),
                 'label_prefix' => $self->o('label_prefix'),
             },
             -flow_into  => [ 'homology_stats_factory', 'id_map_mlss_factory' ],
        },

        {   -logic_name     => 'write_stn_tags',
            -module         => 'Bio::EnsEMBL::Hive::RunnableDB::DbCmd',
            -parameters     => {
                'input_file'    => $self->o('tree_stats_sql'),
            },
            -flow_into      => [ 'email_tree_stats_report' ],
        },

        {   -logic_name     => 'email_tree_stats_report',
            -module         => 'Bio::EnsEMBL::Compara::RunnableDB::GeneTrees::HTMLReport',
            -parameters     => {
                'email' => $self->o('email'),
            },
        },

            {   -logic_name    => 'recover_epo',
                -module        => 'Bio::EnsEMBL::Compara::RunnableDB::ncRNAtrees::NCRecoverEPO',
                -parameters    => {
                    'max_members'   => 50000,
                },
                -analysis_capacity => $self->o('recover_capacity'),
                -flow_into => {
                    1 => 'hc_epo_removed_members',
                    -1 => 'recover_epo_himem',
                },
                -rc_name => '2Gb_job',
            },

            {   -logic_name    => 'recover_epo_himem',
                -module        => 'Bio::EnsEMBL::Compara::RunnableDB::ncRNAtrees::NCRecoverEPO',
                -analysis_capacity => $self->o('recover_capacity'),
                -flow_into => {
<<<<<<< HEAD
=======
                    1 => 'hc_epo_removed_members',
>>>>>>> a9ae3e69
                    -1 => 'recover_epo_hugemem',
                },
                -rc_name => '16Gb_job',
            },

            {   -logic_name    => 'recover_epo_hugemem',
                -module        => 'Bio::EnsEMBL::Compara::RunnableDB::ncRNAtrees::NCRecoverEPO',
                -analysis_capacity => $self->o('recover_capacity'),
                -flow_into => [ 'hc_epo_removed_members' ],
                -rc_name => '24Gb_job',
            },

            {  -logic_name        => 'hc_epo_removed_members',
               -module            => 'Bio::EnsEMBL::Compara::RunnableDB::GeneTrees::SqlHealthChecks',
               -parameters        => {
                                      mode => 'epo_removed_members',
                                     },
               -flow_into         => [ 'msa_chooser' ],
               %hc_params,
            },

            {   -logic_name    => 'msa_chooser',
                -module        => 'Bio::EnsEMBL::Compara::RunnableDB::GeneTrees::LoadTags',
                -parameters    => {
                                   'treebreak_gene_count'  => $self->o('treebreak_gene_count'),
                                   'tags'  => {
                                       'gene_count'          => 0,
                                   },
                                  },
                -batch_size    => 10,
                -rc_name       => '1Gb_job',
                -priority      => 30,
                -analysis_capacity => $self->o('msa_chooser_capacity'),
                -flow_into     => WHEN( '#tree_gene_count# > #treebreak_gene_count#' => 'aligner_for_tree_break', ELSE 'tree_entry_point' ),
            },

            {   -logic_name    => 'aligner_for_tree_break',
                -module        => 'Bio::EnsEMBL::Compara::RunnableDB::ncRNAtrees::Infernal',
                -analysis_capacity => $self->o('aligner_for_tree_break_capacity'),
                -parameters => {
                                'cmbuild_exe' => $self->o('cmbuild_exe'),
                                'cmalign_exe' => $self->o('cmalign_exe'),
                                'mxsize_increment'  => 3000,    # Must be in line with the memory of the _himem analysis
                               },
                -flow_into     => {
                    1 => ['quick_tree_break' ],
                    -1 => [ 'aligner_for_tree_break_himem' ],
                },
                -rc_name => '2Gb_job',
            },

            {   -logic_name    => 'aligner_for_tree_break_himem',
                -module        => 'Bio::EnsEMBL::Compara::RunnableDB::ncRNAtrees::Infernal',
                -analysis_capacity => $self->o('aligner_for_tree_break_capacity'),
                -parameters => {
                                'cmbuild_exe' => $self->o('cmbuild_exe'),
                                'cmalign_exe' => $self->o('cmalign_exe'),
                               },
                -flow_into     => [ 'quick_tree_break' ],
                -rc_name => '8Gb_job',
            },

            {   -logic_name => 'quick_tree_break',
                -module     => 'Bio::EnsEMBL::Compara::RunnableDB::GeneTrees::QuickTreeBreak',
                -parameters => {
                                'quicktree_exe'     => $self->o('quicktree_exe'),
                                'treebest_exe'      => $self->o('treebest_exe'),
                                'tags_to_copy'      => $self->o('treebreak_tags_to_copy'),
                                'treebreak_gene_count'  => $self->o('treebreak_gene_count'),
                               },
                -analysis_capacity  => $self->o('quick_tree_break_capacity'),
                -rc_name        => '2Gb_job',
                -priority       => 50,
                -flow_into      => {
                   1   => ['other_paralogs', 'subcluster_factory'],
                   -1  => ['quick_tree_break_himem'], # MEMLIMIT
                },
            },

            {   -logic_name => 'quick_tree_break_himem',
                -module     => 'Bio::EnsEMBL::Compara::RunnableDB::GeneTrees::QuickTreeBreak',
                -parameters => {
                                'quicktree_exe'     => $self->o('quicktree_exe'),
                                'treebest_exe'      => $self->o('treebest_exe'),
                                'tags_to_copy'      => $self->o('treebreak_tags_to_copy'),
                                'treebreak_gene_count'  => $self->o('treebreak_gene_count'),
                               },
                -analysis_capacity  => $self->o('quick_tree_break_capacity'),
                -rc_name        => '8Gb_job',
                -priority       => 50,
                -flow_into      => [ 'other_paralogs', 'subcluster_factory' ],
            },

            {   -logic_name     => 'other_paralogs',
                -module         => 'Bio::EnsEMBL::Compara::RunnableDB::GeneTrees::OtherParalogs',
                -parameters     => {
                    'hashed_gene_tree_id' => '#expr(dir_revhash(#gene_tree_id#))expr#',
                    'output_flatfile'     => '#orthotree_dir#/#hashed_gene_tree_id#/#gene_tree_id#.orthotree.tsv',
                },
                -analysis_capacity  => $self->o('other_paralogs_capacity'),
                -priority           => 40,
                -rc_name            => '1Gb_job',
                -max_retry_count    => 3,
                -flow_into     => {
                                   -1 => [ 'other_paralogs_himem' ],
                                   3 => [ 'other_paralogs' ],
                                  },
            },

            {   -logic_name     => 'other_paralogs_himem',
                -module         => 'Bio::EnsEMBL::Compara::RunnableDB::GeneTrees::OtherParalogs',
                -parameters     => {
                    'hashed_gene_tree_id' => '#expr(dir_revhash(#gene_tree_id#))expr#',
                    'output_flatfile'     => '#orthotree_dir#/#hashed_gene_tree_id#/#gene_tree_id#.orthotree.tsv',
                },
                -analysis_capacity  => $self->o('other_paralogs_capacity'),
                -priority           => 40,
                -rc_name            => '4Gb_job',
                -max_retry_count    => 3,
                -flow_into     => {
                                   3 => [ 'other_paralogs_himem' ],
                                  },
            },


            {   -logic_name     => 'subcluster_factory',
                -module         => 'Bio::EnsEMBL::Hive::RunnableDB::JobFactory',
                -parameters     => {
                    'inputquery'    => 'SELECT gtn1.root_id AS gene_tree_id FROM (gene_tree_node gtn1 JOIN gene_tree_root_attr USING (root_id)) JOIN gene_tree_node gtn2 ON gtn1.parent_id = gtn2.node_id WHERE gtn1.root_id != gtn2.root_id AND gtn2.root_id = #gene_tree_id#',
                },
                -hive_capacity  => $self->o('other_paralogs_capacity'),
                -flow_into      => {
                    2 => [ 'tree_backup' ],
                }
            },

            {   -logic_name    => 'infernal',
                -module        => 'Bio::EnsEMBL::Compara::RunnableDB::ncRNAtrees::Infernal',
                -analysis_capacity => $self->o('infernal_capacity'),
                -parameters    => {
                                   'cmbuild_exe' => $self->o('cmbuild_exe'),
                                   'cmalign_exe' => $self->o('cmalign_exe'),
                                   'mxsize_increment'  => 10000,    # Must be in line with the memory of the _himem analysis
                                  },
                -flow_into     => {
                                  -1 => [ 'infernal_himem' ],
                                   1 => [ 'pre_secondary_structure_decision', WHEN('#create_ss_picts#' => 'create_ss_picts' ) ],
                                  },
                -rc_name       => '1Gb_job',
            },

            {   -logic_name    => 'infernal_himem',
                -module        => 'Bio::EnsEMBL::Compara::RunnableDB::ncRNAtrees::Infernal',
                -analysis_capacity => $self->o('infernal_capacity'),
                -parameters    => {
                                   'cmbuild_exe' => $self->o('cmbuild_exe'),
                                   'cmalign_exe' => $self->o('cmalign_exe'),
                                  },
                -flow_into     => [ 'pre_secondary_structure_decision', WHEN('#create_ss_picts#' => 'create_ss_picts' ) ],
                -rc_name       => '16Gb_job',
            },

            {   -logic_name => 'pre_secondary_structure_decision',
                -module     => 'Bio::EnsEMBL::Hive::RunnableDB::Dummy',
                -parameters => {
                    %raxml_decision_params,
                },
                -flow_into => {
                    1 => WHEN(
                        '(#raxml_cores# <= 1)'                                  => 'pre_sec_struct_tree_1_core',
                        '(#raxml_cores# >  1)  && (#raxml_cores# <= 2)'         => 'pre_sec_struct_tree_2_cores',
                        '(#raxml_cores# >  2)  && (#raxml_cores# <= 4)'         => 'pre_sec_struct_tree_4_cores',
                        '(#raxml_cores# >  4)'                                  => 'pre_sec_struct_tree_8_cores',
                    ),
                },
                %decision_analysis_params,
            },

            {   -logic_name    => 'tree_backup',
                -module        => 'Bio::EnsEMBL::Hive::RunnableDB::SqlCmd',
                -parameters    => {
                                   'sql' => 'INSERT INTO gene_tree_backup (seq_member_id, root_id) SELECT seq_member_id, root_id FROM gene_tree_node WHERE seq_member_id IS NOT NULL AND root_id = #gene_tree_id#',
                                  },
                -flow_into => [ 'tree_entry_point' ],
                -analysis_capacity => 1,
            },

            {   -logic_name    => 'tree_entry_point',
                -module        => 'Bio::EnsEMBL::Compara::RunnableDB::GeneTrees::LoadTags',
                -parameters    => {
                                   'tags'  => {
                                       'model_id'          => '',
                                   },
                                  },
                -flow_into => {
                               '1->A' => [ 'genomic_alignment', WHEN('#tree_model_id#' => 'infernal') ],
                               'A->1' => [ 'treebest_mmerge' ],
                              },
            },

            {   -logic_name    => 'create_ss_picts',
                -module        => 'Bio::EnsEMBL::Compara::RunnableDB::ncRNAtrees::GenerateSSPict',
                -analysis_capacity => $self->o('ss_picts_capacity'),
                -parameters    => {
                                   'ss_picts_dir'  => $self->o('ss_picts_dir'),
                                   'r2r_exe'       => $self->o('r2r_exe'),
                                  },
                -rc_name       => '2Gb_job',
            },

        {   -logic_name    => 'pre_sec_struct_tree_1_core', ## pre_sec_struct_tree
            -module        => 'Bio::EnsEMBL::Compara::RunnableDB::ncRNAtrees::PrepareSecStructModels',  ## PrepareRAxMLSecModels -- rename
            -analysis_capacity => $self->o('raxml_capacity'),
            -parameters => {
                            %raxml_parameters,
                            'raxml_number_of_cores' => 1,
                            'more_cores_branch'     => 3,
                            'cmd_max_runtime'       => '43200',
                            },
             -flow_into => {
                           -1 => [ 'pre_sec_struct_tree_2_cores' ], # This analysis also has more memory
                            2 => [ 'secondary_structure_decision' ],
                            3 => [ 'pre_sec_struct_tree_2_cores' ], #After trying to restart RAxML we should escalate the capacity.
                           },
        },

        {   -logic_name    => 'pre_sec_struct_tree_2_cores', ## pre_sec_struct_tree
            -module        => 'Bio::EnsEMBL::Compara::RunnableDB::ncRNAtrees::PrepareSecStructModels',  ## PrepareRAxMLSecModels -- rename
            -analysis_capacity => $self->o('raxml_capacity'),
            -parameters => {
                            %raxml_parameters,
                            'raxml_number_of_cores' => 2,
                            'more_cores_branch'     => 3,
                            'cmd_max_runtime'       => '86400',
                           },
            -flow_into => {
                           -1 => [ 'pre_sec_struct_tree_4_cores' ], # This analysis also has more memory
                            2 => [ 'secondary_structure_decision' ],
                            3 => [ 'pre_sec_struct_tree_4_cores' ],
                          },
            -rc_name => '500Mb_2c_job',
        },

        {   -logic_name    => 'pre_sec_struct_tree_4_cores', ## pre_sec_struct_tree
            -module        => 'Bio::EnsEMBL::Compara::RunnableDB::ncRNAtrees::PrepareSecStructModels',  ## PrepareRAxMLSecModels -- rename
            -analysis_capacity => $self->o('raxml_capacity'),
            -parameters => {
                            %raxml_parameters,
                            'raxml_number_of_cores' => 4,
                            'more_cores_branch'     => 3,
                            'cmd_max_runtime'       => '86400',
                           },
            -flow_into => {
                           -1 => [ 'pre_sec_struct_tree_8_cores' ], # This analysis also has more memory
                            2 => [ 'secondary_structure_decision' ],
                            3 => [ 'pre_sec_struct_tree_8_cores' ],
                           },
            -rc_name => '1Gb_4c_job',
        },

        {   -logic_name    => 'pre_sec_struct_tree_8_cores', ## pre_sec_struct_tree
            -module        => 'Bio::EnsEMBL::Compara::RunnableDB::ncRNAtrees::PrepareSecStructModels',  ## PrepareRAxMLSecModels -- rename
            -analysis_capacity => $self->o('raxml_capacity'),
            -parameters => {
                            %raxml_parameters,
                            'raxml_number_of_cores' => 8,
                           },
            -flow_into => {
                            2 => [ 'secondary_structure_decision' ],
                          },
            -rc_name => '2Gb_8c_job',
        },

            {   -logic_name => 'secondary_structure_decision',
                -module     => 'Bio::EnsEMBL::Hive::RunnableDB::Dummy',
                -parameters => {
                    %raxml_decision_params,
                },
                -flow_into => {
                    1 => WHEN(
                        # Tested in e99. Using more than 2 cores slows
                        # down RAxML by a factor 10
                        '#raxml_cores# <= 1'    => 'sec_struct_model_tree_1_core',
                        ELSE                       'sec_struct_model_tree_2_cores',
                    ),
                },
                %decision_analysis_params,
            },

        {   -logic_name    => 'sec_struct_model_tree_1_core', ## sec_struct_model_tree
            -module        => 'Bio::EnsEMBL::Compara::RunnableDB::ncRNAtrees::SecStructModelTree', ## SecStrucModels
            -analysis_capacity => $self->o('raxml_capacity'),
            -parameters => {
                            %raxml_parameters,
                            'raxml_number_of_cores' => 1,
                            'more_cores_branch'     => 3,
                            'cmd_max_runtime'       => '43200',
                           },
            -flow_into => {
                           -1 => [ 'sec_struct_model_tree_2_cores' ],   # This analysis has more cores *and* more memory
                            3 => [ 'sec_struct_model_tree_2_cores' ],
                          },
        },

        {   -logic_name    => 'sec_struct_model_tree_2_cores', ## sec_struct_model_tree
            -module        => 'Bio::EnsEMBL::Compara::RunnableDB::ncRNAtrees::SecStructModelTree', ## SecStrucModels
            -analysis_capacity => $self->o('raxml_capacity'),
            -parameters => {
                            %raxml_parameters,
                            'raxml_number_of_cores' => 2,
                            'more_cores_branch'     => 3,
                            'cmd_max_runtime'       => '86400',
                           },
            -flow_into => {
                           -1 => [ 'sec_struct_model_tree_4_cores' ],   # This analysis has more cores *and* more memory
                            3 => [ 'sec_struct_model_tree_4_cores' ],
                       },
            -rc_name => '500Mb_2c_job',
        },

        {   -logic_name    => 'sec_struct_model_tree_4_cores', ## sec_struct_model_tree
            -module        => 'Bio::EnsEMBL::Compara::RunnableDB::ncRNAtrees::SecStructModelTree', ## SecStrucModels
            -analysis_capacity => $self->o('raxml_capacity'),
            -parameters => {
                            %raxml_parameters,
                            'raxml_number_of_cores' => 4,
                            'more_cores_branch'     => 3,
                            'cmd_max_runtime'       => '86400',
                           },
            -flow_into => {
                           -1 => [ 'sec_struct_model_tree_8_cores' ],   # This analysis has more cores *and* more memory
                            3 => [ 'sec_struct_model_tree_8_cores' ],
                       },
            -rc_name => '1Gb_4c_job',
        },

        {   -logic_name    => 'sec_struct_model_tree_8_cores', ## sec_struct_model_tree
            -module        => 'Bio::EnsEMBL::Compara::RunnableDB::ncRNAtrees::SecStructModelTree', ## SecStrucModels
            -analysis_capacity => $self->o('raxml_capacity'),
            -parameters => {
                            %raxml_parameters,
                            'cmd_max_runtime'       => '86400',
                            'raxml_number_of_cores' => 8,
                           },
            -rc_name => '2Gb_8c_job',
        },

        {   -logic_name    => 'genomic_alignment',
            -module        => 'Bio::EnsEMBL::Compara::RunnableDB::ncRNAtrees::NCGenomicAlignment',
            -analysis_capacity => $self->o('genomic_alignment_capacity'),
            -parameters => {
                            %raxml_parameters,
                            'cmd_max_runtime'       => '43200',
                            'mafft_exe'             => $self->o('mafft_exe'),
                            'raxml_number_of_cores' => 4,
                            'prank_exe'             => $self->o('prank_exe'),
                            'genome_dumps_dir'      => $self->o('genome_dumps_dir'),
                           },
            -flow_into => {
                           -1 => ['genomic_alignment_himem'],
                           3  => ['fast_trees'],
                           2  => ['genomic_tree'],
                          },
            -rc_name => '2Gb_4c_job',
            -priority      => $self->o('genomic_alignment_priority'),
        },

            {
             -logic_name => 'fast_trees',
             -module => 'Bio::EnsEMBL::Compara::RunnableDB::ncRNAtrees::NCFastTrees',
             -analysis_capacity => $self->o('fast_trees_capacity'),
             -parameters => {
                            %examl_parameters,
                             'fasttree_exe'          => $self->o('fasttree_exe'),
                             'parsimonator_exe'      => $self->o('parsimonator_exe'),
                             'examl_number_of_cores' => 4,
                            },
            -flow_into => {
                           -1 => ['fast_trees_himem'],
                          },
             -rc_name => '8Gb_4c_mpi',
            },
            {
             -logic_name => 'fast_trees_himem',
             -module => 'Bio::EnsEMBL::Compara::RunnableDB::ncRNAtrees::NCFastTrees',
             -analysis_capacity => $self->o('fast_trees_capacity'),
             -parameters => {
                            %examl_parameters,
                             'fasttree_exe'          => $self->o('fasttree_exe'),
                             'parsimonator_exe'      => $self->o('parsimonator_exe'),
                             'examl_number_of_cores' => 4,
                            },
            -flow_into => {
                           -1 => ['fast_trees_hugemem'],
                          },
             -rc_name => '16Gb_4c_mpi',
            },
            {
             -logic_name => 'fast_trees_hugemem',
             -module => 'Bio::EnsEMBL::Compara::RunnableDB::ncRNAtrees::NCFastTrees',
             -analysis_capacity => $self->o('fast_trees_capacity'),
             -parameters => {
                            %examl_parameters,
                             'fasttree_exe'          => $self->o('fasttree_exe'),
                             'parsimonator_exe'      => $self->o('parsimonator_exe'),
                             'examl_number_of_cores' => 4,
                            },
             -rc_name => '32Gb_4c_mpi',
            },

        {
         -logic_name => 'genomic_alignment_himem',
         -module => 'Bio::EnsEMBL::Compara::RunnableDB::ncRNAtrees::NCGenomicAlignment',
         -analysis_capacity => $self->o('genomic_alignment_capacity'),
            -parameters => {
                            %raxml_parameters,
                            'cmd_max_runtime'       => '43200',
                            'raxml_number_of_cores' => 8,
                            'mafft_exe' => $self->o('mafft_exe'),
                            'prank_exe' => $self->o('prank_exe'),
                            'genome_dumps_dir' => $self->o('genome_dumps_dir'),
                            'inhugemem' => 1,
                           },
         -rc_name => '8Gb_8c_job',
         -priority  => $self->o('genomic_alignment_himem_priority'),
         -flow_into => {
                        3 => [ 'fast_trees' ],
                        2 => [ 'genomic_tree_himem' ],
                        -1 => [ 'genomic_alignment_hugemem' ],
                       },
        },
        {
         -logic_name => 'genomic_alignment_hugemem',
         -module => 'Bio::EnsEMBL::Compara::RunnableDB::ncRNAtrees::NCGenomicAlignment',
         -analysis_capacity => $self->o('genomic_alignment_capacity'),
            -parameters => {
                            %raxml_parameters,
                            'raxml_number_of_cores' => 8,
                            'mafft_exe' => $self->o('mafft_exe'),
                            'prank_exe' => $self->o('prank_exe'),
                            'genome_dumps_dir' => $self->o('genome_dumps_dir'),
                            'inhugemem' => 1,
                           },
         -rc_name => '32Gb_8c_job',
         -flow_into => {
                        3 => [ 'fast_trees_himem' ],
                        2 => [ 'genomic_tree_himem' ],
                       },
        },


            {
             -logic_name => 'genomic_tree',
             -module => 'Bio::EnsEMBL::Compara::RunnableDB::ncRNAtrees::NCGenomicTree',
             -analysis_capacity => $self->o('genomic_tree_capacity'),
             -parameters => {
                             'treebest_exe' => $self->o('treebest_exe'),
                            },
             -flow_into => {
                            -2 => ['genomic_tree_himem'],
                            -1 => ['genomic_tree_himem'],
                           },
            },

            {
             -logic_name => 'genomic_tree_himem',
             -module => 'Bio::EnsEMBL::Compara::RunnableDB::ncRNAtrees::NCGenomicTree',
             -analysis_capacity => $self->o('genomic_tree_capacity'),
             -parameters => {
                             'treebest_exe' => $self->o('treebest_exe'),
                            },
             -rc_name => '1Gb_job',
            },

        {   -logic_name    => 'treebest_mmerge',
            -module        => 'Bio::EnsEMBL::Compara::RunnableDB::ncRNAtrees::NCTreeBestMMerge',
            -analysis_capacity => $self->o('treebest_capacity'),
            -parameters => {
                            'treebest_exe' => $self->o('treebest_exe'),
                           },
            -flow_into  => [ 'orthotree', 'ktreedist', 'consensus_cigar_line_prep' ],
            -rc_name => '1Gb_job',
        },

        {   -logic_name    => 'orthotree',
            -module        => 'Bio::EnsEMBL::Compara::RunnableDB::GeneTrees::OrthoTree',
            -analysis_capacity => $self->o('orthotree_capacity'),
            -parameters => {
                'tag_split_genes'     => 0,
                'hashed_gene_tree_id' => '#expr(dir_revhash(#gene_tree_id#))expr#',
                'output_flatfile'     => '#orthotree_dir#/#hashed_gene_tree_id#/#gene_tree_id#.orthotree.tsv',
            },
            -rc_name    => '1Gb_job',
            -flow_into  => {
                -1 => [ 'orthotree_himem' ],
            },
        },

        {   -logic_name    => 'orthotree_himem',
            -module        => 'Bio::EnsEMBL::Compara::RunnableDB::GeneTrees::OrthoTree',
            -analysis_capacity => $self->o('orthotree_capacity'),
            -parameters => {
                'tag_split_genes'     => 0,
                'hashed_gene_tree_id' => '#expr(dir_revhash(#gene_tree_id#))expr#',
                'output_flatfile'     => '#orthotree_dir#/#hashed_gene_tree_id#/#gene_tree_id#.orthotree.tsv',
            },
            -rc_name    => '4Gb_job',
        },

        {   -logic_name    => 'ktreedist',
            -module        => 'Bio::EnsEMBL::Compara::RunnableDB::GeneTrees::Ktreedist',
            -parameters => {
                            'treebest_exe'  => $self->o('treebest_exe'),
                            'ktreedist_exe' => $self->o('ktreedist_exe'),
                           },
            -rc_name => '2Gb_job',
        },

        {   -logic_name     => 'consensus_cigar_line_prep',
            -module         => 'Bio::EnsEMBL::Compara::RunnableDB::ObjectStore::GeneTreeAlnConsensusCigarLine',
            -rc_name        => '4Gb_job',
            -batch_size     => 20,
        },

        {   -logic_name => 'homology_stats_factory',
            -module     => 'Bio::EnsEMBL::Compara::RunnableDB::MLSSIDFactory',
            -parameters => {
                'methods'   => {
                    'ENSEMBL_ORTHOLOGUES'   => 2,
                    'ENSEMBL_PARALOGUES'    => 3,
                },
            },
            -flow_into => {
                1 => [ 'set_default_values' ],
                2 => [ 'orthology_stats',   ],
                3 => [ 'paralogy_stats',    ],
            },
        },

        {   -logic_name => 'orthology_stats',
            -module     => 'Bio::EnsEMBL::Compara::RunnableDB::GeneTrees::OrthologyStats',
            -parameters => {
                'hashed_mlss_id'    => '#expr(dir_revhash(#mlss_id#))expr#',
                'homology_flatfile' => '#homology_dumps_dir#/#hashed_mlss_id#/#mlss_id#.#member_type#.homologies.tsv',
            },
            -rc_name       => '500Mb_job',
            -hive_capacity => $self->o('ortho_stats_capacity'),
        },
        
        {   -logic_name => 'paralogy_stats',
            -module     => 'Bio::EnsEMBL::Compara::RunnableDB::GeneTrees::ParalogyStats',
            -parameters => {
                'hashed_mlss_id'    => '#expr(dir_revhash(#mlss_id#))expr#',
                'homology_flatfile' => '#homology_dumps_dir#/#hashed_mlss_id#/#mlss_id#.#member_type#.homologies.tsv',
            },
            -rc_name       => '500Mb_job',
            -hive_capacity => $self->o('ortho_stats_capacity'),
        },

        {   -logic_name => 'id_map_mlss_factory',
            -module     => 'Bio::EnsEMBL::Compara::RunnableDB::MLSSIDFactory',
            -parameters => {
                'methods'   => {
                    'ENSEMBL_ORTHOLOGUES'   => 2,
                },
            },
            -flow_into => {
                2 => [ 'mlss_id_mapping' ],
            },
        },

        {   -logic_name => 'mlss_id_mapping',
            -module     => 'Bio::EnsEMBL::Compara::RunnableDB::ProteinTrees::MLSSIDMapping',
            -parameters => {
                'prev_rel_db'               => '#mapping_db#',
            },
            -hive_capacity => $self->o('homology_id_mapping_capacity'),
            -flow_into => { 1 => { 'homology_id_mapping' => INPUT_PLUS() } },
        },

        {   -logic_name => 'homology_id_mapping',
            -module     => 'Bio::EnsEMBL::Compara::RunnableDB::ProteinTrees::HomologyIDMapping',
            -parameters => {
                'prev_rel_db'               => '#mapping_db#',
                'hashed_mlss_id'            => '#expr(dir_revhash(#mlss_id#))expr#',
                'homology_flatfile'         => '#homology_dumps_dir#/#hashed_mlss_id#/#mlss_id#.#member_type#.homologies.tsv',
                'prev_homology_flatfile'    => '#prev_homology_dumps_dir#/#hashed_mlss_id#/#mlss_id#.#member_type#.homologies.tsv',
                'homology_mapping_flatfile' => '#homology_dumps_dir#/#hashed_mlss_id#/#mlss_id#.#member_type#.homology_id_map.tsv',
            },
            -flow_into  => {
                -1 => [ 'homology_id_mapping_himem' ],
            },
            -hive_capacity => $self->o('homology_id_mapping_capacity'),
        },

        {   -logic_name => 'homology_id_mapping_himem',
            -module     => 'Bio::EnsEMBL::Compara::RunnableDB::ProteinTrees::HomologyIDMapping',
            -parameters => {
                'prev_rel_db'               => '#mapping_db#',
                'hashed_mlss_id'            => '#expr(dir_revhash(#mlss_id#))expr#',
                'homology_flatfile'         => '#homology_dumps_dir#/#hashed_mlss_id#/#mlss_id#.#member_type#.homologies.tsv',
                'prev_homology_flatfile'    => '#prev_homology_dumps_dir#/#hashed_mlss_id#/#mlss_id#.#member_type#.homologies.tsv',
                'homology_mapping_flatfile' => '#homology_dumps_dir#/#hashed_mlss_id#/#mlss_id#.#member_type#.homology_id_map.tsv',
            },
            -rc_name => '1Gb_job',
            -hive_capacity => $self->o('homology_id_mapping_capacity'),
        },
        
        {   -logic_name => 'rib_fire_homology_dumps',
            -module     => 'Bio::EnsEMBL::Hive::RunnableDB::Dummy',
            -flow_into  => {
                '1->A' => [ 'homology_dumps_mlss_id_factory', 'gene_dumps_genome_db_factory' ],
                'A->1' => 'rib_fire_homology_processing',
            },
        },

        {   -logic_name => 'rib_fire_homology_processing',
            -module     => 'Bio::EnsEMBL::Hive::RunnableDB::Dummy',
            -flow_into  => {
                1       => [ 
                    WHEN('#ref_ortholog_db#' => 'remove_overlapping_homologies', ELSE [ 'homology_stats_factory', 'id_map_mlss_factory' ]),
                    'rib_fire_orth_wga_and_high_conf',
                ],
            },
        },
        
        {   -logic_name => 'copy_dumps_to_shared_loc',
            -module     => 'Bio::EnsEMBL::Hive::RunnableDB::SystemCmd',
            -parameters => {
                'cmd'         => '/bin/bash -c "mkdir -p #homology_dumps_shared_dir# && rsync -rtOp #homology_dumps_dir#/ #homology_dumps_shared_dir#"',
            },
            -rc_name    => '500Mb_job',
        },

        {   -logic_name => 'rib_fire_orth_wga_and_high_conf',
            -module     => 'Bio::EnsEMBL::Hive::RunnableDB::Dummy',
            -flow_into  => {
                '1->A'  => 'rib_fire_orth_wga',
                'A->1'  => 'rib_fire_high_confidence_orths'
            },
        },

        {   -logic_name => 'rib_fire_orth_wga',
            -module     => 'Bio::EnsEMBL::Hive::RunnableDB::Dummy',
            -flow_into  => WHEN( '#dna_alns_complete#'  => { 'pair_species' => {'species_set_name' => $self->o('wga_species_set_name')}, } ),
        },

        {   -logic_name => 'rib_fire_high_confidence_orths',
            -module     => 'Bio::EnsEMBL::Hive::RunnableDB::Dummy',
            -flow_into  => WHEN( '#orth_wga_complete#' => [ 'mlss_id_for_high_confidence_factory'] ),
        },

        {   -logic_name => 'gene_dumps_genome_db_factory',
            -module     => 'Bio::EnsEMBL::Compara::RunnableDB::GenomeDBFactory',
            -rc_name    => '4Gb_job',
            -flow_into => {
                2 => [ 'dump_genes' ],
            },
        },

        {   -logic_name     => 'dump_genes',
            -module         => 'Bio::EnsEMBL::Hive::RunnableDB::DbCmd',
            -parameters     => {
                'output_file'   => '#gene_dumps_dir#/gene_member.#genome_db_id#.tsv',
                'append'        => ['--batch', '--quick'],
                'input_query'   => 'SELECT stable_id, gene_member_id, dnafrag_id, dnafrag_start, dnafrag_end, dnafrag_strand FROM gene_member WHERE genome_db_id = #genome_db_id# ORDER BY dnafrag_id, dnafrag_start',
            },
        },

        @{ Bio::EnsEMBL::Compara::PipeConfig::Parts::CAFE::pipeline_analyses_cafe_with_full_species_tree($self) },
        @{ Bio::EnsEMBL::Compara::PipeConfig::Parts::GeneMemberHomologyStats::pipeline_analyses_hom_stats($self) },
        @{ Bio::EnsEMBL::Compara::PipeConfig::Parts::DumpHomologiesForPosttree::pipeline_analyses_split_homologies_posttree($self) },
        @{ Bio::EnsEMBL::Compara::PipeConfig::Parts::OrthologQMAlignment::pipeline_analyses_ortholog_qm_alignment($self)  },
        @{ Bio::EnsEMBL::Compara::PipeConfig::Parts::HighConfidenceOrthologs::pipeline_analyses_high_confidence($self) },

    ];
}

1;<|MERGE_RESOLUTION|>--- conflicted
+++ resolved
@@ -674,10 +674,7 @@
                 -module        => 'Bio::EnsEMBL::Compara::RunnableDB::ncRNAtrees::NCRecoverEPO',
                 -analysis_capacity => $self->o('recover_capacity'),
                 -flow_into => {
-<<<<<<< HEAD
-=======
                     1 => 'hc_epo_removed_members',
->>>>>>> a9ae3e69
                     -1 => 'recover_epo_hugemem',
                 },
                 -rc_name => '16Gb_job',
