=head1 LICENSE

Copyright [1999-2015] Wellcome Trust Sanger Institute and the EMBL-European Bioinformatics Institute
Copyright [2016-2020] EMBL-European Bioinformatics Institute

Licensed under the Apache License, Version 2.0 (the "License");
you may not use this file except in compliance with the License.
You may obtain a copy of the License at

     http://www.apache.org/licenses/LICENSE-2.0

Unless required by applicable law or agreed to in writing, software
distributed under the License is distributed on an "AS IS" BASIS,
WITHOUT WARRANTIES OR CONDITIONS OF ANY KIND, either express or implied.
See the License for the specific language governing permissions and
limitations under the License.

=cut

=head1 NAME

Bio::EnsEMBL::Compara::PipeConfig::ncRNAtrees_conf

=head1 SYNOPSIS

    init_pipeline.pl Bio::EnsEMBL::Compara::PipeConfig::ncRNAtrees_conf -host mysql-ens-compara-prod-X -port XXXX \
        -division $COMPARA_DIV -collection <collection> -mlss_id <curr_ncrna_mlss_id>

=head1 DESCRIPTION  

This is the ncRNAtrees pipeline.

=cut

package Bio::EnsEMBL::Compara::PipeConfig::ncRNAtrees_conf ;

use strict;
use warnings;

use Bio::EnsEMBL::Hive::Version 2.4;
use Bio::EnsEMBL::Hive::PipeConfig::HiveGeneric_conf;   # For WHEN and INPUT_PLUS

use Bio::EnsEMBL::Compara::PipeConfig::Parts::CAFE;
use Bio::EnsEMBL::Compara::PipeConfig::Parts::GeneMemberHomologyStats;
use Bio::EnsEMBL::Compara::PipeConfig::Parts::DumpHomologiesForPosttree;
use Bio::EnsEMBL::Compara::PipeConfig::Parts::OrthologQMAlignment;
use Bio::EnsEMBL::Compara::PipeConfig::Parts::HighConfidenceOrthologs;

use base ('Bio::EnsEMBL::Compara::PipeConfig::ComparaGeneric_conf');

sub default_options {
    my ($self) = @_;
    return {
        %{$self->SUPER::default_options},

        'work_dir' => $self->o('pipeline_dir'),

            # dependent parameters ('work_dir' should be defined)
            'dump_dir'              => $self->o('work_dir') . '/dumps',
            'ss_picts_dir'          => $self->o('work_dir') . '/ss_picts/',
            'gene_dumps_dir'        => $self->o('dump_dir') . '/genes',

            # How will the pipeline create clusters (families) ?
            # Possible values: 'rfam' (default) or 'ortholog'
            #   'blastp' means that the pipeline will clusters genes according to their RFAM accession
            #   'ortholog' means that the pipeline will use previously inferred orthologs to perform a cluster projection
            'clustering_mode'           => 'rfam',

        'master_db'   => 'compara_master',
        'member_db'   => 'compara_members',
        'mapping_db'  => 'compara_prev',
        'prev_rel_db' => 'compara_prev',
        # The following parameter should ideally contain EPO-2X alignments of
        # all the genomes used in the ncRNA-trees. However, due to release
        # coordination considerations, this may not be possible. If so, use the
        # one from the previous release.
        'epo_db'      => 'compara_prev',

        # The dbs required for OrthologQMAlignment alt_aln_dbs can be an array list of alignment dbs
        'alt_aln_dbs'     => [
            'compara_curr',
        ],

    # Parameters to allow merging different runs of the pipeline
        'dbID_range_index'      => 14,
        'label_prefix'          => undef,
        'member_type'           => 'ncrna',

        # capacity values for some analysis:
        'quick_tree_break_capacity'       => 100,
        'msa_chooser_capacity'            => 200,
        'other_paralogs_capacity'         => 200,
        'aligner_for_tree_break_capacity' => 200,
        'infernal_capacity'               => 200,
        'orthotree_capacity'              => 200,
        'treebest_capacity'               => 400,
        'genomic_tree_capacity'           => 300,
        'genomic_alignment_capacity'      => 700,
        'fast_trees_capacity'             => 400,
        'raxml_capacity'                  => 700,
        'recover_capacity'                => 150,
        'ss_picts_capacity'               => 200,
        'ortho_stats_capacity'            => 10,
        'homology_id_mapping_capacity'    => 10,
        'cafe_capacity'                   => 50,
        'decision_capacity'               => 4,

        # Setting priorities
        'genomic_alignment_priority'       => 35,
        'genomic_alignment_himem_priority' => 40,

            # tree break
            'treebreak_tags_to_copy'   => ['model_id', 'model_name'],
            'treebreak_gene_count'     => 400,

        # Params for healthchecks;
        'hc_priority'   => 10,
        'hc_capacity'   => 40,
        'hc_batch_size' => 10,

        # RFAM parameters
        'rfam_ftp_url'           => 'ftp://ftp.ebi.ac.uk/pub/databases/Rfam/12.0/',
        'rfam_remote_file'       => 'Rfam.cm.gz',
        'rfam_expanded_basename' => 'Rfam.cm',
        'rfam_expander'          => 'gunzip ',

        # miRBase database
        'mirbase_url' => 'mysql://ensro@mysql-ens-compara-prod-1.ebi.ac.uk:4485/mirbase_22',

            # misc parameters
            'species_tree_input_file'  => '',  # empty value means 'create using genome_db+ncbi_taxonomy information'; can be overriden by a file with a tree in it
            'binary_species_tree_input_file'   => undef, # you can define your own species_tree for 'CAFE'. It *has* to be binary
            'skip_epo'                 => 0,   # Never tried this one. It may fail
            'create_ss_picts'          => 0,

            # ambiguity codes
            'allow_ambiguity_codes'    => 1,

            # Do we want to initialise the CAFE part now ?
            'do_cafe'                  => undef,
            # Data needed for CAFE
            'cafe_lambdas'             => '',  # For now, we don't supply lambdas
            'cafe_struct_tree_str'     => '',  # Not set by default
            'full_species_tree_label'  => 'full_species_tree',
            'per_family_table'         => 0,
            'cafe_species'             => [],

            # Ortholog-clustering parameters
            'ref_ortholog_db'           => undef,

            # Analyses usually don't fail
            'hive_default_max_retry_count'  => 1,
            
            # homology dumps options
            'orthotree_dir'             => $self->o('dump_dir') . '/orthotree/',
            'homology_dumps_dir'        => $self->o('dump_dir'). '/homology_dumps/',
            'homology_dumps_shared_dir' => $self->o('homology_dumps_shared_basedir') . '/' . $self->o('collection')    . '/' . $self->o('ensembl_release'),
            'prev_homology_dumps_dir'   => $self->o('homology_dumps_shared_basedir') . '/' . $self->o('collection')    . '/' . $self->o('prev_release'),

            # Parameters for OrthologQMAlignment
            'wga_species_set_name'       => "collection-" . $self->o('collection'),
            'homology_method_link_types' => ['ENSEMBL_ORTHOLOGUES'],
            # WGA dump directories for OrthologQMAlignment
            'wga_dumps_dir'      => $self->o('homology_dumps_dir'),
            'prev_wga_dumps_dir' => $self->o('homology_dumps_shared_basedir') . '/' . $self->o('collection')    . '/' . $self->o('prev_release'),
            # set how many orthologs should be flowed at a time
            'orth_batch_size'   => 10,
            # set to 1 when all pairwise and multiple WGA complete
            'dna_alns_complete' => 0,
            # populated by the check_file_copy analysis when wga analyses finished
            'orth_wga_complete' => 0,

            #Parameters for HighConfidenceOrthologs
            'threshold_levels'            => [ ],          # division specific
            'high_confidence_capacity'    => 500,          # how many mlss_ids can be processed in parallel
            'import_homologies_capacity'  => 50,           # how many homology mlss_ids can be imported in parallel (via mysqlimport)
            'goc_files_dir'               => $self->o('homology_dumps_dir'),
            'range_label'                 => $self->o('member_type'),

    };
}

sub pipeline_create_commands {
    my ($self) = @_;
    return [
            @{$self->SUPER::pipeline_create_commands},  # here we inherit creation of database, hive tables and compara tables

            $self->pipeline_create_commands_rm_mkdir(['work_dir', 'dump_dir', 'ss_picts_dir', 'gene_dumps_dir']),
            $self->pipeline_create_commands_lfs_setstripe(['gene_dumps_dir']),

            $self->db_cmd( 'CREATE TABLE ortholog_quality (
                            homology_id              INT NOT NULL,
                            genome_db_id             INT NOT NULL,
                            alignment_mlss           INT NOT NULL,
                            combined_exon_coverage   FLOAT(5,2) NOT NULL,
                            combined_intron_coverage FLOAT(5,2) NOT NULL,
                            quality_score            FLOAT(5,2) NOT NULL,
                            exon_length              INT NOT NULL,
                            intron_length            INT NOT NULL,
                            INDEX (homology_id)
            )'),
    ];
}


sub pipeline_wide_parameters {  # these parameter values are visible to all analyses, can be overridden by parameters{} and input_id{}
    my ($self) = @_;
    return {
        %{$self->SUPER::pipeline_wide_parameters},          # here we inherit anything from the base class

        'ensembl_release' => $self->o('ensembl_release'),

        'mlss_id'       => $self->o('mlss_id'),
        'master_db'     => $self->o('master_db'),
        'member_db'     => $self->o('member_db'),
        'prev_rel_db'   => $self->o('prev_rel_db'),
        'alt_aln_dbs'   => $self->o('alt_aln_dbs'),
        'mapping_db'    => $self->o('mapping_db'),

        'pipeline_dir'              => $self->o('pipeline_dir'),
        'homology_dumps_dir'        => $self->o('homology_dumps_dir'),
        'prev_homology_dumps_dir'   => $self->o('prev_homology_dumps_dir'),
        'homology_dumps_shared_dir' => $self->o('homology_dumps_shared_dir'),
        'orthotree_dir'             => $self->o('orthotree_dir'),
        'wga_dumps_dir'             => $self->o('wga_dumps_dir'),
        'prev_wga_dumps_dir'        => $self->o('prev_wga_dumps_dir'),
        'gene_dumps_dir'            => $self->o('gene_dumps_dir'),

        'goc_files_dir'      => $self->o('goc_files_dir'),
        'wga_files_dir'      => $self->o('wga_dumps_dir'),
        'hashed_mlss_id'     => '#expr(dir_revhash(#mlss_id#))expr#',
        'goc_file'           => '#goc_files_dir#/#hashed_mlss_id#/#mlss_id#.#member_type#.goc.tsv',
        'wga_file'           => '#wga_files_dir#/#hashed_mlss_id#/#mlss_id#.#member_type#.wga.tsv',
        'previous_wga_file'  => defined $self->o('prev_wga_dumps_dir') ? '#prev_wga_dumps_dir#/#hashed_mlss_id#/#orth_mlss_id#.#member_type#.wga.tsv' : undef,
        'high_conf_file'     => '#homology_dumps_dir#/#hashed_mlss_id#/#mlss_id#.#member_type#.high_conf.tsv',

        'skip_epo'      => $self->o('skip_epo'),
        'epo_db'        => $self->o('epo_db'),

        'member_type'       => $self->o('member_type'),
        'create_ss_picts'   => $self->o('create_ss_picts'),
        'do_cafe'           => $self->o('do_cafe'),
        'dbID_range_index'  => $self->o('dbID_range_index'),
        'clustering_mode'   => $self->o('clustering_mode'),
        'threshold_levels'  => $self->o('threshold_levels'),
        'range_label'       => $self->o('range_label'),

        'dna_alns_complete' => $self->o('dna_alns_complete'), # manually change to 1 when all wgas have finished
        'orth_wga_complete' => $self->o('orth_wga_complete'), # populated by the check_file_copy analysis when wga analyses finished

        'orth_batch_size'             => $self->o('orth_batch_size'),
        'high_confidence_capacity'    => $self->o('high_confidence_capacity'),
        'import_homologies_capacity'  => $self->o('import_homologies_capacity'),

    }
}


sub resource_classes {
    my ($self) = @_;
    return {
        %{$self->SUPER::resource_classes('include_multi_threaded')},  # inherit the standard resource classes, incl. multi-threaded
    };
}


sub core_pipeline_analyses {
    my ($self) = @_;

    my %hc_params = (
                     -analysis_capacity => $self->o('hc_capacity'),
                     -priority          => $self->o('hc_priority'),
                     -batch_size        => $self->o('hc_batch_size'),
                    );

    my %raxml_decision_params = (
        # The number of cores is based on the number of "alignment patterns"
        # Here we don't have that exact value so approximate it with half
        # of the number of columns in the alignment (assuming some columns
        # will be paired and some will be redundant).
        'raxml_cores'              => '#expr( (#aln_length# / 2) / #raxml_patterns_per_core# )expr#',
        # 500 is the value advised for DNA alignments
        'raxml_patterns_per_core'  => 500,
    );

    my %raxml_parameters = (
        'raxml_pthread_exe_sse3'     => $self->o('raxml_pthread_exe_sse3'),
        'raxml_pthread_exe_avx'      => $self->o('raxml_pthread_exe_avx'),
        'raxml_exe_sse3'             => $self->o('raxml_exe_sse3'),
        'raxml_exe_avx'              => $self->o('raxml_exe_avx'),
    );

    my %examl_parameters = (
        'examl_exe_sse3'        => $self->o('examl_exe_sse3'),
        'examl_exe_avx'         => $self->o('examl_exe_avx'),
        'parse_examl_exe'       => $self->o('parse_examl_exe'),
        'mpirun_exe'            => $self->o('mpirun_exe'),
    );

    my %decision_analysis_params = (
            -analysis_capacity  => $self->o('decision_capacity'),
            -priority           => $self->o('hc_priority'),
            -batch_size         => 20,
    );

    return [

# --------------------------------------------- [ backbone ]-----------------------------------------------------------------------------
            {   -logic_name => 'backbone_fire_load_genomes',
                -module     => 'Bio::EnsEMBL::Hive::RunnableDB::Dummy',
                -input_ids  => [ {} ],
                -flow_into  => {
                                '1->A'  => [ 'copy_tables_factory' ],
                                'A->1'  => [ 'backbone_fire_classify_genes' ],
                               },
            },

            {   -logic_name => 'backbone_fire_classify_genes',
                -module     => 'Bio::EnsEMBL::Hive::RunnableDB::DatabaseDumper',
                -parameters  => {
                                  'output_file'          => $self->o('dump_dir').'/snapshot_before_classify.sql',
                                },
                -flow_into  => {
                               '1->A'   => [ 'load_rfam_models' ],
                               'A->1'   => [ 'backbone_fire_tree_building' ],
                              },
            },

            {   -logic_name => 'backbone_fire_tree_building',
                -module     => 'Bio::EnsEMBL::Hive::RunnableDB::DatabaseDumper',
                -parameters  => {
                                  'output_file'          => $self->o('dump_dir').'/snapshot_before_tree_building.sql',
                                 },
                -flow_into  => {
                                '1->A'  => [ 'clusters_factory' ],
                                'A->1'  => [ 'backbone_fire_posttree' ],
                               },
            },
            
            {   -logic_name => 'backbone_fire_posttree',
                -module     => 'Bio::EnsEMBL::Hive::RunnableDB::Dummy',
                -flow_into  => {
                    '1->A' => ['rib_fire_homology_dumps'],
                    'A->1' => ['backbone_pipeline_finished'],
                },
            },

            {   -logic_name => 'backbone_pipeline_finished',
                -module     => 'Bio::EnsEMBL::Hive::RunnableDB::Dummy',
                -flow_into  => [ 
                    'notify_pipeline_completed',
                    WHEN( '#homology_dumps_shared_dir#' => 'copy_dumps_to_shared_loc' ), 
                ],
            },

            {   -logic_name => 'notify_pipeline_completed',
                -module     => 'Bio::EnsEMBL::Compara::RunnableDB::NotifyByEmail',
                -parameters => {
                    'text'  => 'The pipeline has completed.',
                    'email' => $self->o('email'),
                    },
            },

# ---------------------------------------------[copy tables from master and fix the offsets]---------------------------------------------

        {   -logic_name => 'copy_tables_factory',
            -module     => 'Bio::EnsEMBL::Hive::RunnableDB::JobFactory',
            -parameters => {
                'inputlist'    => [ 'ncbi_taxa_node', 'ncbi_taxa_name', 'method_link' ],
                'column_names' => [ 'table' ],
            },
            -flow_into => {
                '2->A' => [ 'copy_table'  ],
                'A->1' => [ 'offset_tables' ],
            },
        },

        {   -logic_name    => 'copy_table',
            -module        => 'Bio::EnsEMBL::Hive::RunnableDB::MySQLTransfer',
            -parameters    => {
                'src_db_conn'   => '#master_db#',
                'mode'          => 'overwrite',
                'filter_cmd'    => 'sed "s/ENGINE=MyISAM/ENGINE=InnoDB/"',
            },
        },

        {   -logic_name => 'offset_tables',
            -module     => 'Bio::EnsEMBL::Compara::RunnableDB::GeneTrees::OffsetTables',
            -parameters => {
                'range_index'   => '#dbID_range_index#',
            },
            -flow_into  => [ 'offset_more_tables' ],
        },

        # CreateReuseSpeciesSets/PrepareSpeciesSetsMLSS may want to create new
        # entries. We need to make sure they don't collide with the master database
        {   -logic_name => 'offset_more_tables',
            -module     => 'Bio::EnsEMBL::Hive::RunnableDB::SqlCmd',
            -parameters => {
                'sql'   => [
                    'ALTER TABLE species_set_header      AUTO_INCREMENT=10000001',
                    'ALTER TABLE method_link_species_set AUTO_INCREMENT=10000001',
                ],
            },
            -flow_into  => [ 'load_genomedb_factory' ],
        },

# ---------------------------------------------[load GenomeDB entries from master+cores]---------------------------------------------

            {   -logic_name => 'load_genomedb_factory',
                -module     => 'Bio::EnsEMBL::Compara::RunnableDB::GenomeDBFactory',
                -parameters => {
                                'compara_db'            => '#master_db#',   # that's where genome_db_ids come from
                                'mlss_id'               => $self->o('mlss_id'),
                                'extra_parameters'      => [ 'locator' ],
                               },
                -flow_into => {
                               '2->A' => { 'load_genomedb' => { 'master_dbID' => '#genome_db_id#', 'locator' => '#locator#' }, }, # fan
                               'A->1' => [ 'create_mlss_ss' ],
                              },
            },

        {   -logic_name => 'load_genomedb',
            -module     => 'Bio::EnsEMBL::Compara::RunnableDB::LoadOneGenomeDB',
            -analysis_capacity => 10,
        },

        {   -logic_name => 'create_mlss_ss',
            -module     => 'Bio::EnsEMBL::Compara::RunnableDB::PrepareSpeciesSetsMLSS',
            -parameters => {
                'whole_method_links'        => [ 'NC_TREES' ],
                'singleton_method_links'    => [ 'ENSEMBL_PARALOGUES', 'ENSEMBL_HOMOEOLOGUES' ],
                'pairwise_method_links'     => [ 'ENSEMBL_ORTHOLOGUES' ],
            },
            -rc_name   => '1Gb_job',
            -flow_into => {
                1 => [ 'make_species_tree', 'load_members_factory' ],
            },
        },

        {   -logic_name         => 'hc_members_per_genome',
            -module             => 'Bio::EnsEMBL::Compara::RunnableDB::GeneTrees::SqlHealthChecks',
            -parameters         => {
                mode            => 'members_per_genome',
                allow_missing_coordinates   => 0,
                allow_missing_cds_seqs => 0,
                allow_ambiguity_codes => $self->o('allow_ambiguity_codes'),
                only_canonical              => 1,
            },
            %hc_params,
        },

        {   -logic_name => 'load_members_factory',
            -module     => 'Bio::EnsEMBL::Compara::RunnableDB::GenomeDBFactory',
            -flow_into  => {
                '2->A' => 'genome_member_copy',
                'A->1' => [ 'hc_members_globally' ],
            },
        },

        {   -logic_name        => 'genome_member_copy',
            -module            => 'Bio::EnsEMBL::Compara::RunnableDB::GeneTrees::CopyCanonRefMembersByGenomeDB',
            -parameters        => {
                'reuse_db'              => '#member_db#',
                'biotype_filter'        => 'biotype_group LIKE "%noncoding"',
            },
            -analysis_capacity => 10,
            -flow_into         => [ 'hc_members_per_genome' ],
        },

        {   -logic_name         => 'hc_members_globally',
            -module             => 'Bio::EnsEMBL::Compara::RunnableDB::GeneTrees::SqlHealthChecks',
            -parameters         => {
                mode            => 'members_globally',
            },
            -flow_into          => [ 'insert_member_projections' ],
            %hc_params,
        },

        {   -logic_name => 'insert_member_projections',
            -module     => 'Bio::EnsEMBL::Compara::RunnableDB::InsertMemberProjections',
            -parameters => {
                'source_species_names'  => [ 'homo_sapiens', 'mus_musculus', 'danio_rerio' ],
            },
        },

# ---------------------------------------------[load species tree]-------------------------------------------------------------------


        {   -logic_name    => 'make_species_tree',
            -module        => 'Bio::EnsEMBL::Compara::RunnableDB::MakeSpeciesTree',
            -parameters    => {
                'species_tree_input_file'               => $self->o('species_tree_input_file'),   # empty by default, but if nonempty this file will be used instead of tree generation from genome_db
                'multifurcation_deletes_all_subnodes'   => [  9347, 186625,  32561 ],
            },
            -flow_into     => {
                2 => [ 'hc_species_tree' ],
            }
        },

        {   -logic_name         => 'hc_species_tree',
            -module             => 'Bio::EnsEMBL::Compara::RunnableDB::GeneTrees::SqlHealthChecks',
            -parameters         => {
                mode            => 'species_tree',
                binary          => 0,
                n_missing_species_in_tree   => 0,
            },
            %hc_params,
        },

# ---------------------------------------------[load RFAM models]---------------------------------------------------------------------

        {   -logic_name    => 'load_rfam_models',
            -module        => 'Bio::EnsEMBL::Compara::RunnableDB::ComparaHMM::LoadInfernalHMMModels',
            -parameters    => {
                               'url'               => $self->o('rfam_ftp_url'),
                               'remote_file'       => $self->o('rfam_remote_file'),
                               'expanded_basename' => $self->o('rfam_expanded_basename'),
                               'expander'          => $self->o('rfam_expander'),
                               'type'              => 'infernal',
                               'skip_consensus'    => 1,
                              },
            -flow_into     => WHEN(
                                   '#clustering_mode# eq "ortholog"' => 'ortholog_cluster',
                                   ELSE 'rfam_classify',
                               ),
        },

# ---------------------------------------------[run RFAM classification]--------------------------------------------------------------

            {   -logic_name    => 'rfam_classify',
                -module        => 'Bio::EnsEMBL::Compara::RunnableDB::ncRNAtrees::RFAMClassify',
                -parameters    => {
                    'mirbase_url'   => $self->o('mirbase_url'),
                },
                -flow_into     => [ 'expand_clusters_with_projections' ],
                -rc_name       => '2Gb_job',
            },

            {   -logic_name    => 'clusterset_backup',
                -module        => 'Bio::EnsEMBL::Hive::RunnableDB::SqlCmd',
                -parameters    => {
                    'sql'         => 'INSERT IGNORE INTO gene_tree_backup (seq_member_id, root_id) SELECT seq_member_id, root_id FROM gene_tree_node WHERE seq_member_id IS NOT NULL',
                },
                -flow_into     => [ 'create_additional_clustersets' ],
            },

            {   -logic_name    => 'create_additional_clustersets',
                -module        => 'Bio::EnsEMBL::Compara::RunnableDB::GeneTrees::CreateClustersets',
                -parameters    => {
                                   'additional_clustersets' => [qw(pg_it_nj ml_it_10 pg_it_phyml ss_it_s16 ss_it_s6a ss_it_s16a ss_it_s6b ss_it_s16b ss_it_s6c ss_it_s6d ss_it_s6e ss_it_s7a ss_it_s7b ss_it_s7c ss_it_s7d ss_it_s7e ss_it_s7f ft_it_ml ft_it_nj ftga_it_ml ftga_it_nj)],
                                  },
            },

            {   -logic_name => 'cluster_qc_factory',
                -module     => 'Bio::EnsEMBL::Compara::RunnableDB::GenomeDBFactory',
                -flow_into  => {
                    '2->A' => [ 'per_genome_qc' ],
                    'A->1' => [ 'clusterset_backup' ],
                },
            },

            {   -logic_name => 'per_genome_qc',
                -module     => 'Bio::EnsEMBL::Compara::RunnableDB::GeneTrees::PerGenomeGroupsetQC',
            },

        {   -logic_name => 'ortholog_cluster',
            -module     => 'Bio::EnsEMBL::Compara::RunnableDB::ProteinTrees::OrthologClusters',
            -parameters => {
                'sort_clusters'         => 1,
                'add_model_id'          => 1,
            },
            -rc_name    => '2Gb_job',
            -flow_into  => 'expand_clusters_with_projections',
        },

        {   -logic_name         => 'expand_clusters_with_projections',
            -module             => 'Bio::EnsEMBL::Compara::RunnableDB::ProteinTrees::ExpandClustersWithProjections',
            # -flow_into          => [ 'cluster_qc_factory' ],
            -flow_into => WHEN(
                '#ref_ortholog_db#' => 'check_strains_cluster_factory',
                ELSE 'cluster_qc_factory',
            ),
            -rc_name => '500Mb_job',
        },
        
        {   -logic_name => 'check_strains_cluster_factory',
            -module     => 'Bio::EnsEMBL::Hive::RunnableDB::JobFactory',
            -parameters => {
                'inputquery' => 'SELECT root_id AS gene_tree_id FROM gene_tree_root WHERE tree_type = "tree" AND clusterset_id="default"',
            },
            -flow_into  => {
                '2->A' => [ 'cleanup_strains_clusters' ],
                'A->1' => [ 'cluster_qc_factory' ],
            },
            -rc_name    => '1Gb_job',
        },
        
        {   -logic_name => 'cleanup_strains_clusters',
            -module     => 'Bio::EnsEMBL::Compara::RunnableDB::ProteinTrees::RemoveOverlappingClusters',
        },

# -------------------------------------------------[build trees]------------------------------------------------------------------

            {   -logic_name    => 'clusters_factory',
                -module        => 'Bio::EnsEMBL::Hive::RunnableDB::JobFactory',
                -parameters => {
                                'inputquery'      => 'SELECT root_id AS gene_tree_id FROM gene_tree_root JOIN gene_tree_node USING (root_id) WHERE tree_type = "tree" GROUP BY root_id ORDER BY COUNT(*) DESC, root_id ASC',
                               },
                -flow_into     => {
                                   '2->A' => WHEN( '#skip_epo#' => 'msa_chooser', ELSE 'recover_epo' ),
                                   'A->1' => [ 'hc_global_tree_set' ],
                                  },
            },

            { -logic_name         => 'hc_global_tree_set',
              -module             => 'Bio::EnsEMBL::Compara::RunnableDB::GeneTrees::SqlHealthChecks',
              -parameters         => {
                                      mode            => 'global_tree_set',
                                     },
              -flow_into          => [ 'write_stn_tags',
                                       # 'backbone_fire_homology_dumps',
                                        WHEN('#do_cafe# and  #binary_species_tree_input_file#', 'CAFE_species_tree'),
                                        WHEN('#do_cafe# and !#binary_species_tree_input_file#', 'make_full_species_tree'),
                                    ],
              %hc_params,
            },

        {
             -logic_name => 'remove_overlapping_homologies',
             -module     => 'Bio::EnsEMBL::Compara::RunnableDB::GeneTrees::RemoveOverlappingHomologies',
             -flow_into  => [ 'rename_labels' ],
        },

        {
             -logic_name => 'rename_labels',
             -module     => 'Bio::EnsEMBL::Compara::RunnableDB::GeneTrees::RenameLabelsBeforMerge',
             -parameters => {
                 'clusterset_id'=> $self->o('collection'),
                 'label_prefix' => $self->o('label_prefix'),
             },
             -flow_into  => [ 'homology_stats_factory', 'id_map_mlss_factory' ],
        },

        {   -logic_name     => 'write_stn_tags',
            -module         => 'Bio::EnsEMBL::Hive::RunnableDB::DbCmd',
            -parameters     => {
                'input_file'    => $self->o('tree_stats_sql'),
            },
            -flow_into      => [ 'email_tree_stats_report' ],
        },

        {   -logic_name     => 'email_tree_stats_report',
            -module         => 'Bio::EnsEMBL::Compara::RunnableDB::GeneTrees::HTMLReport',
            -parameters     => {
                'email' => $self->o('email'),
            },
        },

            {   -logic_name    => 'recover_epo',
                -module        => 'Bio::EnsEMBL::Compara::RunnableDB::ncRNAtrees::NCRecoverEPO',
                -parameters    => {
                    'max_members'   => 50000,
                },
                -analysis_capacity => $self->o('recover_capacity'),
                -flow_into => {
                    1 => 'hc_epo_removed_members',
                    -1 => 'recover_epo_himem',
                },
                -rc_name => '2Gb_job',
            },

            {   -logic_name    => 'recover_epo_himem',
                -module        => 'Bio::EnsEMBL::Compara::RunnableDB::ncRNAtrees::NCRecoverEPO',
                -analysis_capacity => $self->o('recover_capacity'),
                -flow_into => {
                    1 => 'hc_epo_removed_members',
                    -1 => 'recover_epo_hugemem',
                },
                -rc_name => '16Gb_job',
            },

            {   -logic_name    => 'recover_epo_hugemem',
                -module        => 'Bio::EnsEMBL::Compara::RunnableDB::ncRNAtrees::NCRecoverEPO',
                -analysis_capacity => $self->o('recover_capacity'),
                -flow_into => [ 'hc_epo_removed_members' ],
                -rc_name => '24Gb_job',
            },

            {  -logic_name        => 'hc_epo_removed_members',
               -module            => 'Bio::EnsEMBL::Compara::RunnableDB::GeneTrees::SqlHealthChecks',
               -parameters        => {
                                      mode => 'epo_removed_members',
                                     },
               -flow_into         => [ 'msa_chooser' ],
               %hc_params,
            },

            {   -logic_name    => 'msa_chooser',
                -module        => 'Bio::EnsEMBL::Compara::RunnableDB::GeneTrees::LoadTags',
                -parameters    => {
                                   'treebreak_gene_count'  => $self->o('treebreak_gene_count'),
                                   'tags'  => {
                                       'gene_count'          => 0,
                                   },
                                  },
                -batch_size    => 10,
                -rc_name       => '1Gb_job',
                -priority      => 30,
                -analysis_capacity => $self->o('msa_chooser_capacity'),
                -flow_into     => WHEN( '#tree_gene_count# > #treebreak_gene_count#' => 'aligner_for_tree_break', ELSE 'tree_entry_point' ),
            },

            {   -logic_name    => 'aligner_for_tree_break',
                -module        => 'Bio::EnsEMBL::Compara::RunnableDB::ncRNAtrees::Infernal',
                -analysis_capacity => $self->o('aligner_for_tree_break_capacity'),
                -parameters => {
                                'cmbuild_exe' => $self->o('cmbuild_exe'),
                                'cmalign_exe' => $self->o('cmalign_exe'),
                                'mxsize_increment'  => 3000,    # Must be in line with the memory of the _himem analysis
                               },
                -flow_into     => {
                    1 => ['quick_tree_break' ],
                    -1 => [ 'aligner_for_tree_break_himem' ],
                },
                -rc_name => '2Gb_job',
            },

            {   -logic_name    => 'aligner_for_tree_break_himem',
                -module        => 'Bio::EnsEMBL::Compara::RunnableDB::ncRNAtrees::Infernal',
                -analysis_capacity => $self->o('aligner_for_tree_break_capacity'),
                -parameters => {
                                'cmbuild_exe' => $self->o('cmbuild_exe'),
                                'cmalign_exe' => $self->o('cmalign_exe'),
                               },
                -flow_into     => [ 'quick_tree_break' ],
                -rc_name => '8Gb_job',
            },

            {   -logic_name => 'quick_tree_break',
                -module     => 'Bio::EnsEMBL::Compara::RunnableDB::GeneTrees::QuickTreeBreak',
                -parameters => {
                                'quicktree_exe'     => $self->o('quicktree_exe'),
                                'treebest_exe'      => $self->o('treebest_exe'),
                                'tags_to_copy'      => $self->o('treebreak_tags_to_copy'),
                                'treebreak_gene_count'  => $self->o('treebreak_gene_count'),
                               },
                -analysis_capacity  => $self->o('quick_tree_break_capacity'),
                -rc_name        => '2Gb_job',
                -priority       => 50,
                -flow_into      => {
                   1   => ['other_paralogs', 'subcluster_factory'],
                   -1  => ['quick_tree_break_himem'], # MEMLIMIT
                },
            },

            {   -logic_name => 'quick_tree_break_himem',
                -module     => 'Bio::EnsEMBL::Compara::RunnableDB::GeneTrees::QuickTreeBreak',
                -parameters => {
                                'quicktree_exe'     => $self->o('quicktree_exe'),
                                'treebest_exe'      => $self->o('treebest_exe'),
                                'tags_to_copy'      => $self->o('treebreak_tags_to_copy'),
                                'treebreak_gene_count'  => $self->o('treebreak_gene_count'),
                               },
                -analysis_capacity  => $self->o('quick_tree_break_capacity'),
                -rc_name        => '8Gb_job',
                -priority       => 50,
                -flow_into      => [ 'other_paralogs', 'subcluster_factory' ],
            },

            {   -logic_name     => 'other_paralogs',
                -module         => 'Bio::EnsEMBL::Compara::RunnableDB::GeneTrees::OtherParalogs',
                -parameters     => {
                    'hashed_gene_tree_id' => '#expr(dir_revhash(#gene_tree_id#))expr#',
                    'output_flatfile'     => '#orthotree_dir#/#hashed_gene_tree_id#/#gene_tree_id#.orthotree.tsv',
                },
                -analysis_capacity  => $self->o('other_paralogs_capacity'),
                -priority           => 40,
                -rc_name            => '1Gb_job',
                -max_retry_count    => 3,
                -flow_into     => {
                                   -1 => [ 'other_paralogs_himem' ],
                                   3 => [ 'other_paralogs' ],
                                  },
            },

            {   -logic_name     => 'other_paralogs_himem',
                -module         => 'Bio::EnsEMBL::Compara::RunnableDB::GeneTrees::OtherParalogs',
                -parameters     => {
                    'hashed_gene_tree_id' => '#expr(dir_revhash(#gene_tree_id#))expr#',
                    'output_flatfile'     => '#orthotree_dir#/#hashed_gene_tree_id#/#gene_tree_id#.orthotree.tsv',
                },
                -analysis_capacity  => $self->o('other_paralogs_capacity'),
                -priority           => 40,
                -rc_name            => '4Gb_job',
                -max_retry_count    => 3,
                -flow_into     => {
                                   3 => [ 'other_paralogs_himem' ],
                                  },
            },


            {   -logic_name     => 'subcluster_factory',
                -module         => 'Bio::EnsEMBL::Hive::RunnableDB::JobFactory',
                -parameters     => {
                    'inputquery'    => 'SELECT gtn1.root_id AS gene_tree_id FROM (gene_tree_node gtn1 JOIN gene_tree_root_attr USING (root_id)) JOIN gene_tree_node gtn2 ON gtn1.parent_id = gtn2.node_id WHERE gtn1.root_id != gtn2.root_id AND gtn2.root_id = #gene_tree_id#',
                },
                -hive_capacity  => $self->o('other_paralogs_capacity'),
                -flow_into      => {
                    2 => [ 'tree_backup' ],
                }
            },

            {   -logic_name    => 'infernal',
                -module        => 'Bio::EnsEMBL::Compara::RunnableDB::ncRNAtrees::Infernal',
                -analysis_capacity => $self->o('infernal_capacity'),
                -parameters    => {
                                   'cmbuild_exe' => $self->o('cmbuild_exe'),
                                   'cmalign_exe' => $self->o('cmalign_exe'),
                                   'mxsize_increment'  => 10000,    # Must be in line with the memory of the _himem analysis
                                  },
                -flow_into     => {
                                  -1 => [ 'infernal_himem' ],
                                   1 => [ 'pre_secondary_structure_decision', WHEN('#create_ss_picts#' => 'create_ss_picts' ) ],
                                  },
                -rc_name       => '1Gb_job',
            },

            {   -logic_name    => 'infernal_himem',
                -module        => 'Bio::EnsEMBL::Compara::RunnableDB::ncRNAtrees::Infernal',
                -analysis_capacity => $self->o('infernal_capacity'),
                -parameters    => {
                                   'cmbuild_exe' => $self->o('cmbuild_exe'),
                                   'cmalign_exe' => $self->o('cmalign_exe'),
                                  },
                -flow_into     => [ 'pre_secondary_structure_decision', WHEN('#create_ss_picts#' => 'create_ss_picts' ) ],
                -rc_name       => '16Gb_job',
            },

            {   -logic_name => 'pre_secondary_structure_decision',
                -module     => 'Bio::EnsEMBL::Hive::RunnableDB::Dummy',
                -parameters => {
                    %raxml_decision_params,
                },
                -flow_into => {
                    1 => WHEN(
                        '(#raxml_cores# <= 1)'                                  => 'pre_sec_struct_tree_1_core',
                        '(#raxml_cores# >  1)  && (#raxml_cores# <= 2)'         => 'pre_sec_struct_tree_2_cores',
                        '(#raxml_cores# >  2)  && (#raxml_cores# <= 4)'         => 'pre_sec_struct_tree_4_cores',
                        '(#raxml_cores# >  4)'                                  => 'pre_sec_struct_tree_8_cores',
                    ),
                },
                %decision_analysis_params,
            },

            {   -logic_name    => 'tree_backup',
                -module        => 'Bio::EnsEMBL::Hive::RunnableDB::SqlCmd',
                -parameters    => {
                                   'sql' => 'INSERT INTO gene_tree_backup (seq_member_id, root_id) SELECT seq_member_id, root_id FROM gene_tree_node WHERE seq_member_id IS NOT NULL AND root_id = #gene_tree_id#',
                                  },
                -flow_into => [ 'tree_entry_point' ],
                -analysis_capacity => 1,
            },

            {   -logic_name    => 'tree_entry_point',
                -module        => 'Bio::EnsEMBL::Compara::RunnableDB::GeneTrees::LoadTags',
                -parameters    => {
                                   'tags'  => {
                                       'model_id'          => '',
                                   },
                                  },
                -flow_into => {
                               '1->A' => [ 'genomic_alignment', WHEN('#tree_model_id#' => 'infernal') ],
                               'A->1' => [ 'treebest_mmerge' ],
                              },
            },

            {   -logic_name    => 'create_ss_picts',
                -module        => 'Bio::EnsEMBL::Compara::RunnableDB::ncRNAtrees::GenerateSSPict',
                -analysis_capacity => $self->o('ss_picts_capacity'),
                -parameters    => {
                                   'ss_picts_dir'  => $self->o('ss_picts_dir'),
                                   'r2r_exe'       => $self->o('r2r_exe'),
                                  },
                -rc_name       => '2Gb_job',
            },

        {   -logic_name    => 'pre_sec_struct_tree_1_core', ## pre_sec_struct_tree
            -module        => 'Bio::EnsEMBL::Compara::RunnableDB::ncRNAtrees::PrepareSecStructModels',  ## PrepareRAxMLSecModels -- rename
            -analysis_capacity => $self->o('raxml_capacity'),
            -parameters => {
                            %raxml_parameters,
                            'raxml_number_of_cores' => 1,
                            'more_cores_branch'     => 3,
                            'cmd_max_runtime'       => '43200',
                            },
             -flow_into => {
                           -1 => [ 'pre_sec_struct_tree_2_cores' ], # This analysis also has more memory
                            2 => [ 'secondary_structure_decision' ],
                            3 => [ 'pre_sec_struct_tree_2_cores' ], #After trying to restart RAxML we should escalate the capacity.
                           },
        },

        {   -logic_name    => 'pre_sec_struct_tree_2_cores', ## pre_sec_struct_tree
            -module        => 'Bio::EnsEMBL::Compara::RunnableDB::ncRNAtrees::PrepareSecStructModels',  ## PrepareRAxMLSecModels -- rename
            -analysis_capacity => $self->o('raxml_capacity'),
            -parameters => {
                            %raxml_parameters,
                            'raxml_number_of_cores' => 2,
                            'more_cores_branch'     => 3,
                            'cmd_max_runtime'       => '86400',
                           },
            -flow_into => {
                           -1 => [ 'pre_sec_struct_tree_4_cores' ], # This analysis also has more memory
                            2 => [ 'secondary_structure_decision' ],
                            3 => [ 'pre_sec_struct_tree_4_cores' ],
                          },
            -rc_name => '500Mb_2c_job',
        },

        {   -logic_name    => 'pre_sec_struct_tree_4_cores', ## pre_sec_struct_tree
            -module        => 'Bio::EnsEMBL::Compara::RunnableDB::ncRNAtrees::PrepareSecStructModels',  ## PrepareRAxMLSecModels -- rename
            -analysis_capacity => $self->o('raxml_capacity'),
            -parameters => {
                            %raxml_parameters,
                            'raxml_number_of_cores' => 4,
                            'more_cores_branch'     => 3,
                            'cmd_max_runtime'       => '86400',
                           },
            -flow_into => {
                           -1 => [ 'pre_sec_struct_tree_8_cores' ], # This analysis also has more memory
                            2 => [ 'secondary_structure_decision' ],
                            3 => [ 'pre_sec_struct_tree_8_cores' ],
                           },
            -rc_name => '1Gb_4c_job',
        },

        {   -logic_name    => 'pre_sec_struct_tree_8_cores', ## pre_sec_struct_tree
            -module        => 'Bio::EnsEMBL::Compara::RunnableDB::ncRNAtrees::PrepareSecStructModels',  ## PrepareRAxMLSecModels -- rename
            -analysis_capacity => $self->o('raxml_capacity'),
            -parameters => {
                            %raxml_parameters,
                            'raxml_number_of_cores' => 8,
                           },
            -flow_into => {
                            2 => [ 'secondary_structure_decision' ],
                          },
            -rc_name => '2Gb_8c_job',
        },

            {   -logic_name => 'secondary_structure_decision',
                -module     => 'Bio::EnsEMBL::Hive::RunnableDB::Dummy',
                -parameters => {
                    %raxml_decision_params,
                },
                -flow_into => {
                    1 => WHEN(
                        # Tested in e99. Using more than 2 cores slows
                        # down RAxML by a factor 10
                        '#raxml_cores# <= 1'    => 'sec_struct_model_tree_1_core',
                        ELSE                       'sec_struct_model_tree_2_cores',
                    ),
                },
                %decision_analysis_params,
            },

        {   -logic_name    => 'sec_struct_model_tree_1_core', ## sec_struct_model_tree
            -module        => 'Bio::EnsEMBL::Compara::RunnableDB::ncRNAtrees::SecStructModelTree', ## SecStrucModels
            -analysis_capacity => $self->o('raxml_capacity'),
            -parameters => {
                            %raxml_parameters,
                            'raxml_number_of_cores' => 1,
                            'more_cores_branch'     => 3,
                            'cmd_max_runtime'       => '43200',
                           },
            -flow_into => {
                           -1 => [ 'sec_struct_model_tree_2_cores' ],   # This analysis has more cores *and* more memory
                            3 => [ 'sec_struct_model_tree_2_cores' ],
                          },
        },

        {   -logic_name    => 'sec_struct_model_tree_2_cores', ## sec_struct_model_tree
            -module        => 'Bio::EnsEMBL::Compara::RunnableDB::ncRNAtrees::SecStructModelTree', ## SecStrucModels
            -analysis_capacity => $self->o('raxml_capacity'),
            -parameters => {
                            %raxml_parameters,
                            'raxml_number_of_cores' => 2,
                            'more_cores_branch'     => 3,
                            'cmd_max_runtime'       => '86400',
                           },
            -flow_into => {
                           -1 => [ 'sec_struct_model_tree_4_cores' ],   # This analysis has more cores *and* more memory
                            3 => [ 'sec_struct_model_tree_4_cores' ],
                       },
            -rc_name => '500Mb_2c_job',
        },

        {   -logic_name    => 'sec_struct_model_tree_4_cores', ## sec_struct_model_tree
            -module        => 'Bio::EnsEMBL::Compara::RunnableDB::ncRNAtrees::SecStructModelTree', ## SecStrucModels
            -analysis_capacity => $self->o('raxml_capacity'),
            -parameters => {
                            %raxml_parameters,
                            'raxml_number_of_cores' => 4,
                            'more_cores_branch'     => 3,
                            'cmd_max_runtime'       => '86400',
                           },
            -flow_into => {
                           -1 => [ 'sec_struct_model_tree_8_cores' ],   # This analysis has more cores *and* more memory
                            3 => [ 'sec_struct_model_tree_8_cores' ],
                       },
            -rc_name => '1Gb_4c_job',
        },

        {   -logic_name    => 'sec_struct_model_tree_8_cores', ## sec_struct_model_tree
            -module        => 'Bio::EnsEMBL::Compara::RunnableDB::ncRNAtrees::SecStructModelTree', ## SecStrucModels
            -analysis_capacity => $self->o('raxml_capacity'),
            -parameters => {
                            %raxml_parameters,
                            'cmd_max_runtime'       => '86400',
                            'raxml_number_of_cores' => 8,
                           },
            -rc_name => '2Gb_8c_job',
        },

        {   -logic_name    => 'genomic_alignment',
            -module        => 'Bio::EnsEMBL::Compara::RunnableDB::ncRNAtrees::NCGenomicAlignment',
            -analysis_capacity => $self->o('genomic_alignment_capacity'),
            -parameters => {
                            %raxml_parameters,
                            'cmd_max_runtime'       => '43200',
                            'mafft_exe'             => $self->o('mafft_exe'),
                            'raxml_number_of_cores' => 4,
                            'prank_exe'             => $self->o('prank_exe'),
                            'genome_dumps_dir'      => $self->o('genome_dumps_dir'),
                           },
            -flow_into => {
                           -1 => ['genomic_alignment_himem'],
                           3  => ['fast_trees'],
                           2  => ['genomic_tree'],
                          },
            -rc_name => '2Gb_4c_job',
            -priority      => $self->o('genomic_alignment_priority'),
        },

            {
             -logic_name => 'fast_trees',
             -module => 'Bio::EnsEMBL::Compara::RunnableDB::ncRNAtrees::NCFastTrees',
             -analysis_capacity => $self->o('fast_trees_capacity'),
             -parameters => {
                            %examl_parameters,
                             'fasttree_exe'          => $self->o('fasttree_exe'),
                             'parsimonator_exe'      => $self->o('parsimonator_exe'),
                             'examl_number_of_cores' => 4,
                            },
            -flow_into => {
                           -1 => ['fast_trees_himem'],
                          },
             -rc_name => '8Gb_4c_mpi',
            },
            {
             -logic_name => 'fast_trees_himem',
             -module => 'Bio::EnsEMBL::Compara::RunnableDB::ncRNAtrees::NCFastTrees',
             -analysis_capacity => $self->o('fast_trees_capacity'),
             -parameters => {
                            %examl_parameters,
                             'fasttree_exe'          => $self->o('fasttree_exe'),
                             'parsimonator_exe'      => $self->o('parsimonator_exe'),
                             'examl_number_of_cores' => 4,
                            },
            -flow_into => {
                           -1 => ['fast_trees_hugemem'],
                          },
             -rc_name => '16Gb_4c_mpi',
            },
            {
             -logic_name => 'fast_trees_hugemem',
             -module => 'Bio::EnsEMBL::Compara::RunnableDB::ncRNAtrees::NCFastTrees',
             -analysis_capacity => $self->o('fast_trees_capacity'),
             -parameters => {
                            %examl_parameters,
                             'fasttree_exe'          => $self->o('fasttree_exe'),
                             'parsimonator_exe'      => $self->o('parsimonator_exe'),
                             'examl_number_of_cores' => 4,
                            },
             -rc_name => '32Gb_4c_mpi',
            },

        {
         -logic_name => 'genomic_alignment_himem',
         -module => 'Bio::EnsEMBL::Compara::RunnableDB::ncRNAtrees::NCGenomicAlignment',
         -analysis_capacity => $self->o('genomic_alignment_capacity'),
            -parameters => {
                            %raxml_parameters,
                            'cmd_max_runtime'       => '43200',
                            'raxml_number_of_cores' => 8,
                            'mafft_exe' => $self->o('mafft_exe'),
                            'prank_exe' => $self->o('prank_exe'),
                            'genome_dumps_dir' => $self->o('genome_dumps_dir'),
                            'inhugemem' => 1,
                           },
         -rc_name => '8Gb_8c_job',
         -priority  => $self->o('genomic_alignment_himem_priority'),
         -flow_into => {
                        3 => [ 'fast_trees' ],
                        2 => [ 'genomic_tree_himem' ],
                        -1 => [ 'genomic_alignment_hugemem' ],
                       },
        },
        {
         -logic_name => 'genomic_alignment_hugemem',
         -module => 'Bio::EnsEMBL::Compara::RunnableDB::ncRNAtrees::NCGenomicAlignment',
         -analysis_capacity => $self->o('genomic_alignment_capacity'),
            -parameters => {
                            %raxml_parameters,
                            'raxml_number_of_cores' => 8,
                            'mafft_exe' => $self->o('mafft_exe'),
                            'prank_exe' => $self->o('prank_exe'),
                            'genome_dumps_dir' => $self->o('genome_dumps_dir'),
                            'inhugemem' => 1,
                           },
         -rc_name => '32Gb_8c_job',
         -flow_into => {
                        3 => [ 'fast_trees_himem' ],
                        2 => [ 'genomic_tree_himem' ],
                       },
        },


            {
             -logic_name => 'genomic_tree',
             -module => 'Bio::EnsEMBL::Compara::RunnableDB::ncRNAtrees::NCGenomicTree',
             -analysis_capacity => $self->o('genomic_tree_capacity'),
             -parameters => {
                             'treebest_exe' => $self->o('treebest_exe'),
                            },
             -flow_into => {
                            -2 => ['genomic_tree_himem'],
                            -1 => ['genomic_tree_himem'],
                           },
            },

            {
             -logic_name => 'genomic_tree_himem',
             -module => 'Bio::EnsEMBL::Compara::RunnableDB::ncRNAtrees::NCGenomicTree',
             -analysis_capacity => $self->o('genomic_tree_capacity'),
             -parameters => {
                             'treebest_exe' => $self->o('treebest_exe'),
                            },
             -rc_name => '1Gb_job',
            },

        {   -logic_name    => 'treebest_mmerge',
            -module        => 'Bio::EnsEMBL::Compara::RunnableDB::ncRNAtrees::NCTreeBestMMerge',
            -analysis_capacity => $self->o('treebest_capacity'),
            -parameters => {
                            'treebest_exe' => $self->o('treebest_exe'),
                           },
            -flow_into  => [ 'orthotree', 'ktreedist', 'consensus_cigar_line_prep' ],
            -rc_name => '1Gb_job',
        },

        {   -logic_name    => 'orthotree',
            -module        => 'Bio::EnsEMBL::Compara::RunnableDB::GeneTrees::OrthoTree',
            -analysis_capacity => $self->o('orthotree_capacity'),
            -parameters => {
                'tag_split_genes'     => 0,
                'hashed_gene_tree_id' => '#expr(dir_revhash(#gene_tree_id#))expr#',
                'output_flatfile'     => '#orthotree_dir#/#hashed_gene_tree_id#/#gene_tree_id#.orthotree.tsv',
            },
            -rc_name    => '1Gb_job',
            -flow_into  => {
                -1 => [ 'orthotree_himem' ],
            },
        },

        {   -logic_name    => 'orthotree_himem',
            -module        => 'Bio::EnsEMBL::Compara::RunnableDB::GeneTrees::OrthoTree',
            -analysis_capacity => $self->o('orthotree_capacity'),
            -parameters => {
                'tag_split_genes'     => 0,
                'hashed_gene_tree_id' => '#expr(dir_revhash(#gene_tree_id#))expr#',
                'output_flatfile'     => '#orthotree_dir#/#hashed_gene_tree_id#/#gene_tree_id#.orthotree.tsv',
            },
            -rc_name    => '4Gb_job',
        },

        {   -logic_name    => 'ktreedist',
            -module        => 'Bio::EnsEMBL::Compara::RunnableDB::GeneTrees::Ktreedist',
            -parameters => {
                            'treebest_exe'  => $self->o('treebest_exe'),
                            'ktreedist_exe' => $self->o('ktreedist_exe'),
                           },
            -rc_name => '2Gb_job',
        },

        {   -logic_name     => 'consensus_cigar_line_prep',
            -module         => 'Bio::EnsEMBL::Compara::RunnableDB::ObjectStore::GeneTreeAlnConsensusCigarLine',
            -rc_name        => '4Gb_job',
            -batch_size     => 20,
        },

        {   -logic_name => 'homology_stats_factory',
            -module     => 'Bio::EnsEMBL::Compara::RunnableDB::MLSSIDFactory',
            -parameters => {
                'methods'   => {
                    'ENSEMBL_ORTHOLOGUES'   => 2,
                    'ENSEMBL_PARALOGUES'    => 3,
                },
            },
            -flow_into => {
                1 => [ 'set_default_values' ],
                2 => [ 'orthology_stats',   ],
                3 => [ 'paralogy_stats',    ],
            },
        },

        {   -logic_name => 'orthology_stats',
            -module     => 'Bio::EnsEMBL::Compara::RunnableDB::GeneTrees::OrthologyStats',
            -parameters => {
                'hashed_mlss_id'    => '#expr(dir_revhash(#mlss_id#))expr#',
                'homology_flatfile' => '#homology_dumps_dir#/#hashed_mlss_id#/#mlss_id#.#member_type#.homologies.tsv',
            },
            -rc_name       => '500Mb_job',
            -hive_capacity => $self->o('ortho_stats_capacity'),
        },
        
        {   -logic_name => 'paralogy_stats',
            -module     => 'Bio::EnsEMBL::Compara::RunnableDB::GeneTrees::ParalogyStats',
            -parameters => {
                'hashed_mlss_id'    => '#expr(dir_revhash(#mlss_id#))expr#',
                'homology_flatfile' => '#homology_dumps_dir#/#hashed_mlss_id#/#mlss_id#.#member_type#.homologies.tsv',
            },
            -rc_name       => '500Mb_job',
            -hive_capacity => $self->o('ortho_stats_capacity'),
        },

        {   -logic_name => 'id_map_mlss_factory',
            -module     => 'Bio::EnsEMBL::Compara::RunnableDB::MLSSIDFactory',
            -parameters => {
                'methods'   => {
                    'ENSEMBL_ORTHOLOGUES'   => 2,
                },
            },
            -flow_into => {
                2 => [ 'mlss_id_mapping' ],
            },
        },

        {   -logic_name => 'mlss_id_mapping',
            -module     => 'Bio::EnsEMBL::Compara::RunnableDB::ProteinTrees::MLSSIDMapping',
            -parameters => {
                'prev_rel_db'               => '#mapping_db#',
            },
            -hive_capacity => $self->o('homology_id_mapping_capacity'),
            -flow_into => { 1 => { 'homology_id_mapping' => INPUT_PLUS() } },
        },

        {   -logic_name => 'homology_id_mapping',
            -module     => 'Bio::EnsEMBL::Compara::RunnableDB::ProteinTrees::HomologyIDMapping',
            -parameters => {
                'prev_rel_db'               => '#mapping_db#',
                'hashed_mlss_id'            => '#expr(dir_revhash(#mlss_id#))expr#',
                'homology_flatfile'         => '#homology_dumps_dir#/#hashed_mlss_id#/#mlss_id#.#member_type#.homologies.tsv',
                'prev_homology_flatfile'    => '#prev_homology_dumps_dir#/#hashed_mlss_id#/#mlss_id#.#member_type#.homologies.tsv',
                'homology_mapping_flatfile' => '#homology_dumps_dir#/#hashed_mlss_id#/#mlss_id#.#member_type#.homology_id_map.tsv',
            },
            -flow_into  => {
                -1 => [ 'homology_id_mapping_himem' ],
            },
            -hive_capacity => $self->o('homology_id_mapping_capacity'),
        },

        {   -logic_name => 'homology_id_mapping_himem',
            -module     => 'Bio::EnsEMBL::Compara::RunnableDB::ProteinTrees::HomologyIDMapping',
            -parameters => {
                'prev_rel_db'               => '#mapping_db#',
                'hashed_mlss_id'            => '#expr(dir_revhash(#mlss_id#))expr#',
                'homology_flatfile'         => '#homology_dumps_dir#/#hashed_mlss_id#/#mlss_id#.#member_type#.homologies.tsv',
                'prev_homology_flatfile'    => '#prev_homology_dumps_dir#/#hashed_mlss_id#/#mlss_id#.#member_type#.homologies.tsv',
                'homology_mapping_flatfile' => '#homology_dumps_dir#/#hashed_mlss_id#/#mlss_id#.#member_type#.homology_id_map.tsv',
            },
            -rc_name => '1Gb_job',
            -hive_capacity => $self->o('homology_id_mapping_capacity'),
        },
        
        {   -logic_name => 'rib_fire_homology_dumps',
            -module     => 'Bio::EnsEMBL::Hive::RunnableDB::Dummy',
            -flow_into  => {
                '1->A' => [ 'homology_dumps_mlss_id_factory', 'gene_dumps_genome_db_factory' ],
                'A->1' => 'rib_fire_homology_processing',
            },
        },

        {   -logic_name => 'rib_fire_homology_processing',
            -module     => 'Bio::EnsEMBL::Hive::RunnableDB::Dummy',
            -flow_into  => {
                1       => [ 
                    WHEN('#ref_ortholog_db#' => 'remove_overlapping_homologies', ELSE [ 'homology_stats_factory', 'id_map_mlss_factory' ]),
                    'rib_fire_orth_wga_and_high_conf',
                ],
            },
        },
        
        {   -logic_name => 'copy_dumps_to_shared_loc',
            -module     => 'Bio::EnsEMBL::Hive::RunnableDB::SystemCmd',
            -parameters => {
                'cmd'         => '/bin/bash -c "mkdir -p #homology_dumps_shared_dir# && rsync -rtOp #homology_dumps_dir#/ #homology_dumps_shared_dir#"',
            },
            -rc_name    => '500Mb_job',
        },

        {   -logic_name => 'rib_fire_orth_wga_and_high_conf',
            -module     => 'Bio::EnsEMBL::Hive::RunnableDB::Dummy',
            -flow_into  => {
                '1->A'  => 'rib_fire_orth_wga',
                'A->1'  => 'rib_fire_high_confidence_orths'
            },
        },

        {   -logic_name => 'rib_fire_orth_wga',
            -module     => 'Bio::EnsEMBL::Compara::RunnableDB::CheckSwitch',
            -parameters => {
                'switch_name' => 'dna_alns_complete',
            },
            -flow_into  => {
                1 => { 'pair_species' => { 'species_set_name' => $self->o('wga_species_set_name') } },
            },
            -max_retry_count => 0,
        },

        {   -logic_name => 'rib_fire_high_confidence_orths',
<<<<<<< HEAD
            -module     => 'Bio::EnsEMBL::Compara::RunnableDB::CheckSwitch',
            -parameters => {
                'switch_name' => 'orth_wga_complete',
            },
            -flow_into  => [ 'mlss_id_for_high_confidence_factory'],
            -max_retry_count => 0,
=======
            -module     => 'Bio::EnsEMBL::Hive::RunnableDB::Dummy',
            -flow_into  => WHEN( '#orth_wga_complete#' => [ 'mlss_id_for_high_confidence_factory', 'paralogue_for_import_factory' ] ),
        },

        {   -logic_name => 'paralogue_for_import_factory',
            -module     => 'Bio::EnsEMBL::Compara::RunnableDB::MLSSIDFactory',
            -parameters => {
                'methods'   => { 'ENSEMBL_PARALOGUES' => 1 },
            },
            -flow_into  => [ 'import_homology_table' ],
>>>>>>> 52902302
        },

        {   -logic_name => 'gene_dumps_genome_db_factory',
            -module     => 'Bio::EnsEMBL::Compara::RunnableDB::GenomeDBFactory',
            -rc_name    => '4Gb_job',
            -flow_into => {
                2 => [ 'dump_genes' ],
            },
        },

        {   -logic_name     => 'dump_genes',
            -module         => 'Bio::EnsEMBL::Hive::RunnableDB::DbCmd',
            -parameters     => {
                'output_file'   => '#gene_dumps_dir#/gene_member.#genome_db_id#.tsv',
                'append'        => ['--batch', '--quick'],
                'input_query'   => 'SELECT stable_id, gene_member_id, dnafrag_id, dnafrag_start, dnafrag_end, dnafrag_strand FROM gene_member WHERE genome_db_id = #genome_db_id# ORDER BY dnafrag_id, dnafrag_start',
            },
        },

        @{ Bio::EnsEMBL::Compara::PipeConfig::Parts::CAFE::pipeline_analyses_cafe_with_full_species_tree($self) },
        @{ Bio::EnsEMBL::Compara::PipeConfig::Parts::GeneMemberHomologyStats::pipeline_analyses_hom_stats($self) },
        @{ Bio::EnsEMBL::Compara::PipeConfig::Parts::DumpHomologiesForPosttree::pipeline_analyses_split_homologies_posttree($self) },
        @{ Bio::EnsEMBL::Compara::PipeConfig::Parts::OrthologQMAlignment::pipeline_analyses_ortholog_qm_alignment($self)  },
        @{ Bio::EnsEMBL::Compara::PipeConfig::Parts::HighConfidenceOrthologs::pipeline_analyses_high_confidence($self) },

    ];
}

1;<|MERGE_RESOLUTION|>--- conflicted
+++ resolved
@@ -1329,16 +1329,12 @@
         },
 
         {   -logic_name => 'rib_fire_high_confidence_orths',
-<<<<<<< HEAD
             -module     => 'Bio::EnsEMBL::Compara::RunnableDB::CheckSwitch',
             -parameters => {
                 'switch_name' => 'orth_wga_complete',
             },
-            -flow_into  => [ 'mlss_id_for_high_confidence_factory'],
+            -flow_into  => [ 'mlss_id_for_high_confidence_factory', 'paralogue_for_import_factory' ],
             -max_retry_count => 0,
-=======
-            -module     => 'Bio::EnsEMBL::Hive::RunnableDB::Dummy',
-            -flow_into  => WHEN( '#orth_wga_complete#' => [ 'mlss_id_for_high_confidence_factory', 'paralogue_for_import_factory' ] ),
         },
 
         {   -logic_name => 'paralogue_for_import_factory',
@@ -1347,7 +1343,6 @@
                 'methods'   => { 'ENSEMBL_PARALOGUES' => 1 },
             },
             -flow_into  => [ 'import_homology_table' ],
->>>>>>> 52902302
         },
 
         {   -logic_name => 'gene_dumps_genome_db_factory',
