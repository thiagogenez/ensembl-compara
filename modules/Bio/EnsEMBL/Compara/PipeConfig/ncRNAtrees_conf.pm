--- conflicted
+++ resolved
@@ -363,10 +363,7 @@
                                'expanded_basename' => $self->o('rfam_expanded_basename'),
                                'expander'          => $self->o('rfam_expander'),
                                'type'              => 'infernal',
-<<<<<<< HEAD
-=======
                                'skip_consensus'    => 1,
->>>>>>> d5a77333
                               },
             -rc_name => 'default',
         },
