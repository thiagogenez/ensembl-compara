--- conflicted
+++ resolved
@@ -626,19 +626,10 @@
  	       -module     => 'Bio::EnsEMBL::Compara::RunnableDB::PairAligner::CreateAlignmentNetsJobs',
  	       -parameters => { },
 		-flow_into => {
-<<<<<<< HEAD
-			       #'A->1' => [ 'remove_inconsistencies_after_net' ],
-			       #'2->A' => [ 'alignment_nets' ],
 			       1 => [ 'remove_inconsistencies_after_net' ],
 			       2 => [ 'alignment_nets' ],
 			      },
- 	       -wait_for => [ 'update_max_alignment_length_after_chain' ],
-=======
-			       1 => [ 'remove_inconsistencies_after_net' ],
-			       2 => [ 'alignment_nets' ],
-			      },
  	       -wait_for => [ 'update_max_alignment_length_after_chain', 'remove_inconsistencies_after_chain' ],
->>>>>>> cc2d5e65
 	       -rc_name => '1Gb',
  	    },
  	    {  -logic_name => 'alignment_nets',
@@ -665,11 +656,7 @@
 	       -flow_into => {
 			       1 => [ 'update_max_alignment_length_after_net' ],
 			   },
-<<<<<<< HEAD
- 	       -wait_for =>  [ 'alignment_nets', 'alignment_nets_himem' ],  # Needed because of bi-directional netting: 2 jobs in create_alignment_nets_jobs can result in 1 job here
-=======
- 	       -wait_for =>  [ 'alignment_nets', 'alignment_nets_himem', 'create_alignment_nets_jobs' ],
->>>>>>> cc2d5e65
+ 	       -wait_for =>  [ 'alignment_nets', 'alignment_nets_himem', 'create_alignment_nets_jobs' ],    # Needed because of bi-directional netting: 2 jobs in create_alignment_nets_jobs can result in 1 job here
 	       -rc_name => '1Gb',
 	    },
  	    {  -logic_name => 'create_filter_duplicates_net_jobs', #factory
