--- conflicted
+++ resolved
@@ -45,26 +45,18 @@
     my ($self) = @_;
     return {
         %{$self->SUPER::default_options},   # inherit the generic ones
-<<<<<<< HEAD
         'pipeline_name'   => $self->o('division') . '_species_tree_' . $self->o('rel_with_suffix'),
         'reg_conf'        => $self->o('ensembl_cvs_root_dir') . '/ensembl-compara/scripts/pipeline/production_reg_' . $self->o('division') . '_conf.pl',
-=======
-        'pipeline_name'   => 'species_tree_' . $self->o('rel_with_suffix'),
-        'reg_conf'        => $self->o('ensembl_cvs_root_dir') . '/ensembl-compara/scripts/pipeline/production_reg_' . $self->o('division') . '.conf.pl',
->>>>>>> ea12d46b
+
         'collection'      => $self->o('division'), # build tree with everything by default
         'species_set_id'  => undef,
 
         'division'        => 'ensembl',
         'outgroup'        => 'saccharomyces_cerevisiae',
         
-<<<<<<< HEAD
-        'output_dir'        => "/gpfs/nobackup/ensembl/". $self->o('ENV', 'USER'). '/' . $self->o('pipeline_name'),
-        'sketch_dir'        => '/hps/nobackup2/production/ensembl/compara_ensembl/species_tree/ensembl_sketches',
-=======
+
         'output_dir'        => "/gpfs/nobackup/ensembl/". $self->o('ENV', 'USER'). "/species_tree_" . $self->o('division') . '_' . $self->o('rel_with_suffix'),
         'sketch_dir'        => '/hps/nobackup2/production/ensembl/compara_ensembl/species_tree/' . $self->o('division') . '_sketches',
->>>>>>> ea12d46b
         'write_access_user' => 'compara_ensembl', # if the current user does not have write access to
                                                   # sketch_dir, 'become' this user to place files there
         
