=head1 LICENSE

Copyright [1999-2014] Wellcome Trust Sanger Institute and the EMBL-European Bioinformatics Institute

Licensed under the Apache License, Version 2.0 (the "License");
you may not use this file except in compliance with the License.
You may obtain a copy of the License at

     http://www.apache.org/licenses/LICENSE-2.0

Unless required by applicable law or agreed to in writing, software
distributed under the License is distributed on an "AS IS" BASIS,
WITHOUT WARRANTIES OR CONDITIONS OF ANY KIND, either express or implied.
See the License for the specific language governing permissions and
limitations under the License.

=cut


=head1 CONTACT

  Please email comments or questions to the public Ensembl
  developers list at <http://lists.ensembl.org/mailman/listinfo/dev>.

  Questions may also be sent to the Ensembl help desk at
  <http://www.ensembl.org/Help/Contact>.

=head1 NAME

Bio::EnsEMBL::Compara::PipeConfig::Example::EnsemblProteinTrees_conf

=head1 DESCRIPTION

The PipeConfig file for ProteinTrees pipeline that should automate most of the pre-execution tasks.

=head1 AUTHORSHIP

Ensembl Team. Individual contributions can be found in the GIT log.

=head1 APPENDIX

The rest of the documentation details each of the object methods.
Internal methods are usually preceded with an underscore (_)

=cut

package Bio::EnsEMBL::Compara::PipeConfig::Example::EnsemblProteinTrees_conf;

use strict;
use warnings;


use base ('Bio::EnsEMBL::Compara::PipeConfig::ProteinTrees_conf');


sub default_options {
    my ($self) = @_;

    return {
        %{$self->SUPER::default_options},   # inherit the generic ones

    # parameters that are likely to change from execution to another:
        # You can add a letter to distinguish this run from other runs on the same release
        'rel_with_suffix'       => $self->o('ensembl_release'),
        # names of species we don't want to reuse this time

    # custom pipeline name, in case you don't like the default one
        'pipeline_name'         => 'protein_trees_'.$self->o('rel_with_suffix'),
        # Tag attached to every single tree
        'division'              => 'ensembl',

    # dependent parameters: updating 'work_dir' should be enough
        'work_dir'              => '/lustre/scratch110/ensembl/'.$self->o('ENV', 'USER').'/protein_trees_'.$self->o('rel_with_suffix'),

    # "Member" parameters:

    # blast parameters:

    # clustering parameters:
        # affects 'hcluster_dump_input_per_genome'
        'outgroups'                     => { 'saccharomyces_cerevisiae' => 2 },

    # tree building parameters:
        'treebreak_gene_count'      => 40000,     # affects msa_chooser
        'mafft_gene_count'          => 300,     # affects msa_chooser

    # species tree reconciliation
        # you can define your own species_tree for 'treebest'. It can contain multifurcations
        # you can define your own species_tree for 'notung'. It *has* to be binary
        'binary_species_tree_input_file'   => $self->o('ensembl_cvs_root_dir').'/ensembl-compara/scripts/pipeline/species_tree.eukaryotes.topology.nw',

    # homology_dnds parameters:
        # used by 'homology_dNdS'
        'taxlevels'                 => ['Theria', 'Sauria', 'Tetraodontiformes'],
        # affects 'group_genomes_under_taxa'
        'filter_high_coverage'      => 1,

    # mapping parameters:
        'do_stable_id_mapping'      => 1,
        'do_treefam_xref'           => 1,
        # The TreeFam release to map to
        'tf_release'                => '9_69',

    # executable locations:
        'hcluster_exe'              => '/software/ensembl/compara/hcluster/hcluster_sg',
        'mcoffee_home'              => '/software/ensembl/compara/tcoffee/Version_9.03.r1318/',
        'mafft_home'                => '/software/ensembl/compara/mafft-7.113/',
        'trimal_exe'                => '/software/ensembl/compara/trimAl/trimal-1.2',
        'noisy_exe'                 => '/software/ensembl/compara/noisy/noisy-1.5.12',
        'prottest_jar'              => '/software/ensembl/compara/prottest/prottest-3.4.jar',
        'treebest_exe'              => '/software/ensembl/compara/treebest',
        'raxml_exe'                 => '/software/ensembl/compara/raxml/raxmlHPC-SSE3-8.1.3',
        'notung_jar'                => '/software/ensembl/compara/notung/Notung-2.6.jar',
        'quicktree_exe'             => '/software/ensembl/compara/quicktree_1.1/bin/quicktree',
        'hmmer2_home'               => '/software/ensembl/compara/hmmer-2.3.2/src/',
        'codeml_exe'                => '/software/ensembl/compara/paml43/bin/codeml',
        'ktreedist_exe'             => '/software/ensembl/compara/ktreedist/Ktreedist.pl',
        'blast_bin_dir'             => '/software/ensembl/compara/ncbi-blast-2.2.28+/bin',
        'pantherScore_path'         => '/software/ensembl/compara/pantherScore1.03',
        'trimal_exe'                => '/software/ensembl/compara/src/trimAl/source/trimal',
        'raxml_exe'                 => '/software/ensembl/compara/raxml/standard-RAxML-8.0.19/raxmlHPC-SSE3',

    # HMM specific parameters (set to 0 or undef if not in use)
       # List of directories that contain Panther-like databases (with books/ and globals/)
       # It requires two more arguments for each file: the name of the library, and whether subfamilies should be loaded

       # List of MultiHMM files to load (and their names)

       # Dumps coming from InterPro

    # hive_capacity values for some analyses:
        'reuse_capacity'            =>   3,
        'blast_factory_capacity'    =>  50,
        'blastp_capacity'           => 900,
        'blastpu_capacity'          => 700,
        'mcoffee_capacity'          => 600,
        'split_genes_capacity'      => 600,
        'alignment_filtering_capacity'  => 400,
        'prottest_capacity'         => 400,
        'treebest_capacity'         => 400,
        'raxml_capacity'            => 400,
        'notung_capacity'           => 400,
        'ortho_tree_capacity'       => 200,
        'ortho_tree_annot_capacity' => 300,
        'quick_tree_break_capacity' => 100,
        'build_hmm_capacity'        => 200,
        'ktreedist_capacity'        => 150,
        'merge_supertrees_capacity' => 100,
        'other_paralogs_capacity'   => 100,
        'homology_dNdS_capacity'    => 200,
        'qc_capacity'               =>   4,
        'hc_capacity'               =>   4,
        'HMMer_classify_capacity'   => 100,
        'loadmembers_capacity'      =>  30,

    # hive priority for non-LOCAL health_check analysis:

    # connection parameters to various databases:

        # Uncomment and update the database locations

        # the production database itself (will be created)
        # it inherits most of the properties from HiveGeneric, we usually only need to redefine the host, but you may want to also redefine 'port'
        'host' => 'compara3',

        # the master database for synchronization of various ids (use undef if you don't have a master database)
        'master_db' => 'mysql://ensro@compara1:3306/sf5_ensembl_compara_master',

        # Ensembl-specific databases
        'staging_loc1' => {                     # general location of half of the current release core databases
            -host   => 'ens-staging',
            -port   => 3306,
            -user   => 'ensro',
            -pass   => '',
        },

        'staging_loc2' => {                     # general location of the other half of the current release core databases
            -host   => 'ens-staging2',
            -port   => 3306,
            -user   => 'ensro',
            -pass   => '',
        },

        'livemirror_loc' => {                   # general location of the previous release core databases (for checking their reusability)
            -host   => 'ens-livemirror',
            -port   => 3306,
            -user   => 'ensro',
            -pass   => '',
        },

        # NOTE: The databases referenced in the following arrays have to be hashes (not URLs)
        # Add the database entries for the current core databases and link 'curr_core_sources_locs' to them
        'curr_core_sources_locs'    => [ $self->o('staging_loc1'), $self->o('staging_loc2') ],
        #'curr_core_sources_locs'    => [ $self->o('livemirror_loc') ],
        'curr_file_sources_locs'    => [  ],    # It can be a list of JSON files defining an additionnal set of species

        # Add the database entries for the core databases of the previous release
        'prev_core_sources_locs'   => [ $self->o('livemirror_loc') ],
        #'prev_core_sources_locs'   => [ $self->o('staging_loc1'), $self->o('staging_loc2') ],

        # Add the database location of the previous Compara release. Use "undef" if running the pipeline without reuse
        'prev_rel_db' => 'mysql://ensro@compara1:3306/mm14_protein_trees_75',

        # How will the pipeline create clusters (families) ?
        # Possible values: 'blastp' (default), 'hmm', 'hybrid'
        #   blastp means that the pipeline will run a all-vs-all blastp comparison of the proteins and run hcluster to create clusters. This can take a *lot* of compute
        #   hmm means that the pipeline will run an HMM classification
        #   hybrid is like "hmm" except that the unclustered proteins go to a all-vs-all blastp + hcluster stage

        # How much the pipeline will try to reuse from "prev_rel_db"
        # Possible values: 'clusters' (default), 'blastp', 'members'
        #   clusters means that the members, the blastp hits and the clusters are copied over. In this case, the blastp hits are actually not copied over if "skip_blast_copy_if_possible" is set
        #   blastp means that only the members and the blastp hits are copied over
        #   members means that only the members are copied over

        # To run without a master database
        #'master_db'                 => undef,
        #'do_stable_id_mapping'      => 0,
        #'mlss_id'                   => undef,
        #'ncbi_db'                   => 'mysql://ensro@ens-livemirror:3306/ncbi_taxonomy',
        #'prev_rel_db'               => undef,
    };
}


sub resource_classes {
    my ($self) = @_;
    return {
        %{$self->SUPER::resource_classes},  # inherit 'default' from the parent class

         '250Mb_job'    => {'LSF' => '-C0 -M250   -R"select[mem>250]   rusage[mem=250]"' },
         '500Mb_job'    => {'LSF' => '-C0 -M500   -R"select[mem>500]   rusage[mem=500]"' },
         '1Gb_job'      => {'LSF' => '-C0 -M1000  -R"select[mem>1000]  rusage[mem=1000]"' },
         '2Gb_job'      => {'LSF' => '-C0 -M2000  -R"select[mem>2000]  rusage[mem=2000]"' },
         '4Gb_job'      => {'LSF' => '-C0 -M4000  -R"select[mem>4000]  rusage[mem=4000]"' },
         '4Gb_8c_job'   => {'LSF' => '-C0 -M4000  -R"select[mem>4000]  rusage[mem=4000]"  -n 8' },
         '8Gb_job'      => {'LSF' => '-C0 -M8000  -R"select[mem>8000]  rusage[mem=8000]"' },
         '8Gb_8c_job'   => {'LSF' => '-C0 -M8000  -R"select[mem>8000]  rusage[mem=8000]"  -n 8' },
         '16Gb_job'     => {'LSF' => '-C0 -M16000 -R"select[mem>16000] rusage[mem=16000]"' },
<<<<<<< HEAD
         '32Gb_job'     => {'LSF' => '-C0 -M32000 -R"select[mem>32000] rusage[mem=32000]"' },
         '64Gb_job'     => {'LSF' => '-C0 -M64000 -R"select[mem>64000] rusage[mem=64000]"' },
=======
         'treebest_job'      => {'LSF' => '-q long -C0 -M8000  -R"select[mem>8000]  rusage[mem=8000]"' },
>>>>>>> fab13c8c

         'urgent_hcluster'      => {'LSF' => '-C0 -M32000 -R"select[mem>32000] rusage[mem=32000]" -q yesterday' },
    };
}


sub pipeline_analyses {
    my $self = shift;
    my $all_analyses = $self->SUPER::pipeline_analyses(@_);
    my %analyses_by_name = map {$_->{'-logic_name'} => $_} @$all_analyses;

    ## Extend this section to redefine the resource names of some analysis
    my %overriden_rc_names = (
        'treebest'                  => 'treebest_job',
    );
    foreach my $logic_name (keys %overriden_rc_names) {
        $analyses_by_name{$logic_name}->{'-rc_name'} = $overriden_rc_names{$logic_name};
    }
}

1;
<|MERGE_RESOLUTION|>--- conflicted
+++ resolved
@@ -237,12 +237,9 @@
          '8Gb_job'      => {'LSF' => '-C0 -M8000  -R"select[mem>8000]  rusage[mem=8000]"' },
          '8Gb_8c_job'   => {'LSF' => '-C0 -M8000  -R"select[mem>8000]  rusage[mem=8000]"  -n 8' },
          '16Gb_job'     => {'LSF' => '-C0 -M16000 -R"select[mem>16000] rusage[mem=16000]"' },
-<<<<<<< HEAD
          '32Gb_job'     => {'LSF' => '-C0 -M32000 -R"select[mem>32000] rusage[mem=32000]"' },
          '64Gb_job'     => {'LSF' => '-C0 -M64000 -R"select[mem>64000] rusage[mem=64000]"' },
-=======
          'treebest_job'      => {'LSF' => '-q long -C0 -M8000  -R"select[mem>8000]  rusage[mem=8000]"' },
->>>>>>> fab13c8c
 
          'urgent_hcluster'      => {'LSF' => '-C0 -M32000 -R"select[mem>32000] rusage[mem=32000]" -q yesterday' },
     };
