--- conflicted
+++ resolved
@@ -60,14 +60,10 @@
         %{$self->SUPER::default_options},   # inherit the generic ones
 
     # parameters that are likely to change from execution to another:
-<<<<<<< HEAD
         # You can add a letter to distinguish this run from other runs on the same release
         'rel_with_suffix'       => $self->o('ensembl_release'),
         # names of species we don't want to reuse this time
-=======
-        'rel_with_suffix'       => $self->o('ensembl_release'), # You can add a letter to distinguish this run from other runs on the same release
-        'do_not_reuse_list'     => [ ],     # names of species we don't want to reuse this time
->>>>>>> 077297f8
+        'do_not_reuse_list'     => [ ],
 
     # custom pipeline name, in case you don't like the default one
         'pipeline_name'         => 'protein_trees_'.$self->o('rel_with_suffix'),
@@ -250,22 +246,14 @@
     };
 }
 
-
-sub pipeline_analyses {
+sub tweak_analyses {
     my $self = shift;
-    my $all_analyses = $self->SUPER::pipeline_analyses(@_);
-    my %analyses_by_name = map {$_->{'-logic_name'} => $_} @$all_analyses;
+    my $analyses_by_name = shift;
 
     ## Extend this section to redefine the resource names of some analysis
-    my %overriden_rc_names = (
-        'treebest'                  => 'treebest_job',
-    );
-    foreach my $logic_name (keys %overriden_rc_names) {
-        $analyses_by_name{$logic_name}->{'-rc_name'} = $overriden_rc_names{$logic_name};
-    }
-    $analyses_by_name{'mcoffee'}->{'-parameters'}{'cmd_max_runtime'} = 39600;
-    $analyses_by_name{'mcoffee_himem'}->{'-parameters'}{'cmd_max_runtime'} = 39600;
-    return $all_analyses;
+    $analyses_by_name->{'treebest'}->{'-rc_name'} = 'treebest_job';
+    $analyses_by_name->{'mcoffee'}->{'-parameters'}{'cmd_max_runtime'} = 39600;
+    $analyses_by_name->{'mcoffee_himem'}->{'-parameters'}{'cmd_max_runtime'} = 39600;
 }
 
 1;
