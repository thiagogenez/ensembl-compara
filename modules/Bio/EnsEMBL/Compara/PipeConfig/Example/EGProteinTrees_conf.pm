--- conflicted
+++ resolved
@@ -136,25 +136,16 @@
 
         # The following ones are currently installed by TreeFam, but should
         # also be under /nfs/panda/ensemblgenomes/external/
-<<<<<<< HEAD
         'pantherScore_path'         => '/nfs/production/xfam/treefam/software/pantherScore1.03/',
         'noisy_exe'                 => '/nfs/production/xfam/treefam/software/Noisy-1.5.12/noisy',
         'notung_jar'                => '/nfs/production/xfam/treefam/software/Notung/Notung-2.6/Notung-2.6.jar',
         'prottest_jar'              => '/nfs/production/xfam/treefam/software/ProtTest/prottest-3.4-20140123/prottest-3.4.jar',
         'raxml_exe'                 => '/nfs/production/xfam/treefam/software/RAxML/raxmlHPC-SSE3',
         'trimal_exe'                => '/nfs/production/xfam/treefam/software/trimal/source/trimal',
-=======
-        noisy_exe     => '/nfs/production/xfam/treefam/software/Noisy-1.5.12/noisy',
-        notung_jar    => '/nfs/production/xfam/treefam/software/Notung/Notung-2.6/Notung-2.6.jar',
-        prottest_jar  => '/nfs/production/xfam/treefam/software/ProtTest/prottest-3.4-20140123/prottest-3.4.jar',
-        raxml_exe     => '/nfs/production/xfam/treefam/software/RAxML/raxmlHPC-SSE3',
-        raxml_pthreads_exe => '/nfs/production/xfam/treefam/software/RAxML/raxmlHPC-PTHREADS-SSE3',
-        examl_exe_avx => '/nfs/production/xfam/treefam/software/ExaML/examl',
-        examl_exe_sse3     => '/nfs/production/xfam/treefam/software/ExaML/examl',
-        parse_examl_exe    => '/nfs/production/xfam/treefam/software/ExaML/parse-examl',
-        prottest_jar  => '/nfs/production/xfam/treefam/software/ProtTest/prottest-3.4-20140123/prottest-3.4.jar',
-        trimal_exe    => '/nfs/production/xfam/treefam/software/trimal/source/trimal',
->>>>>>> 67211b21
+        'raxml_pthreads_exe'        => '/nfs/production/xfam/treefam/software/RAxML/raxmlHPC-PTHREADS-SSE3',
+        'examl_exe_avx'             => '/nfs/production/xfam/treefam/software/ExaML/examl',
+        'examl_exe_sse3'            => '/nfs/production/xfam/treefam/software/ExaML/examl',
+        'parse_examl_exe'           => '/nfs/production/xfam/treefam/software/ExaML/parse-examl',
 
     # HMM specific parameters (set to 0 or undef if not in use)
        # List of directories that contain Panther-like databases (with books/ and globals/)
@@ -265,27 +256,17 @@
          '1Gb_job'      => {'LSF' => '-q production-rh6 -M1000  -R"select[mem>1000]  rusage[mem=1000]"' },
          '2Gb_job'      => {'LSF' => '-q production-rh6 -M2000  -R"select[mem>2000]  rusage[mem=2000]"' },
          '4Gb_job'      => {'LSF' => '-q production-rh6 -M4000  -R"select[mem>4000]  rusage[mem=4000]"' },
-<<<<<<< HEAD
-         '4Gb_8c_job'   => {'LSF' => '-q production-rh6 -M4000  -R"select[mem>4000]  rusage[mem=4000]"  -n 8' },
-=======
-         '2Gb_job'      => {'LSF' => '-q production-rh6 -M2000  -R"select[mem>2000]  rusage[mem=2000]"' },
->>>>>>> 67211b21
          '8Gb_job'      => {'LSF' => '-q production-rh6 -M8000  -R"select[mem>8000]  rusage[mem=8000]"' },
          '16Gb_job'     => {'LSF' => '-q production-rh6 -M16000 -R"select[mem>16000] rusage[mem=16000]"' },
          '32Gb_job'     => {'LSF' => '-q production-rh6 -M32000 -R"select[mem>32000] rusage[mem=32000]"' },
          '64Gb_job'     => {'LSF' => '-q production-rh6 -M64000 -R"select[mem>64000] rusage[mem=64000]"' },
 
-<<<<<<< HEAD
-         'urgent_hcluster'      => {'LSF' => '-q production-rh6 -M32000 -R"select[mem>32000] rusage[mem=32000]"' },
-    };
-=======
          '16Gb_16c_job' => {'LSF' => '-q production-rh6 -n 16 -C0 -M16000 -R"select[mem>16000] rusage[mem=16000]"' },
          '64Gb_16c_job' => {'LSF' => '-q production-rh6 -n 16 -C0 -M64000 -R"select[mem>64000] rusage[mem=64000]"' },
 
          '4Gb_64c_mpi'  => {'LSF' => '-q mpi -n 64 -a openmpi -M4000  -R"select[mem>4000]  rusage[mem=4000]  same[model] span[ptile=4]"' },
          '16Gb_64c_mpi' => {'LSF' => '-q mpi -n 64 -a openmpi -M16000 -R"select[mem>16000] rusage[mem=16000] same[model] span[ptile=4]"' },
   };
->>>>>>> 67211b21
 }
 
 
