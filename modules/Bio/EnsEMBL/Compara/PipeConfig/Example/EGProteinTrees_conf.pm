=head1 LICENSE

Copyright [1999-2014] Wellcome Trust Sanger Institute and the EMBL-European Bioinformatics Institute

Licensed under the Apache License, Version 2.0 (the "License");
you may not use this file except in compliance with the License.
You may obtain a copy of the License at

     http://www.apache.org/licenses/LICENSE-2.0

Unless required by applicable law or agreed to in writing, software
distributed under the License is distributed on an "AS IS" BASIS,
WITHOUT WARRANTIES OR CONDITIONS OF ANY KIND, either express or implied.
See the License for the specific language governing permissions and
limitations under the License.

=cut


=head1 CONTACT

  Please email comments or questions to the public Ensembl
  developers list at <http://lists.ensembl.org/mailman/listinfo/dev>.

  Questions may also be sent to the Ensembl help desk at
  <http://www.ensembl.org/Help/Contact>.

=head1 NAME

Bio::EnsEMBL::Compara::PipeConfig::Example::EGProteinTrees_conf

=head1 SYNOPSIS

    #1. update ensembl-hive, ensembl and ensembl-compara GIT repositories before each new release

    #2. you may need to update 'schema_version' in meta table to the current release number in ensembl-hive/sql/tables.sql

    #3. make sure that all default_options are set correctly

    #4. Run init_pipeline.pl script:
        init_pipeline.pl Bio::EnsEMBL::Compara::PipeConfig::Example::EGProteinTrees_conf \
        -password <your_password> -mlss_id <your_current_PT_mlss_id> \
        -division <eg_division> -eg_release <egrelease>

    #5. Sync and loop the beekeeper.pl as shown in init_pipeline.pl's output


=head1 DESCRIPTION

    The PipeConfig example file for Ensembl Genomes group's version of
    ProteinTrees pipeline. This file is inherited from & customised further
    within the Ensembl Genomes infrastructure but this file serves as
    an example of the type of configuration we perform.

=head1 CONTACT

  Please contact Compara or Ensembl Genomes with questions/suggestions

=cut

package Bio::EnsEMBL::Compara::PipeConfig::Example::EGProteinTrees_conf;

use strict;
use warnings;


use base ('Bio::EnsEMBL::Compara::PipeConfig::ProteinTrees_conf');


sub default_options {
    my ($self) = @_;

    return {
        %{$self->SUPER::default_options},   # inherit the generic ones

    # parameters that are likely to change from execution to another:
        # It is very important to check that this value is current (commented out to make it obligatory to specify)
        #mlss_id => 40043,
        # names of species we don't want to reuse this time
        #'do_not_reuse_list' => ['guillardia_theta'],

    # custom pipeline name, in case you don't like the default one
        # Used to prefix the database name (in HiveGeneric_conf)
        pipeline_name => $self->o('division').'_hom_'.$self->o('eg_release').'_'.$self->o('ensembl_release'),

    # dependent parameters: updating 'work_dir' should be enough
        'work_dir'              =>  '/nfs/nobackup2/ensemblgenomes/'.$self->o('ENV', 'USER').'/compara/ensembl_compara_'.$self->o('pipeline_name'),
        'exe_dir'               =>  '/nfs/panda/ensemblgenomes/production/compara/binaries',

    # "Member" parameters:
        'allow_ambiguity_codes'     => 1,

    # blast parameters:

    # clustering parameters:

    # tree building parameters:

    # species tree reconciliation
        # you can define your own species_tree for 'treebest'. It can contain multifurcations
        'tree_dir'                  =>  $self->o('ensembl_cvs_root_dir').'/ensembl_genomes/EGCompara/config/prod/trees/Version'.$self->o('eg_release').'Trees',
        'species_tree_input_file'   =>  $self->o('tree_dir').'/'.$self->o('division').'.peptide.nh',
        # you can define your own species_tree for 'notung'. It *has* to be binary


    # homology_dnds parameters:
        # used by 'homology_dNdS'
        'codeml_parameters_file'    => $self->o('ensembl_cvs_root_dir').'/ensembl-compara/scripts/homology/codeml.ctl.hash',
        'taxlevels'                 => ['cellular organisms'],
        # affects 'group_genomes_under_taxa'

    # mapping parameters:
        'do_stable_id_mapping'      => 1,
        'do_treefam_xref'           => 1,
        # The TreeFam release to map to
        'tf_release'                => '9_69',

    # executable locations:
        'hcluster_exe'              => $self->o('exe_dir').'/hcluster_sg',
        'mcoffee_home'              => '/nfs/panda/ensemblgenomes/external/t-coffee',
        'mafft_home'                => '/nfs/panda/ensemblgenomes/external/mafft',
        'treebest_exe'              => $self->o('exe_dir').'/treebest',
        #'notung_jar'                => '/nfs/production/xfam/treefam/software/Notung/Notung-2.6/Notung-2.6.jar',
        'quicktree_exe'             => $self->o('exe_dir').'/quicktree',
        'hmmer2_home'               => '/nfs/panda/ensemblgenomes/external/hmmer-2/bin/',
        'codeml_exe'                => $self->o('exe_dir').'/codeml',
        'ktreedist_exe'             => $self->o('exe_dir').'/ktreedist',
        'blast_bin_dir'             => '/nfs/panda/ensemblgenomes/external/ncbi-blast-2+/bin/',
        #'pantherScore_path'         => '/nfs/production/xfam/treefam/software/pantherScore1.03/',
        #'trimal_exe'                => '/nfs/production/xfam/treefam/software/trimal/source/trimal',
        #'raxml_exe'                 => '/nfs/production/xfam/treefam/software/RAxML/raxmlHPC-SSE3',

    # HMM specific parameters (set to 0 or undef if not in use)
       # List of directories that contain Panther-like databases (with books/ and globals/)
       # It requires two more arguments for each file: the name of the library, and whether subfamilies should be loaded

       # List of MultiHMM files to load (and their names)

       # Dumps coming from InterPro

    # hive_capacity values for some analyses:
        'reuse_capacity'            =>   3,
        'blast_factory_capacity'    =>  50,
        'blastp_capacity'           => 200,
        'blastpu_capacity'          => 100,
        'mcoffee_capacity'          => 200,
        'split_genes_capacity'      => 200,
<<<<<<< HEAD
        'trimal_capacity'           => 100,
        'treebest_capacity'         => 200,
        'raxml_capacity'            => 400,
=======
        'trimal_capacity'           => 200,
        'prottest_capacity'         => 200,
        'treebest_capacity'         => 200,
        'raxml_capacity'            => 200,
        'notung_capacity'           => 200,
>>>>>>> ccfef5f9
        'ortho_tree_capacity'       => 200,
        'ortho_tree_annot_capacity' => 300,
        'quick_tree_break_capacity' => 100,
        'build_hmm_capacity'        => 200,
        'ktreedist_capacity'        => 150,
        'merge_supertrees_capacity' => 100,
        'other_paralogs_capacity'   => 100,
        'homology_dNdS_capacity'    => 200,
        'qc_capacity'               =>   4,
        'hc_capacity'               =>   4,
        'HMMer_classify_capacity'   => 400,
        'loadmembers_capacity'      =>  30,

    # hive priority for non-LOCAL health_check analysis:

    # connection parameters to various databases:

        # Uncomment and update the database locations

        # the production database itself (will be created)
        # it inherits most of the properties from HiveGeneric, we usually only need to redefine the host, but you may want to also redefine 'port'
        'dbowner' => 'ensembl_compara',

        # the master database for synchronization of various ids (use undef if you don't have a master database)
        'master_db' => 'mysql://ensro@mysql-eg-pan-1.ebi.ac.uk:4276/ensembl_compara_master',

    ######## THESE ARE PASSED INTO LOAD_REGISTRY_FROM_DB SO PASS IN DB_VERSION
    ######## ALSO RAISE THE POINT ABOUT LOAD_FROM_MULTIPLE_DBs

    prod_1 => {
      -host   => 'mysql-eg-prod-1.ebi.ac.uk',
      -port   => 4238,
      -user   => 'ensro',
      -db_version => $self->o('ensembl_release')
    },

    staging_1 => {
      -host   => 'mysql-eg-staging-1.ebi.ac.uk',
      -port   => 4160,
      -user   => 'ensro',
      -db_version => $self->o('ensembl_release')
    },

    staging_2 => {
      -host   => 'mysql-eg-staging-2.ebi.ac.uk',
      -port   => 4275,
      -user   => 'ensro',
      -db_version => $self->o('ensembl_release')
    },

        # NOTE: The databases referenced in the following arrays have to be hashes (not URLs)
        # Add the database entries for the current core databases and link 'curr_core_sources_locs' to them
        'curr_core_sources_locs' => [ $self->o('prod_1') ],
        # Add the database entries for the core databases of the previous release
        'prev_core_sources_locs'   => [ $self->o('staging_1') ],

        # Add the database location of the previous Compara release. Use "undef" if running the pipeline without reuse
        'prev_rel_db' => 'mysql://ensro@mysql-eg-staging-1.ebi.ac.uk:4160/ensembl_compara_fungi_19_72',

        # How will the pipeline create clusters (families) ?
        # Possible values: 'blastp' (default), 'hmm', 'hybrid'
        #   blastp means that the pipeline will run a all-vs-all blastp comparison of the proteins and run hcluster to create clusters. This can take a *lot* of compute
        #   hmm means that the pipeline will run an HMM classification
        #   hybrid is like "hmm" except that the unclustered proteins go to a all-vs-all blastp + hcluster stage

        # How much the pipeline will try to reuse from "prev_rel_db"
        # Possible values: 'clusters' (default), 'blastp', 'members'
        #   clusters means that the members, the blastp hits and the clusters are copied over. In this case, the blastp hits are actually not copied over if "skip_blast_copy_if_possible" is set
        #   blastp means that only the members and the blastp hits are copied over
        #   members means that only the members are copied over
        # If all the species can be reused, and if the reuse_level is "clusters", do we really want to copy all the peptide_align_feature tables ? They can take a lot of space and are not used in the pipeline

    };
}


sub resource_classes {
    my ($self) = @_;
    return {
        %{$self->SUPER::resource_classes},  # inherit 'default' from the parent class

         'default'      => {'LSF' => '-q production-rh6' },
         '250Mb_job'    => {'LSF' => '-q production-rh6 -M250   -R"select[mem>250]   rusage[mem=250]"' },
         '500Mb_job'    => {'LSF' => '-q production-rh6 -M500   -R"select[mem>500]   rusage[mem=500]"' },
         '1Gb_job'      => {'LSF' => '-q production-rh6 -M1000  -R"select[mem>1000]  rusage[mem=1000]"' },
         '2Gb_job'      => {'LSF' => '-q production-rh6 -M2000  -R"select[mem>2000]  rusage[mem=2000]"' },
<<<<<<< HEAD
         '4Gb_job'      => {'LSF' => '-q production-rh6 -M4000  -R"select[mem>4000]  rusage[mem=4000]"' },
         '8Gb_job'      => {'LSF' => '-q production-rh6 -M8000  -R"select[mem>8000]  rusage[mem=8000]"' },
         '16Gb_job'     => {'LSF' => '-q production-rh6 -M16000 -R"select[mem>16000] rusage[mem=16000]"' },
         '32Gb_job'     => {'LSF' => '-q production-rh6 -M32000 -R"select[mem>32000] rusage[mem=32000]"' },
         '64Gb_job'     => {'LSF' => '-q production-rh6 -M64000 -R"select[mem>64000] rusage[mem=64000]"' },

         'msa'          => {'LSF' => '-q production-rh6 -W 24:00' },
         'msa_himem'    => {'LSF' => '-q production-rh6 -M 32768 -R"select[mem>32768] rusage[mem=32768]" -W 24:00' },

         'urgent_hcluster'      => {'LSF' => '-q production-rh6 -M32000 -R"select[mem>32000] rusage[mem=32000]"' },
    };
=======
         '8Gb_job'      => {'LSF' => '-q production-rh6 -M8000  -R"select[mem>8000]  rusage[mem=8000]"' },
         '32Gb_job'     => {'LSF' => '-q production-rh6 -M32000 -R"select[mem>32000] rusage[mem=32000]"' },
         'urgent_hcluster'     => {'LSF' => '-q production-rh6 -M32000 -R"select[mem>32000] rusage[mem=32000]"' },
  };
>>>>>>> ccfef5f9
}


sub tweak_analyses {
    my $self = shift;
    my $analyses_by_name = shift;

    ## Extend this section to redefine the resource names of some analysis
<<<<<<< HEAD
    $analyses_by_name->{'hcluster_parse_output'}->{'-rc_name'} = '500Mb_job';

    # Some parameters can be division-specific
    if ($self->o('division') eq 'plants') {
        $analyses_by_name->{'dump_canonical_members'}->{'-rc_name'} = '500Mb_job';
        $analyses_by_name->{'members_against_allspecies_factory'}->{'-rc_name'} = '500Mb_job';
        $analyses_by_name->{'blastp'}->{'-rc_name'} = '500Mb_job';
        $analyses_by_name->{'ktreedist'}->{'-rc_name'} = '4Gb_job';
=======
    $analyses_by_name{'mcoffee'}->{'-rc_name'} = '8Gb_job';
    $analyses_by_name{'mcoffee_himem'}->{'-rc_name'} = '32Gb_job';
    $analyses_by_name{'mafft'}->{'-rc_name'} = '8Gb_job';
    $analyses_by_name{'mafft_himem'}->{'-rc_name'} = '32Gb_job';
    $analyses_by_name{'hcluster_parse_output'}->{'-rc_name'} = '500Mb_job';

    # Some parameters can be division-specific
    if ($self->o('division') eq 'plants') {
        $analyses_by_name{'dump_canonical_members'}->{'-rc_name'} = '500Mb_job';
        $analyses_by_name{'members_against_allspecies_factory'}->{'-rc_name'} = '500Mb_job';
        $analyses_by_name{'blastp'}->{'-rc_name'} = '500Mb_job';
        $analyses_by_name{'ktreedist_himem'}->{'-rc_name'} = '4Gb_job';
>>>>>>> ccfef5f9
    }
}


1;
<|MERGE_RESOLUTION|>--- conflicted
+++ resolved
@@ -145,17 +145,11 @@
         'blastpu_capacity'          => 100,
         'mcoffee_capacity'          => 200,
         'split_genes_capacity'      => 200,
-<<<<<<< HEAD
-        'trimal_capacity'           => 100,
-        'treebest_capacity'         => 200,
-        'raxml_capacity'            => 400,
-=======
         'trimal_capacity'           => 200,
         'prottest_capacity'         => 200,
         'treebest_capacity'         => 200,
         'raxml_capacity'            => 200,
         'notung_capacity'           => 200,
->>>>>>> ccfef5f9
         'ortho_tree_capacity'       => 200,
         'ortho_tree_annot_capacity' => 300,
         'quick_tree_break_capacity' => 100,
@@ -242,24 +236,14 @@
          '500Mb_job'    => {'LSF' => '-q production-rh6 -M500   -R"select[mem>500]   rusage[mem=500]"' },
          '1Gb_job'      => {'LSF' => '-q production-rh6 -M1000  -R"select[mem>1000]  rusage[mem=1000]"' },
          '2Gb_job'      => {'LSF' => '-q production-rh6 -M2000  -R"select[mem>2000]  rusage[mem=2000]"' },
-<<<<<<< HEAD
          '4Gb_job'      => {'LSF' => '-q production-rh6 -M4000  -R"select[mem>4000]  rusage[mem=4000]"' },
          '8Gb_job'      => {'LSF' => '-q production-rh6 -M8000  -R"select[mem>8000]  rusage[mem=8000]"' },
          '16Gb_job'     => {'LSF' => '-q production-rh6 -M16000 -R"select[mem>16000] rusage[mem=16000]"' },
          '32Gb_job'     => {'LSF' => '-q production-rh6 -M32000 -R"select[mem>32000] rusage[mem=32000]"' },
          '64Gb_job'     => {'LSF' => '-q production-rh6 -M64000 -R"select[mem>64000] rusage[mem=64000]"' },
 
-         'msa'          => {'LSF' => '-q production-rh6 -W 24:00' },
-         'msa_himem'    => {'LSF' => '-q production-rh6 -M 32768 -R"select[mem>32768] rusage[mem=32768]" -W 24:00' },
-
          'urgent_hcluster'      => {'LSF' => '-q production-rh6 -M32000 -R"select[mem>32000] rusage[mem=32000]"' },
     };
-=======
-         '8Gb_job'      => {'LSF' => '-q production-rh6 -M8000  -R"select[mem>8000]  rusage[mem=8000]"' },
-         '32Gb_job'     => {'LSF' => '-q production-rh6 -M32000 -R"select[mem>32000] rusage[mem=32000]"' },
-         'urgent_hcluster'     => {'LSF' => '-q production-rh6 -M32000 -R"select[mem>32000] rusage[mem=32000]"' },
-  };
->>>>>>> ccfef5f9
 }
 
 
@@ -268,7 +252,10 @@
     my $analyses_by_name = shift;
 
     ## Extend this section to redefine the resource names of some analysis
-<<<<<<< HEAD
+    $analyses_by_name->{'mcoffee'}->{'-rc_name'} = '8Gb_job';
+    $analyses_by_name->{'mcoffee_himem'}->{'-rc_name'} = '32Gb_job';
+    $analyses_by_name->{'mafft'}->{'-rc_name'} = '8Gb_job';
+    $analyses_by_name->{'mafft_himem'}->{'-rc_name'} = '32Gb_job';
     $analyses_by_name->{'hcluster_parse_output'}->{'-rc_name'} = '500Mb_job';
 
     # Some parameters can be division-specific
@@ -277,20 +264,6 @@
         $analyses_by_name->{'members_against_allspecies_factory'}->{'-rc_name'} = '500Mb_job';
         $analyses_by_name->{'blastp'}->{'-rc_name'} = '500Mb_job';
         $analyses_by_name->{'ktreedist'}->{'-rc_name'} = '4Gb_job';
-=======
-    $analyses_by_name{'mcoffee'}->{'-rc_name'} = '8Gb_job';
-    $analyses_by_name{'mcoffee_himem'}->{'-rc_name'} = '32Gb_job';
-    $analyses_by_name{'mafft'}->{'-rc_name'} = '8Gb_job';
-    $analyses_by_name{'mafft_himem'}->{'-rc_name'} = '32Gb_job';
-    $analyses_by_name{'hcluster_parse_output'}->{'-rc_name'} = '500Mb_job';
-
-    # Some parameters can be division-specific
-    if ($self->o('division') eq 'plants') {
-        $analyses_by_name{'dump_canonical_members'}->{'-rc_name'} = '500Mb_job';
-        $analyses_by_name{'members_against_allspecies_factory'}->{'-rc_name'} = '500Mb_job';
-        $analyses_by_name{'blastp'}->{'-rc_name'} = '500Mb_job';
-        $analyses_by_name{'ktreedist_himem'}->{'-rc_name'} = '4Gb_job';
->>>>>>> ccfef5f9
     }
 }
 
