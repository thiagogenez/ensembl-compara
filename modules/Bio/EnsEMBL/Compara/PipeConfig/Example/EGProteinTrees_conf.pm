--- conflicted
+++ resolved
@@ -112,13 +112,7 @@
     # homology_dnds parameters:
         # used by 'homology_dNdS'
         'codeml_parameters_file'    => $self->o('ensembl_cvs_root_dir').'/ensembl-compara/scripts/homology/codeml.ctl.hash',
-<<<<<<< HEAD
-        'taxlevels'                 => ['cellular organisms'],
-        # affects 'group_genomes_under_taxa'
-=======
         'taxlevels'                 => $self->o('division') eq 'plants' ? ['Liliopsida', 'eudicotyledons', 'Chlorophyta'] : ['cellular organisms'],
-        'filter_high_coverage'      => 0,   # affects 'group_genomes_under_taxa'
->>>>>>> f9fe2399
 
     # mapping parameters:
         'do_stable_id_mapping'      => 1,
