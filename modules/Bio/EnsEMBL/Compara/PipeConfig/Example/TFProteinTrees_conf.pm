--- conflicted
+++ resolved
@@ -261,13 +261,8 @@
 
         # Add the database location of the previous Compara release. Use "undef" if running the pipeline without reuse
         #'prev_rel_db' => 'mysql://ensro@mysql-eg-staging-1.ebi.ac.uk:4160/ensembl_compara_fungi_19_72',
-<<<<<<< HEAD
         #'prev_rel_db' => 'mysql://treefam_ro:treefam_ro@mysql-treefam-prod:4401/treefam_production_9_69',
         'prev_rel_db' => 'mysql://admin:'.$self->o('password').'@mysql-treefam-prod:4401/treefam_production_9_69',
-=======
-		#'prev_rel_db' => 'mysql://treefam_ro:treefam_ro@mysql-treefam-prod:4401/TreeFam10_final_filtering_other_notung_param',
-        'prev_rel_db' => 'mysql://'.$self->o('password').':admin@mysql-treefam-prod:4401/TreeFam10_final_filtering_other_notung_param',
->>>>>>> 5ed54217
 
         # How will the pipeline create clusters (families) ?
         # Possible values: 'blastp' (default), 'hmm', 'hybrid'
