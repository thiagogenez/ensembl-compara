=head1 LICENSE

Copyright [1999-2015] Wellcome Trust Sanger Institute and the EMBL-European Bioinformatics Institute

Licensed under the Apache License, Version 2.0 (the "License");
you may not use this file except in compliance with the License.
You may obtain a copy of the License at

     http://www.apache.org/licenses/LICENSE-2.0

Unless required by applicable law or agreed to in writing, software
distributed under the License is distributed on an "AS IS" BASIS,
WITHOUT WARRANTIES OR CONDITIONS OF ANY KIND, either express or implied.
See the License for the specific language governing permissions and
limitations under the License.

=cut


=head1 CONTACT

  Please email comments or questions to the public Ensembl
  developers list at <http://lists.ensembl.org/mailman/listinfo/dev>.

  Questions may also be sent to the Ensembl help desk at
  <http://www.ensembl.org/Help/Contact>.

=head1 NAME

Bio::EnsEMBL::Compara::PipeConfig::Example::TFProteinTrees_conf

=head1 SYNOPSIS

    #1. update ensembl-hive, ensembl and ensembl-compara GIT repositories before each new release

    #3. make sure that all default_options are set correctly

    #4. Run init_pipeline.pl script:
        init_pipeline.pl Bio::EnsEMBL::Compara::PipeConfig::Example::TFProteinTrees_conf \
        -password <your_password> -mlss_id <your_current_PT_mlss_id>

    #5. Sync and loop the beekeeper.pl as shown in init_pipeline.pl's output


=head1 DESCRIPTION

The PipeConfig example file for Treefam's version of ProteinTrees pipeline.

=head1 CONTACT

Please contact Compara or TreeFam with questions/suggestions

=cut

package Bio::EnsEMBL::Compara::PipeConfig::Example::TFProteinTrees_conf;

use strict;
use warnings;


use base ('Bio::EnsEMBL::Compara::PipeConfig::ProteinTrees_conf');


sub default_options {
    my ($self) = @_;

    return {
        %{$self->SUPER::default_options},   # inherit the generic ones

    # User details
        'email'                 => $self->o('ENV', 'USER').'@ebi.ac.uk',

    # parameters that are likely to change from execution to another:
        # It is very important to check that this value is current (commented out to make it obligatory to specify)
        #mlss_id => 40043,
        'treefam_release'               => 10,
        'rel_suffix'        => '', # set it to '' for the actual release
        'rel_with_suffix'       => $self->o('treefam_release').$self->o('rel_suffix'),

    # custom pipeline name, in case you don't like the default one
		#'pipeline_name'         => $self->o('division').$self->o('rel_with_suffix').'_hom_eg'.$self->o('eg_release').'_e'.$self->o('ensembl_release'),
		#'pipeline_name'         => 'treefam_10_mammals_baboon',
		#'pipeline_name'         => 'ckong_protein_trees_compara_homology_protists_topup24',
		'pipeline_name'         => 'TreeFam10',
        # Tag attached to every single tree
        'division'              => 'treefam',

    # dependent parameters: updating 'work_dir' should be enough
        'work_dir'              =>  '/nfs/panda/ensembl/production/'.$self->o('ENV', 'USER').'/compara/'.$self->o('pipeline_name'),
        'exe_dir'               =>  '/nfs/panda/ensemblgenomes/production/compara/binaries',

    # "Member" parameters:
        'allow_ambiguity_codes'     => 1,

    # blast parameters:

    # clustering parameters:

    # tree building parameters:
        'use_quick_tree_break'      => 0,
        'use_raxml'                 => 1,
        'use_notung'                => 1,

    # alignment filtering options

    # species tree reconciliation
        # you can define your own species_tree for 'treebest'. It can contain multifurcations
        'species_tree_input_file'   => $self->o('ensembl_cvs_root_dir').'/ensembl-compara/scripts/pipeline/species_tree.treefam.topology.nw',
        # you can define your own species_tree for 'notung'. It *has* to be binary

    # homology_dnds parameters:

    # mapping parameters:

    # executable locations:
        'hcluster_exe'              => $self->o('exe_dir').'/hcluster_sg',
        'mcoffee_home'              => '/nfs/panda/ensemblgenomes/external/t-coffee',
        'mafft_home'                => '/nfs/panda/ensemblgenomes/external/mafft',
        'treebest_exe'              => $self->o('exe_dir').'/treebest',
        'notung_jar'                => '/nfs/production/xfam/treefam/software/Notung/Notung-2.6/Notung-2.6.jar',
        'quicktree_exe'             => $self->o('exe_dir').'/quicktree',
        'hmmer2_home'               => '/nfs/panda/ensemblgenomes/external/hmmer-2/bin/',
        'codeml_exe'                => $self->o('exe_dir').'/codeml',
        'ktreedist_exe'             => $self->o('exe_dir').'/ktreedist',
        'blast_bin_dir'             => '/nfs/panda/ensemblgenomes/external/ncbi-blast-2+/bin/',
        'pantherScore_path'         => '/nfs/production/xfam/treefam/software/pantherScore1.03/',
        'trimal_exe'                => '/nfs/production/xfam/treefam/software/trimal/source/trimal',
        'noisy_exe'                 => '/nfs/production/xfam/treefam/software/Noisy-1.5.12/noisy',
        'raxml_exe'                 => '/nfs/production/xfam/treefam/software/RAxML/raxmlHPC-SSE3',
        'raxml_pthreads_exe'        => '/nfs/production/xfam/treefam/software/RAxML/raxmlHPC-PTHREADS-SSE3',
        'examl_exe_avx'             => '/nfs/production/xfam/treefam/software/ExaML/examl',
        'examl_exe_sse3'            => '/nfs/production/xfam/treefam/software/ExaML/examl',
        'parse_examl_exe'           => '/nfs/production/xfam/treefam/software/ExaML/parse-examl',
        'prottest_jar'              => '/nfs/production/xfam/treefam/software/ProtTest/prottest-3.4-20140123/prottest-3.4.jar',
        'cafe_shell'                => 'UNDEF',

    # HMM specific parameters (set to 0 or undef if not in use)
       # The location of the HMM library. If the directory is empty, it will be populated with the HMMs found in 'panther_like_databases' and 'multihmm_files'
       'hmm_library_basedir'     => "/gpfs/nobackup/ensembl/muffato/mateus/TF10",

       # List of directories that contain Panther-like databases (with books/ and globals/)
       # It requires two more arguments for each file: the name of the library, and whether subfamilies should be loaded
<<<<<<< HEAD
       'panther_like_databases'  => [],
       #'panther_like_databases'  => [ ["/lustre/scratch110/ensembl/mp12/panther_hmms/PANTHER7.2_ascii", "PANTHER7.2", 1] ],
=======
       'hmm_library_basedir'     => "/gpfs/nobackup/ensembl/mateus/TF10",
>>>>>>> 76bfd73c

       # List of MultiHMM files to load (and their names)
       #'multihmm_files'          => [ ["/lustre/scratch110/ensembl/mp12/pfamA_HMM_fs.txt", "PFAM"] ],
       'multihmm_files'          => [],

       # Dumps coming from InterPro
       'panther_annotation_file'    => '/dev/null',
       #'panther_annotation_file' => '/nfs/nobackup2/ensemblgenomes/ckong/workspace/buildhmmprofiles/panther_Interpro_annot_v8_1/loose_dummy.txt',

       # A file that holds additional tags we want to add to the HMM clusters (for instance: Best-fit models)
        'extra_model_tags_file'     => undef,

    # hive_capacity values for some analyses:
        'reuse_capacity'            =>   3,
        'blast_factory_capacity'    =>  50,
        'blastp_capacity'           => 200,
        'blastpu_capacity'          => 150,
        'mcoffee_capacity'          => 200,
        'split_genes_capacity'      => 150,
        'alignment_filtering_capacity'  => 200,
        'prottest_capacity'         => 200,
        'treebest_capacity'         => 200,
        'raxml_capacity'            => 200,
        'examl_capacity'            => 400,
        'notung_capacity'           => 100,
        'ortho_tree_capacity'       => 200,
        'ortho_tree_annot_capacity' => 300,
        'quick_tree_break_capacity' => 100,
        'build_hmm_capacity'        => 100,
        'ktreedist_capacity'        => 150,
        'merge_supertrees_capacity' => 100,
        'other_paralogs_capacity'   => 100,
        'homology_dNdS_capacity'    => 200,
        'qc_capacity'               =>   4,
        'hc_capacity'               =>   4,
        'decision_capacity'         =>   4,
        'HMMer_classify_capacity'   => 400,
		'HMMer_classifyPantherScore_capacity'=> 1000,
        'loadmembers_capacity'      => 30,
        'copy_trees_capacity'       => 50,
        'copy_alignments_capacity'  => 50,
        'mafft_update_capacity'     => 50,
        'raxml_update_capacity'     => 50,

    # hive priority for non-LOCAL health_check analysis:

    # connection parameters to various databases:

        # the production database itself (will be created)
        # it inherits most of the properties from HiveGeneric, we usually only need to redefine the host, but you may want to also redefine 'port'

        # the master database for synchronization of various ids (use undef if you don't have a master database)
        #'master_db' => 'mysql://ensro@mysql-eg-pan-1.ebi.ac.uk:4276/ensembl_compara_master',
		#'master_db' => 'mysql://admin:XXXXXXXX@mysql-treefam-prod:4401/treefam_master10',

    ######## THESE ARE PASSED INTO LOAD_REGISTRY_FROM_DB SO PASS IN DB_VERSION
    ######## ALSO RAISE THE POINT ABOUT LOAD_FROM_MULTIPLE_DBs

    pipeline_db => {
      -host   => 'mysql-treefam-prod',
      -port   => 4401,
      -user   => 'admin',
      -pass   => $self->o('password'),
	  #-dbname => 'TreeFam'.$self->o('release').$self->o('release_suffix'),
	  #-dbname => 'treefam_10_mammals_baboon',
	  #-dbname => 'ckong_protein_trees_compara_homology_protists_topup24',
	  -dbname => 'TreeFam10',
	  -driver => 'mysql',
      #-db_version => $self->o('ensembl_release')
    },
    eg_mirror => {       
            -host => 'mysql-eg-mirror.ebi.ac.uk',
            -port => 4157,
            -user => 'ensro',
			#-verbose => 1,
			-db_version => 79, 
   },
    ensembl_mirror => {
            -host => 'mysql-ensembl-mirror.ebi.ac.uk',
            -user => 'anonymous',
            -port => '4240',
			#-verbose => 1,
			-db_version => 79
    },
	master_db=> {
            -host => 'mysql-treefam-prod',
            -user => 'admin',
            -port => '4401',
			-pass => $self->o('password'),
            #-verbose => 1,
      		-dbname => 'treefam_master10',
	  		-driver => 'mysql',
			#-db_version => 75
    },

	#Used to fetch:
		#triticum_aestivum_a
		#triticum_aestivum_b
		#triticum_aestivum_d
	eg_prod=> {
            -host => 'mysql-eg-prod-1.ebi.ac.uk',
            -port => 4238,
            -user => 'ensro',
			#-verbose => 1,
			-db_version => 79,
   },

    #ncbi_eg=> {
            #-host => 'mysql-eg-mirror.ebi.ac.uk',
            #-user => 'anonymous',
            #-port => '4157',
            #-verbose => 1,
      		#-dbname => 'ensembl_compara_plants_22_75',
	  		#-driver => 'mysql',
			#-db_version => 75
    #},

    #staging_1 => {
    #  -host   => 'mysql-eg-staging-1.ebi.ac.uk',
    #  -port   => 4160,
    #  -user   => 'ensro',
    #  -db_version => $self->o('ensembl_release')
    #},

    #staging_2 => {
    #  -host   => 'mysql-eg-staging-2.ebi.ac.uk',
    #  -port   => 4275,
    #  -user   => 'ensro',
    #  -db_version => $self->o('ensembl_release')
    #},

        # NOTE: The databases referenced in the following arrays have to be hashes (not URLs)
        # Add the database entries for the current core databases and link 'curr_core_sources_locs' to them
        'curr_core_sources_locs' => [ $self->o('master_db'), $self->o('eg_mirror'), $self->o('ensembl_mirror'), $self->o('eg_prod') ],
        # Add the database entries for the core databases of the previous release
        'prev_core_sources_locs'   => [ $self->o('master_db'), $self->o('eg_mirror'), $self->o('ensembl_mirror'), $self->o('eg_prod') ],

        # Add the database location of the previous Compara release. Use "undef" if running the pipeline without reuse
        #'prev_rel_db' => 'mysql://ensro@mysql-eg-staging-1.ebi.ac.uk:4160/ensembl_compara_fungi_19_72',
		#'prev_rel_db' => 'mysql://treefam_ro:treefam_ro@mysql-treefam-prod:4401/TreeFam10_final_filtering_other_notung_param',
		#'prev_rel_db' => 'mysql://admin:'.$self->o('password').'@mysql-treefam-prod:4401/TreeFam10_final_filtering_other_notung_param',
		'prev_rel_db' => undef,

        # How will the pipeline create clusters (families) ?
        # Possible values: 'blastp' (default), 'hmm', 'hybrid'
<<<<<<< HEAD
        #   'blastp' means that the pipeline will run a all-vs-all blastp comparison of the proteins and run hcluster to create clusters. This can take a *lot* of compute
        #   'hmm' means that the pipeline will run an HMM classification
        #   'hybrid' is like "hmm" except that the unclustered proteins go to a all-vs-all blastp + hcluster stage
        #   'topup' means that the HMM classification is reused from prev_rel_db, and topped-up with the updated / new species  >> UNIMPLEMENTED <<
=======
        #   blastp means that the pipeline will run a all-vs-all blastp comparison of the proteins and run hcluster to create clusters. This can take a *lot* of compute
        #   hmm means that the pipeline will run an HMM classification
        #   hybrid is like "hmm" except that the unclustered proteins go to a all-vs-all blastp + hcluster stage
		'clustering_mode'           => 'hybrid',
>>>>>>> 76bfd73c
		#'clustering_mode'           => 'hmm',
		#'clustering_mode'           => 'topup',

        # How much the pipeline will try to reuse from "prev_rel_db"
        # Possible values: 'clusters' (default), 'blastp', 'members'
        #   'members' means that only the members are copied over, and the rest will be re-computed
        #   'hmms' is like 'members', but also copies the HMM profiles. It requires that the clustering mode is not 'blastp'  >> UNIMPLEMENTED <<
        #   'hmm_hits' is like 'hmms', but also copies the HMM hits  >> UNIMPLEMENTED <<
        #   'blastp' is like 'members', but also copies the blastp hits. It requires that the clustering mode is 'blastp'
        #   'clusters' is like 'hmm_hits' or 'blastp' (depending on the clustering mode), but also copies the clusters
        #   'alignments' is like 'clusters', but also copies the alignments  >> UNIMPLEMENTED <<
        #   'trees' is like 'alignments', but also copies the trees  >> UNIMPLEMENTED <<
        #   'homologies is like 'trees', but also copies the homologies  >> UNIMPLEMENTED <<

        # Do we want to initialise the CAFE part now ?
        'initialise_cafe_pipeline'  => undef,

    };
}


sub resource_classes {
    my ($self) = @_;
    return {
        %{$self->SUPER::resource_classes},  # inherit 'default' from the parent class

         'default'      => {'LSF' => '-q production-rh6 -M100   -R"select[mem>100]   rusage[mem=100]"' },
         '250Mb_job'    => {'LSF' => '-q production-rh6 -M250   -R"select[mem>250]   rusage[mem=250]"' },
         '500Mb_job'    => {'LSF' => '-q production-rh6 -M500   -R"select[mem>500]   rusage[mem=500]"' },
         '1Gb_job'      => {'LSF' => '-q production-rh6 -M1000  -R"select[mem>1000]  rusage[mem=1000]"' },
         '2Gb_job'      => {'LSF' => '-q production-rh6 -M2000  -R"select[mem>2000]  rusage[mem=2000]"' },
         '4Gb_job'      => {'LSF' => '-q production-rh6 -M4000  -R"select[mem>4000]  rusage[mem=4000]"' },
         '8Gb_job'      => {'LSF' => '-q production-rh6 -M8000  -R"select[mem>8000]  rusage[mem=8000]"' },
         '16Gb_job'     => {'LSF' => '-q production-rh6 -M16000 -R"select[mem>16000] rusage[mem=16000]"' },
         '32Gb_job'     => {'LSF' => '-q production-rh6 -M32000 -R"select[mem>32000] rusage[mem=32000]"' },
         '64Gb_job'     => {'LSF' => '-q production-rh6 -M64000 -R"select[mem>64000] rusage[mem=64000]"' },

         '16Gb_16c_job' => {'LSF' => '-q production-rh6 -n 16 -C0 -M16000 -R"select[mem>16000] rusage[mem=16000]"' },
         '64Gb_16c_job' => {'LSF' => '-q production-rh6 -n 16 -C0 -M64000 -R"select[mem>64000] rusage[mem=64000]"' },

         '8Gb_64c_mpi'  => {'LSF' => '-q mpi -n 64 -a openmpi -M8000 -R"select[mem>8000] rusage[mem=8000] same[model] span[ptile=16]"' },
         '16Gb_64c_mpi' => {'LSF' => '-q mpi -n 64 -a openmpi -M32000 -R"select[mem>32000] rusage[mem=32000] same[model] span[ptile=16]"' },

         '4Gb_job_gpfs'      => {'LSF' => '-q production-rh6 -M4000 -R"select[mem>4000] rusage[mem=4000] select[gpfs]"' },
  };
}


sub tweak_analyses {
    my $self = shift;
    my $analyses_by_name = shift;

    ## Extend this section to redefine the resource names of some analysis
    my %overriden_rc_names = (
        'mcoffee'                   => '8Gb_job',
        'mcoffee_himem'             => '64Gb_job',
        'mafft'                     => '8Gb_job',
        'mafft_himem'               => '32Gb_job',
        'split_genes'               => '2Gb_job',
        'split_genes_himem'         => '8Gb_job',
        'trimal'                    => '4Gb_job',
        'notung'                    => '4Gb_job',
        'notung_himem'              => '32Gb_job',
        'ortho_tree'                => '2Gb_job',
        'ortho_tree_himem'          => '32Gb_job',
        'ortho_tree_annot'          => '2Gb_job',
        'ortho_tree_annot_himem'    => '32Gb_job',
        'build_HMM_aa'              => '500Mb_job',
        'build_HMM_aa_himem'        => '2Gb_job',
        'build_HMM_cds'             => '1Gb_job',
        'build_HMM_cds_himem'       => '4Gb_job',
        'raxml_epa_longbranches_himem'  => '16Gb_job',
		'make_blastdb_unannotated'  => '4Gb_job',
	    'unannotated_all_vs_all_factory' => '4Gb_job',
	    'blastp_unannotated'        => '4Gb_job',
	    'hcluster_dump_input_all_pafs'  => '4Gb_job',
	    'hcluster_parse_output'     => '4Gb_job',
	    'cluster_factory'           => '4Gb_job',
	    'treebest_small_families'   => '4Gb_job',
    );
    foreach my $logic_name (keys %overriden_rc_names) {
        $analyses_by_name->{$logic_name}->{'-rc_name'} = $overriden_rc_names{$logic_name};
    }

    # Other parameters that have to be set
    $analyses_by_name->{'notung'}->{'-parameters'}{'notung_memory'} = 3500;
    $analyses_by_name->{'notung_himem'}->{'-parameters'}{'notung_memory'} = 29000;
    $analyses_by_name->{'prottest'}->{'-parameters'}{'prottest_memory'} = 3500;
    $analyses_by_name->{'prottest'}->{'-parameters'}{'n_cores'} = 16;
	#$analyses_by_name->{'prottest'}->{'-parameters'}{'java'} = '/usr/bin/java';
    $analyses_by_name->{'prottest'}->{'-parameters'}{'java'} = '/nfs/production/panda/ensemblgenomes/production/compara/mp14/java/jre1.8.0_40/bin/java';
    $analyses_by_name->{'prottest_himem'}->{'-parameters'}{'prottest_memory'} = 14500;
    $analyses_by_name->{'prottest_himem'}->{'-parameters'}{'n_cores'} = 16;
	#$analyses_by_name->{'prottest_himem'}->{'-parameters'}{'java'} = '/usr/bin/java';
    $analyses_by_name->{'prottest_himem'}->{'-parameters'}{'java'} = '/nfs/production/panda/ensemblgenomes/production/compara/mp14/java/jre1.8.0_40/bin/java';
    $analyses_by_name->{'mcoffee'}->{'-parameters'}{'cmd_max_runtime'} = 129600;
    $analyses_by_name->{'mcoffee_himem'}->{'-parameters'}{'cmd_max_runtime'} = 129600;
    $analyses_by_name->{'ortho_tree'}->{'-parameters'}{'store_homologies'} = 0;
    $analyses_by_name->{'ortho_tree'}->{'-parameters'}{'input_clusterset_id'} = 'notung';
    $analyses_by_name->{'ortho_tree_himem'}->{'-parameters'}{'store_homologies'} = 0;
}


1;
<|MERGE_RESOLUTION|>--- conflicted
+++ resolved
@@ -140,12 +140,7 @@
 
        # List of directories that contain Panther-like databases (with books/ and globals/)
        # It requires two more arguments for each file: the name of the library, and whether subfamilies should be loaded
-<<<<<<< HEAD
-       'panther_like_databases'  => [],
-       #'panther_like_databases'  => [ ["/lustre/scratch110/ensembl/mp12/panther_hmms/PANTHER7.2_ascii", "PANTHER7.2", 1] ],
-=======
        'hmm_library_basedir'     => "/gpfs/nobackup/ensembl/mateus/TF10",
->>>>>>> 76bfd73c
 
        # List of MultiHMM files to load (and their names)
        #'multihmm_files'          => [ ["/lustre/scratch110/ensembl/mp12/pfamA_HMM_fs.txt", "PFAM"] ],
@@ -291,17 +286,11 @@
 
         # How will the pipeline create clusters (families) ?
         # Possible values: 'blastp' (default), 'hmm', 'hybrid'
-<<<<<<< HEAD
         #   'blastp' means that the pipeline will run a all-vs-all blastp comparison of the proteins and run hcluster to create clusters. This can take a *lot* of compute
         #   'hmm' means that the pipeline will run an HMM classification
         #   'hybrid' is like "hmm" except that the unclustered proteins go to a all-vs-all blastp + hcluster stage
         #   'topup' means that the HMM classification is reused from prev_rel_db, and topped-up with the updated / new species  >> UNIMPLEMENTED <<
-=======
-        #   blastp means that the pipeline will run a all-vs-all blastp comparison of the proteins and run hcluster to create clusters. This can take a *lot* of compute
-        #   hmm means that the pipeline will run an HMM classification
-        #   hybrid is like "hmm" except that the unclustered proteins go to a all-vs-all blastp + hcluster stage
 		'clustering_mode'           => 'hybrid',
->>>>>>> 76bfd73c
 		#'clustering_mode'           => 'hmm',
 		#'clustering_mode'           => 'topup',
 
