--- conflicted
+++ resolved
@@ -55,8 +55,6 @@
     return {
         %{$self->SUPER::default_options},   # inherit the generic ones
 
-<<<<<<< HEAD
-=======
     # User details
         'email'                 => $self->o('ENV', 'USER').'@sanger.ac.uk',
 
@@ -64,7 +62,6 @@
         # You can add a letter to distinguish this run from other runs on the same release
         'rel_with_suffix'       => $self->o('ensembl_release')."_bp",
 
->>>>>>> 266fc585
     # custom pipeline name, in case you don't like the default one
         'pipeline_name'         => 'protein_trees_'.$self->o('rel_with_suffix'),
         # Tag attached to every single tree
