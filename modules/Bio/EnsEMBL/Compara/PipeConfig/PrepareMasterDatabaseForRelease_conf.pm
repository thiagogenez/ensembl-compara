=head1 LICENSE

Copyright [1999-2015] Wellcome Trust Sanger Institute and the EMBL-European Bioinformatics Institute
Copyright [2016-2019] EMBL-European Bioinformatics Institute

Licensed under the Apache License, Version 2.0 (the "License");
you may not use this file except in compliance with the License.
You may obtain a copy of the License at

     http://www.apache.org/licenses/LICENSE-2.0

Unless required by applicable law or agreed to in writing, software
distributed under the License is distributed on an "AS IS" BASIS,
WITHOUT WARRANTIES OR CONDITIONS OF ANY KIND, either express or implied.
See the License for the specific language governing permissions and
limitations under the License.

=cut


=head1 CONTACT

  Please email comments or questions to the public Ensembl
  developers list at <http://lists.ensembl.org/mailman/listinfo/dev>.

  Questions may also be sent to the Ensembl help desk at
  <http://www.ensembl.org/Help/Contact>.

=head1 NAME

Bio::EnsEMBL::Compara::PipeConfig::PrepareMasterDatabaseForRelease_conf

=head1 DESCRIPTION

    Prepare master database for next release


=head1 SYNOPSIS

    init_pipeline.pl Bio::EnsEMBL::Compara::PipeConfig::PrepareMasterDatabaseForRelease_conf -division <division>

    #1. Update NCBI taxonomy
    #2. Add/update all species to master database
<<<<<<< HEAD
    #3. Update collections and mlss
=======
    #3. Update master database's metadata
    #4. Update collections and mlss

    WARNING: the previous reports and backups will be removed if the pipeline is
    initialised again for the same division and release.
>>>>>>> 86f958f1

=head1 AUTHORSHIP

Ensembl Team. Individual contributions can be found in the GIT log.

=head1 APPENDIX

=cut

package Bio::EnsEMBL::Compara::PipeConfig::PrepareMasterDatabaseForRelease_conf;

use strict;
use warnings;

use Bio::EnsEMBL::Hive::Version 2.4;

use Bio::EnsEMBL::Hive::PipeConfig::HiveGeneric_conf;
use base ('Bio::EnsEMBL::Compara::PipeConfig::ComparaGeneric_conf');

use Bio::EnsEMBL::Compara::PipeConfig::Parts::PrepareMasterDatabaseForRelease;

sub no_compara_schema {};

sub default_options {
    my ($self) = @_;

    return {
        %{$self->SUPER::default_options},   # inherit the generic ones

        'pipeline_name' => 'prep_' . $self->o('division') . '_master_for_rel_' . $self->o('rel_with_suffix'),
        'work_dir'      => $self->o('pipeline_dir'),
        'backups_dir'   => $self->o('work_dir') . '/master_backups/',

        'master_db'           => 'compara_master',
        'taxonomy_db'         => 'ncbi_taxonomy',
        'incl_components'     => 1, # let's default this to 1 - will have no real effect if there are no component genomes (e.g. in vertebrates)
        'create_all_mlss_exe' => $self->check_exe_in_ensembl('ensembl-compara/scripts/pipeline/create_all_mlss.pl'),
        'xml_file'            => $self->check_file_in_ensembl('ensembl-compara/scripts/pipeline/compara_' . $self->o('division') . '.xml'),
        'report_file'         => $self->o( 'work_dir' ) . '/mlss_ids_' . $self->o('division') . '.list',
        'master_backup_file'  => $self->o('backups_dir') . '/compara_master_' . $self->o('division') . '.post' . $self->o('release') . '.sql',

        'patch_dir'   => $self->check_dir_in_ensembl('ensembl-compara/sql/'),
        'schema_file' => $self->check_file_in_ensembl('ensembl-compara/sql/table.sql'),
        'alias_file'  => $self->check_file_in_ensembl('ensembl-compara/scripts/taxonomy/ensembl_aliases.sql'),
        'java_hc_dir' => $self->check_dir_in_ensembl('ensj-healthcheck/'),

        'list_genomes_script'    => $self->check_exe_in_ensembl('ensembl-metadata/misc_scripts/get_list_genomes_for_division.pl'),
        'report_genomes_script'  => $self->check_exe_in_ensembl('ensembl-metadata/misc_scripts/report_genomes.pl'),
        'update_metadata_script' => $self->check_exe_in_ensembl('ensembl-compara/scripts/pipeline/update_master_db.pl'),
        'assembly_patch_species' => undef,
        'additional_species'     => undef,

        'do_update_from_metadata' => 1,
<<<<<<< HEAD
=======
        'do_load_lrg_dnafrags'    => 1,
>>>>>>> 86f958f1
        'do_load_timetree'        => 0,
    };
}


sub pipeline_create_commands {
    my ($self) = @_;
    return [
        @{$self->SUPER::pipeline_create_commands},  # here we inherit creation of database, hive tables and compara tables
        $self->pipeline_create_commands_rm_mkdir(['work_dir', 'backups_dir']),
    ];
}


sub pipeline_wide_parameters {
# these parameter values are visible to all analyses, can be overridden by parameters{} and input_id{}
    my ($self) = @_;
    return {
        %{$self->SUPER::pipeline_wide_parameters},          # here we inherit anything from the base class
        'master_db'  => $self->o('master_db'),
        'division'   => $self->o('division'),
        'release'    => $self->o('ensembl_release'),
        'hc_version' => 1,
    };
}

sub pipeline_analyses {
    my ($self) = @_;
    return [
        {   -logic_name => 'backup_current_master',
            -module     => 'Bio::EnsEMBL::Hive::RunnableDB::DatabaseDumper',
            -input_ids  => [{
                'division'    => $self->o('division'),
                'release'     => $self->o('ensembl_release'),
            }],
            -parameters => {
                'src_db_conn' => $self->o('master_db'),
                'backups_dir' => $self->o('backups_dir'),
                'output_file' => '#backups_dir#/compara_master_#division#.pre#release#.sql'
            },
            -flow_into => [ 'patch_master_db' ],
            -rc_name   => '1Gb_job'
        },

<<<<<<< HEAD
        {   -logic_name => 'patch_master_db',
            -module     => 'Bio::EnsEMBL::Compara::RunnableDB::PrepareMaster::PatchMasterDB',
            -parameters => {
                'schema_file'  => $self->o('schema_file'),
                'patch_dir'    => $self->o('patch_dir'),
                'prev_release' => '#expr( #release# - 1 )expr#',
                'patch_names'  => '#patch_dir#/patch_#prev_release#_#release#_*.sql',
            },
            -flow_into => ['load_ncbi_node'],
        },

        {   -logic_name => 'load_ncbi_node',
            -module     => 'Bio::EnsEMBL::Hive::RunnableDB::MySQLTransfer',
            -parameters    => {
                'src_db_conn'  => $self->o('taxonomy_db'),
                'dest_db_conn' => $self->o('master_db'),
                'mode'         => 'overwrite',
                'filter_cmd'   => 'sed "s/ENGINE=MyISAM/ENGINE=InnoDB/g"',
                'table'        => 'ncbi_taxa_node',
            },
            -flow_into => ['load_ncbi_name']
        },

        {   -logic_name => 'load_ncbi_name',
            -module     => 'Bio::EnsEMBL::Hive::RunnableDB::MySQLTransfer',
            -parameters    => {
                'src_db_conn'  => $self->o('taxonomy_db'),
                'dest_db_conn' => $self->o('master_db'),
                'mode'         => 'overwrite',
                'filter_cmd'   => 'sed "s/ENGINE=MyISAM/ENGINE=InnoDB/g"',
                'table'        => 'ncbi_taxa_name',
            },
            -flow_into => ['import_aliases'],
        },

        {   -logic_name => 'import_aliases',
            -module     => 'Bio::EnsEMBL::Compara::RunnableDB::PatchDB',
            -parameters => {
                'db_conn'    => $self->o('master_db'),
                'patch_file' => $self->o('alias_file'),
                'ignore_failure' => 1,
                'record_output'  => 1,
            },
            -flow_into => ['hc_taxon_names'],
        },

        {   -logic_name => 'hc_taxon_names',
            -module     => 'Bio::EnsEMBL::Compara::RunnableDB::PrepareMaster::SqlHealthChecks',
            -parameters => {
                'mode'    => 'taxonomy',
                'db_conn' => $self->o('master_db'),
            },
            -flow_into => WHEN(
                '#do_update_from_metadata#' => 'update_genome_from_metadata_factory',
                ELSE 'update_genome_from_registry_factory',
            ),
        },

        {   -logic_name => 'update_genome_from_metadata_factory',
            -module     => 'Bio::EnsEMBL::Compara::RunnableDB::PrepareMaster::UpdateGenomesFromMetadataFactory',
            -parameters => {
                'list_genomes_script'   => $self->o('list_genomes_script'),
                'report_genomes_script' => $self->o('report_genomes_script'),
                'additional_species'    => $self->o('additional_species'),
            },
            -flow_into => {
                '2->A' => [ 'add_species_into_master' ],
                '3->A' => [ 'retire_species_from_master' ],
                '4->A' => [ 'rename_genome' ],
                'A->1' => [ 'sync_metadata' ],
            },
            -rc_name => '16Gb_job',
        },

        {   -logic_name => 'update_genome_from_registry_factory',
            -module     => 'Bio::EnsEMBL::Compara::RunnableDB::PrepareMaster::UpdateGenomesFromRegFactory',
            -flow_into => {
                '2->A' => [ 'add_species_into_master' ],
                'A->1' => [ 'sync_metadata' ],
            },
            -rc_name => '16Gb_job',
        },

        {   -logic_name     => 'add_species_into_master',
            -module         => 'Bio::EnsEMBL::Compara::RunnableDB::PrepareMaster::AddSpeciesToMaster',
            -parameters     => { 'release' => 1 },
            -hive_capacity  => 10,
            -rc_name        => '16Gb_job',
        },

        {   -logic_name => 'retire_species_from_master',
            -module     => 'Bio::EnsEMBL::Compara::RunnableDB::PrepareMaster::RetireSpeciesFromMaster',
        },

        {   -logic_name => 'rename_genome',
            -module     => 'Bio::EnsEMBL::Hive::RunnableDB::SqlCmd',
            -parameters => {
                'db_conn' => $self->o('master_db'),
            },
        },

        {   -logic_name => 'sync_metadata',
            -module     => 'Bio::EnsEMBL::Hive::RunnableDB::SystemCmd',
            -parameters => {
                'update_metadata_script' => $self->o('update_metadata_script'),
                'reg_conf'               => $self->o('reg_conf'),
                'master_db'              => $self->o('master_db'),
                'division'               => $self->o('division'),
                'cmd' => 'perl #update_metadata_script# --reg_conf #reg_conf# --compara #master_db# --division #division#'
            },
            -flow_into  => ['load_lrg_dnafrags'],
        },

        {   -logic_name => 'load_lrg_dnafrags',
            -module     => 'Bio::EnsEMBL::Compara::RunnableDB::PrepareMaster::LoadLRGDnaFrags',
            -parameters => {
                'compara_db' => $self->o('master_db'),
            },
            -flow_into => ['assembly_patch_factory'],
        },

         {  -logic_name => 'assembly_patch_factory',
            -module     => 'Bio::EnsEMBL::Hive::RunnableDB::JobFactory',
            -parameters => {
                'inputlist'  => $self->o('assembly_patch_species'),
                'column_names' => ['species_name'],
            },
            -flow_into => {
                '2->A' => [ 'load_assembly_patches' ],
                'A->1' => [ 'update_collection' ],
            },
        },

        {   -logic_name => 'load_assembly_patches',
            -module     => 'Bio::EnsEMBL::Compara::RunnableDB::PrepareMaster::LoadAssemblyPatches',
            -parameters => {
                'compara_db' => $self->o('master_db'),
                'work_dir'   => $self->o('work_dir'),
            },
        },

        {   -logic_name => 'update_collection',
            -module     => 'Bio::EnsEMBL::Compara::RunnableDB::CreateReleaseCollection',
            -parameters => {
                    'collection_name'   => $self->o('division'),
                    'incl_components'   => $self->o('incl_components'),
            },
            -flow_into  => [ 'add_mlss_to_master' ],
        },

        {   -logic_name => 'add_mlss_to_master',
            -module     => 'Bio::EnsEMBL::Hive::RunnableDB::SystemCmd',
            -parameters => {
                'create_all_mlss_exe'   => $self->o('create_all_mlss_exe'),
                'reg_conf'              => $self->o('reg_conf'),
                'master_db'             => $self->o('master_db'),
                'xml_file'              => $self->o('xml_file'),
                'report_file'           => $self->o('report_file'),
                'cmd'                   => 'perl #create_all_mlss_exe# --reg_conf #reg_conf# --compara #master_db# -xml #xml_file# --release --output_file #report_file# --verbose',
            },
            -rc_name        => '2Gb_job',
            -flow_into => [ 'retire_old_species_sets' ],
        },

        {   -logic_name => 'retire_old_species_sets',
            -module     => 'Bio::EnsEMBL::Hive::RunnableDB::DbCmd',
            -parameters => {
                'db_conn' => '#master_db#',
                'input_query' => 'UPDATE species_set_header JOIN (SELECT species_set_id, MAX(method_link_species_set.last_release) AS highest_last_release FROM species_set_header JOIN method_link_species_set USING (species_set_id) WHERE species_set_header.first_release IS NOT NULL AND species_set_header.last_release IS NULL GROUP BY species_set_id HAVING SUM(method_link_species_set.first_release IS NOT NULL AND method_link_species_set.last_release IS NULL) = 0) _t USING (species_set_id) SET last_release = highest_last_release;',
             },
            -flow_into => WHEN(
                '#do_load_timetree#' => 'load_timetree',
                ELSE 'reset_master_urls',
            ),
        },

        {   -logic_name => 'load_timetree',
            -module     => 'Bio::EnsEMBL::Compara::RunnableDB::SpeciesTree::LoadTimeTree',
            -parameters => {
                  'compara_db' => $self->o('master_db'),
            },
            -flow_into => ['reset_master_urls'],
        },

        {   -logic_name => 'reset_master_urls',
            -module     => 'Bio::EnsEMBL::Hive::RunnableDB::DbCmd',
            -parameters => {
               'db_conn' => '#master_db#',
               'input_query' => 'UPDATE method_link_species_set SET url = "" WHERE source = "ensembl"',
             },
             -flow_into => ['hc_master'],
        },

        {   -logic_name => 'hc_master',
            -module     => 'Bio::EnsEMBL::Compara::RunnableDB::RunJavaHealthCheck',
            -parameters => {
                'compara_db'  => $self->o('master_db'),
                'work_dir'    => $self->o('work_dir'),
                'testgroup'   => 'ComparaMaster',
                'output_file' => '#work_dir#/healthcheck.#testgroup#.out',
                'java_hc_dir' => $self->o('java_hc_dir'),
            },
            -rc_name         => '2Gb_job',
            -max_retry_count => 0,
            -flow_into       => ['backup_master_again']
        },

        {   -logic_name => 'backup_master_again',
            -module     => 'Bio::EnsEMBL::Hive::RunnableDB::DatabaseDumper',
            -parameters => {
                'src_db_conn' => $self->o('master_db'),
                'backups_dir' => $self->o('backups_dir'),
                'output_file' => '#backups_dir#/compara_master_#division#.post#release#.sql'
            },
            -rc_name => '1Gb_job',
        },

        # {   -logic_name => 'backbone_pipeline_finished',
        #     -module     => 'Bio::EnsEMBL::Hive::RunnableDB::Dummy',
        # },

=======
        @{ Bio::EnsEMBL::Compara::PipeConfig::Parts::PrepareMasterDatabaseForRelease::pipeline_analyses_prep_master_db_for_release($self) },
>>>>>>> 86f958f1
    ];
}

1;<|MERGE_RESOLUTION|>--- conflicted
+++ resolved
@@ -41,15 +41,11 @@
 
     #1. Update NCBI taxonomy
     #2. Add/update all species to master database
-<<<<<<< HEAD
-    #3. Update collections and mlss
-=======
     #3. Update master database's metadata
     #4. Update collections and mlss
 
     WARNING: the previous reports and backups will be removed if the pipeline is
     initialised again for the same division and release.
->>>>>>> 86f958f1
 
 =head1 AUTHORSHIP
 
@@ -103,10 +99,7 @@
         'additional_species'     => undef,
 
         'do_update_from_metadata' => 1,
-<<<<<<< HEAD
-=======
         'do_load_lrg_dnafrags'    => 1,
->>>>>>> 86f958f1
         'do_load_timetree'        => 0,
     };
 }
@@ -151,231 +144,7 @@
             -rc_name   => '1Gb_job'
         },
 
-<<<<<<< HEAD
-        {   -logic_name => 'patch_master_db',
-            -module     => 'Bio::EnsEMBL::Compara::RunnableDB::PrepareMaster::PatchMasterDB',
-            -parameters => {
-                'schema_file'  => $self->o('schema_file'),
-                'patch_dir'    => $self->o('patch_dir'),
-                'prev_release' => '#expr( #release# - 1 )expr#',
-                'patch_names'  => '#patch_dir#/patch_#prev_release#_#release#_*.sql',
-            },
-            -flow_into => ['load_ncbi_node'],
-        },
-
-        {   -logic_name => 'load_ncbi_node',
-            -module     => 'Bio::EnsEMBL::Hive::RunnableDB::MySQLTransfer',
-            -parameters    => {
-                'src_db_conn'  => $self->o('taxonomy_db'),
-                'dest_db_conn' => $self->o('master_db'),
-                'mode'         => 'overwrite',
-                'filter_cmd'   => 'sed "s/ENGINE=MyISAM/ENGINE=InnoDB/g"',
-                'table'        => 'ncbi_taxa_node',
-            },
-            -flow_into => ['load_ncbi_name']
-        },
-
-        {   -logic_name => 'load_ncbi_name',
-            -module     => 'Bio::EnsEMBL::Hive::RunnableDB::MySQLTransfer',
-            -parameters    => {
-                'src_db_conn'  => $self->o('taxonomy_db'),
-                'dest_db_conn' => $self->o('master_db'),
-                'mode'         => 'overwrite',
-                'filter_cmd'   => 'sed "s/ENGINE=MyISAM/ENGINE=InnoDB/g"',
-                'table'        => 'ncbi_taxa_name',
-            },
-            -flow_into => ['import_aliases'],
-        },
-
-        {   -logic_name => 'import_aliases',
-            -module     => 'Bio::EnsEMBL::Compara::RunnableDB::PatchDB',
-            -parameters => {
-                'db_conn'    => $self->o('master_db'),
-                'patch_file' => $self->o('alias_file'),
-                'ignore_failure' => 1,
-                'record_output'  => 1,
-            },
-            -flow_into => ['hc_taxon_names'],
-        },
-
-        {   -logic_name => 'hc_taxon_names',
-            -module     => 'Bio::EnsEMBL::Compara::RunnableDB::PrepareMaster::SqlHealthChecks',
-            -parameters => {
-                'mode'    => 'taxonomy',
-                'db_conn' => $self->o('master_db'),
-            },
-            -flow_into => WHEN(
-                '#do_update_from_metadata#' => 'update_genome_from_metadata_factory',
-                ELSE 'update_genome_from_registry_factory',
-            ),
-        },
-
-        {   -logic_name => 'update_genome_from_metadata_factory',
-            -module     => 'Bio::EnsEMBL::Compara::RunnableDB::PrepareMaster::UpdateGenomesFromMetadataFactory',
-            -parameters => {
-                'list_genomes_script'   => $self->o('list_genomes_script'),
-                'report_genomes_script' => $self->o('report_genomes_script'),
-                'additional_species'    => $self->o('additional_species'),
-            },
-            -flow_into => {
-                '2->A' => [ 'add_species_into_master' ],
-                '3->A' => [ 'retire_species_from_master' ],
-                '4->A' => [ 'rename_genome' ],
-                'A->1' => [ 'sync_metadata' ],
-            },
-            -rc_name => '16Gb_job',
-        },
-
-        {   -logic_name => 'update_genome_from_registry_factory',
-            -module     => 'Bio::EnsEMBL::Compara::RunnableDB::PrepareMaster::UpdateGenomesFromRegFactory',
-            -flow_into => {
-                '2->A' => [ 'add_species_into_master' ],
-                'A->1' => [ 'sync_metadata' ],
-            },
-            -rc_name => '16Gb_job',
-        },
-
-        {   -logic_name     => 'add_species_into_master',
-            -module         => 'Bio::EnsEMBL::Compara::RunnableDB::PrepareMaster::AddSpeciesToMaster',
-            -parameters     => { 'release' => 1 },
-            -hive_capacity  => 10,
-            -rc_name        => '16Gb_job',
-        },
-
-        {   -logic_name => 'retire_species_from_master',
-            -module     => 'Bio::EnsEMBL::Compara::RunnableDB::PrepareMaster::RetireSpeciesFromMaster',
-        },
-
-        {   -logic_name => 'rename_genome',
-            -module     => 'Bio::EnsEMBL::Hive::RunnableDB::SqlCmd',
-            -parameters => {
-                'db_conn' => $self->o('master_db'),
-            },
-        },
-
-        {   -logic_name => 'sync_metadata',
-            -module     => 'Bio::EnsEMBL::Hive::RunnableDB::SystemCmd',
-            -parameters => {
-                'update_metadata_script' => $self->o('update_metadata_script'),
-                'reg_conf'               => $self->o('reg_conf'),
-                'master_db'              => $self->o('master_db'),
-                'division'               => $self->o('division'),
-                'cmd' => 'perl #update_metadata_script# --reg_conf #reg_conf# --compara #master_db# --division #division#'
-            },
-            -flow_into  => ['load_lrg_dnafrags'],
-        },
-
-        {   -logic_name => 'load_lrg_dnafrags',
-            -module     => 'Bio::EnsEMBL::Compara::RunnableDB::PrepareMaster::LoadLRGDnaFrags',
-            -parameters => {
-                'compara_db' => $self->o('master_db'),
-            },
-            -flow_into => ['assembly_patch_factory'],
-        },
-
-         {  -logic_name => 'assembly_patch_factory',
-            -module     => 'Bio::EnsEMBL::Hive::RunnableDB::JobFactory',
-            -parameters => {
-                'inputlist'  => $self->o('assembly_patch_species'),
-                'column_names' => ['species_name'],
-            },
-            -flow_into => {
-                '2->A' => [ 'load_assembly_patches' ],
-                'A->1' => [ 'update_collection' ],
-            },
-        },
-
-        {   -logic_name => 'load_assembly_patches',
-            -module     => 'Bio::EnsEMBL::Compara::RunnableDB::PrepareMaster::LoadAssemblyPatches',
-            -parameters => {
-                'compara_db' => $self->o('master_db'),
-                'work_dir'   => $self->o('work_dir'),
-            },
-        },
-
-        {   -logic_name => 'update_collection',
-            -module     => 'Bio::EnsEMBL::Compara::RunnableDB::CreateReleaseCollection',
-            -parameters => {
-                    'collection_name'   => $self->o('division'),
-                    'incl_components'   => $self->o('incl_components'),
-            },
-            -flow_into  => [ 'add_mlss_to_master' ],
-        },
-
-        {   -logic_name => 'add_mlss_to_master',
-            -module     => 'Bio::EnsEMBL::Hive::RunnableDB::SystemCmd',
-            -parameters => {
-                'create_all_mlss_exe'   => $self->o('create_all_mlss_exe'),
-                'reg_conf'              => $self->o('reg_conf'),
-                'master_db'             => $self->o('master_db'),
-                'xml_file'              => $self->o('xml_file'),
-                'report_file'           => $self->o('report_file'),
-                'cmd'                   => 'perl #create_all_mlss_exe# --reg_conf #reg_conf# --compara #master_db# -xml #xml_file# --release --output_file #report_file# --verbose',
-            },
-            -rc_name        => '2Gb_job',
-            -flow_into => [ 'retire_old_species_sets' ],
-        },
-
-        {   -logic_name => 'retire_old_species_sets',
-            -module     => 'Bio::EnsEMBL::Hive::RunnableDB::DbCmd',
-            -parameters => {
-                'db_conn' => '#master_db#',
-                'input_query' => 'UPDATE species_set_header JOIN (SELECT species_set_id, MAX(method_link_species_set.last_release) AS highest_last_release FROM species_set_header JOIN method_link_species_set USING (species_set_id) WHERE species_set_header.first_release IS NOT NULL AND species_set_header.last_release IS NULL GROUP BY species_set_id HAVING SUM(method_link_species_set.first_release IS NOT NULL AND method_link_species_set.last_release IS NULL) = 0) _t USING (species_set_id) SET last_release = highest_last_release;',
-             },
-            -flow_into => WHEN(
-                '#do_load_timetree#' => 'load_timetree',
-                ELSE 'reset_master_urls',
-            ),
-        },
-
-        {   -logic_name => 'load_timetree',
-            -module     => 'Bio::EnsEMBL::Compara::RunnableDB::SpeciesTree::LoadTimeTree',
-            -parameters => {
-                  'compara_db' => $self->o('master_db'),
-            },
-            -flow_into => ['reset_master_urls'],
-        },
-
-        {   -logic_name => 'reset_master_urls',
-            -module     => 'Bio::EnsEMBL::Hive::RunnableDB::DbCmd',
-            -parameters => {
-               'db_conn' => '#master_db#',
-               'input_query' => 'UPDATE method_link_species_set SET url = "" WHERE source = "ensembl"',
-             },
-             -flow_into => ['hc_master'],
-        },
-
-        {   -logic_name => 'hc_master',
-            -module     => 'Bio::EnsEMBL::Compara::RunnableDB::RunJavaHealthCheck',
-            -parameters => {
-                'compara_db'  => $self->o('master_db'),
-                'work_dir'    => $self->o('work_dir'),
-                'testgroup'   => 'ComparaMaster',
-                'output_file' => '#work_dir#/healthcheck.#testgroup#.out',
-                'java_hc_dir' => $self->o('java_hc_dir'),
-            },
-            -rc_name         => '2Gb_job',
-            -max_retry_count => 0,
-            -flow_into       => ['backup_master_again']
-        },
-
-        {   -logic_name => 'backup_master_again',
-            -module     => 'Bio::EnsEMBL::Hive::RunnableDB::DatabaseDumper',
-            -parameters => {
-                'src_db_conn' => $self->o('master_db'),
-                'backups_dir' => $self->o('backups_dir'),
-                'output_file' => '#backups_dir#/compara_master_#division#.post#release#.sql'
-            },
-            -rc_name => '1Gb_job',
-        },
-
-        # {   -logic_name => 'backbone_pipeline_finished',
-        #     -module     => 'Bio::EnsEMBL::Hive::RunnableDB::Dummy',
-        # },
-
-=======
         @{ Bio::EnsEMBL::Compara::PipeConfig::Parts::PrepareMasterDatabaseForRelease::pipeline_analyses_prep_master_db_for_release($self) },
->>>>>>> 86f958f1
     ];
 }
 
