=head1 LICENSE

Copyright [1999-2015] Wellcome Trust Sanger Institute and the EMBL-European Bioinformatics Institute
Copyright [2016] EMBL-European Bioinformatics Institute

Licensed under the Apache License, Version 2.0 (the "License");
you may not use this file except in compliance with the License.
You may obtain a copy of the License at

     http://www.apache.org/licenses/LICENSE-2.0

Unless required by applicable law or agreed to in writing, software
distributed under the License is distributed on an "AS IS" BASIS,
WITHOUT WARRANTIES OR CONDITIONS OF ANY KIND, either express or implied.
See the License for the specific language governing permissions and
limitations under the License.

=cut

=head1 SYNOPSIS

Initialise the pipeline on comparaY and dump the alignments found in the database msa_db_to_dump at comparaX:

  init_pipeline.pl Bio::EnsEMBL::Compara::PipeConfig::DumpMultiAlign_conf --host comparaY --compara_db mysql://ensro@comparaX/msa_db_to_dump --export_dir where/the/dumps/will/be/

Dumps are created in a sub-directory of --export_dir, which defaults to scratch109

The pipeline can dump all the alignments it finds on a server, so you can do something like:

  init_pipeline.pl Bio::EnsEMBL::Compara::PipeConfig::DumpMultiAlign_conf --host comparaY --compara_db mysql://ensro@ens-staging1/ensembl_compara_80 --registry path/to/production_reg_conf.pl
  init_pipeline.pl Bio::EnsEMBL::Compara::PipeConfig::DumpMultiAlign_conf --host comparaY --compara_db compara_prev --registry path/to/production_reg_conf.pl --format maf --method_link_types EPO

Note that in this case, because the locator field is not set, you need to provide a registry file

Format can be "emf", "maf", or anything BioPerl can provide (the pipeline will fail in the latter case, so
come and talk to us). It also accepts "emf+maf" to generate both emf and maf files


Release 65

 epo 6 way: 3.4 hours
 epo 12 way: 2.7 hours
 mercator/pecan 19 way: 5.5 hours
 low coverage epo 35 way: 43 hours (1.8 days)

=cut

package Bio::EnsEMBL::Compara::PipeConfig::DumpMultiAlign_conf;

use strict;
use warnings;

use Bio::EnsEMBL::Hive::Version 2.4;
use Bio::EnsEMBL::Hive::PipeConfig::HiveGeneric_conf;           # Allow this particular config to use conditional dataflow

use base ('Bio::EnsEMBL::Hive::PipeConfig::EnsemblGeneric_conf');  # All Hive databases configuration files should inherit from HiveGeneric, directly or indirectly


sub default_options {
    my ($self) = @_;
    return {
        %{$self->SUPER::default_options},   # inherit the generic ones

        # By default, the pipeline will follow the "locator" of each
        # genome_db. You only have to set reg_conf if the locators
        # are missing.
        'registry' => '',

        # Compara reference to dump. Can be the "species" name (if loading the Registry via registry)
        # or the url of the database itself
        # Intentionally left empty
        #'compara_db' => 'Multi',

        'export_dir'    => '/lustre/scratch109/ensembl/'.$ENV{'USER'}.'/dumps_'.$self->o('rel_with_suffix'),

        # Maximum number of blocks per file
        'split_size' => 200,

        # See DumpMultiAlign.pl
        #  0 for unmasked sequence (default)
        #  1 for soft-masked sequence
        #  2 for hard-masked sequence
        'masked_seq' => 1,

        # Usually "maf", "emf", or "emf+maf". BioPerl alignment formats are
        # accepted in principle, but a healthcheck would have to be implemented
        'format' => 'emf',

        # If set to 1, will make a compressed tar archive of a directory of
        # uncompressed files. Otherwise, there will be a directory of
        # compressed files
        'make_tar_archive'  => 0,

        # If set to 1, the files are split by chromosome name and
        # coordinate system. Otherwise, createOtherJobs randomly bins the
        # alignment blocks into chunks
        'split_by_chromosome'   => 1,

        'dump_program' => $self->o('ensembl_cvs_root_dir')."/ensembl-compara/scripts/dumps/DumpMultiAlign.pl",
        'emf2maf_program' => $self->o('ensembl_cvs_root_dir')."/ensembl-compara/scripts/dumps/emf2maf.pl",

        # Method link types of mlss_id to retrieve
        'method_link_types' => 'BLASTZ_NET:TRANSLATED_BLAT:TRANSLATED_BLAT_NET:LASTZ_NET:PECAN:EPO:EPO_LOW_COVERAGE',

        # Specific mlss_id to dump. Leave undef as the pipeline can detect
        # it automatically
        'mlss_id'   => undef,
    };
}


# Ensures species output parameter gets propagated implicitly
sub hive_meta_table {
    my ($self) = @_;

    return {
        %{$self->SUPER::hive_meta_table},
        'hive_use_param_stack'  => 1,
    };
}

sub pipeline_wide_parameters {
    my ($self) = @_;

    return {
        %{$self->SUPER::pipeline_wide_parameters},

        'dump_program'      => $self->o('dump_program'),
        'emf2maf_program'   => $self->o('emf2maf_program'),

        'make_tar_archive'      => $self->o('make_tar_archive'),
        'split_by_chromosome'   => $self->o('split_by_chromosome'),
        'format'        => $self->o('format'),
        'split_size'    => $self->o('split_size'),
        'registry'      => $self->o('registry'),
        'compara_db'    => $self->o('compara_db'),
        'export_dir'    => $self->o('export_dir'),
        'masked_seq'    => $self->o('masked_seq'),

        output_dir      => '#export_dir#/#base_filename#',
        output_file_gen => '#output_dir#/#base_filename#.#region_name#.#format#',
        output_file     => '#output_dir#/#base_filename#.#region_name##filename_suffix#.#format#',
    };
}

sub resource_classes {
    my ($self) = @_;

    my $reg_options = $self->o('registry') ? '--reg_conf '.$self->o('registry') : '';
    return {
        %{$self->SUPER::resource_classes},  # inherit 'default' from the parent class
        'crowd' => { 'LSF' => '-C0 -M2000 -R"select[mem>2000] rusage[mem=2000]"' },
<<<<<<< HEAD
        'crowd_long' => { 'LSF' => '-q long -C0 -M2000 -R"select[mem>2000] rusage[mem=2000]"' },
        'default_with_registry' => { 'LSF' => ['', '--reg_conf '.$self->o('registry')], 'LOCAL' => ['', '--reg_conf '.$self->o('registry')] },
        'crowd_with_registry' => { 'LSF' => ['-C0 -M2000 -R"select[mem>2000] rusage[mem=2000]"', '--reg_conf '.$self->o('registry')], 'LOCAL' => ['', '--reg_conf '.$self->o('registry')] },
=======
        'default_with_registry' => { 'LSF' => ['', $reg_options], 'LOCAL' => ['', $reg_options] },
        'crowd_with_registry' => { 'LSF' => ['-C0 -M2000 -R"select[mem>2000] rusage[mem=2000]"', $reg_options], 'LOCAL' => ['', $reg_options] },
>>>>>>> 2bdd3565
    };
}

sub pipeline_analyses {
    my ($self) = @_;
    return [

        {   -logic_name     => 'create_tracking_tables',
            -module         => 'Bio::EnsEMBL::Hive::RunnableDB::SqlCmd',
            -parameters     => {
                'sql'    => [
                    #Store DumpMultiAlign other_gab genomic_align_block_ids
                    'CREATE TABLE other_gab (genomic_align_block_id bigint NOT NULL)',
                    #Store DumpMultiAlign healthcheck results
                    'CREATE TABLE healthcheck (filename VARCHAR(400) NOT NULL, expected INT NOT NULL, dumped INT NOT NULL)',
                ],
            },
            -input_ids     => [ {} ],
        },

        {   -logic_name    => 'MLSSJobFactory',
            -module        => 'Bio::EnsEMBL::Compara::RunnableDB::DumpMultiAlign::MLSSJobFactory',
            -parameters    => {
                'method_link_types' => $self->o('method_link_types'),
            },
            -input_ids     => [
                {
                    'mlss_id'           => $self->o('mlss_id'),
                },
            ],
            -flow_into      => {
                '2' => [ 'count_blocks' ],
            },
            -rc_name => 'default_with_registry',
        },

        {  -logic_name  => 'count_blocks',
            -module     => 'Bio::EnsEMBL::Hive::RunnableDB::JobFactory',
            -parameters => {
                'db_conn'       => '#compara_db#',
                'inputquery'    => 'SELECT COUNT(*) AS num_blocks FROM genomic_align_block WHERE method_link_species_set_id = #mlss_id#',
            },
            -flow_into  => {
                '2->A' => WHEN(
                    '#split_by_chromosome#' => [ 'initJobs' ],
                    '!#split_by_chromosome# && #split_size#>0' => { 'createOtherJobs' => {'do_all_blocks' => 1} },
                    '!#split_by_chromosome# && #split_size#==0' => { 'dumpMultiAlign' => {'region_name' => 'all', 'filename_suffix' => '*', 'num_blocks' => '#num_blocks#'} },    # a job to dump all the blocks in 1 file
                ),
                'A->2' => WHEN(
                        '#run_emf2maf#' => [ 'move_maf_files' ],
                        ELSE 'md5sum'
                    ),
            },
            -wait_for   => 'create_tracking_tables',
            -rc_name    => 'default_with_registry',
        },

        {  -logic_name  => 'initJobs',
            -module     => 'Bio::EnsEMBL::Compara::RunnableDB::DumpMultiAlign::InitJobs',
            -flow_into => {
                2 => [ 'createChrJobs' ],
                3 => [ 'createSuperJobs' ],
                4 => [ 'createOtherJobs' ],
            },
            -rc_name => 'default_with_registry',
        },
        # Generates DumpMultiAlign jobs from genomic_align_blocks on chromosomes (1 job per chromosome)
        {  -logic_name    => 'createChrJobs',
            -module        => 'Bio::EnsEMBL::Compara::RunnableDB::DumpMultiAlign::CreateChrJobs',
            -flow_into => {
                2 => [ 'dumpMultiAlign' ]
            },
            -rc_name => 'default_with_registry',
        },
        # Generates DumpMultiAlign jobs from genomic_align_blocks on supercontigs (1 job per coordinate-system)
        {  -logic_name    => 'createSuperJobs',
            -module        => 'Bio::EnsEMBL::Compara::RunnableDB::DumpMultiAlign::CreateSuperJobs',
            -flow_into => {
                2 => [ 'dumpMultiAlign' ]
            },
            -rc_name => 'default_with_registry',
        },
        # Generates DumpMultiAlign jobs from genomic_align_blocks that do not contain $species
        {  -logic_name    => 'createOtherJobs',
            -module        => 'Bio::EnsEMBL::Compara::RunnableDB::DumpMultiAlign::CreateOtherJobs',
            -rc_name => 'crowd_long',
            -flow_into => {
                2 => [ 'dumpMultiAlign' ]
            },
            -rc_name => 'crowd_with_registry',
        },
        {  -logic_name    => 'dumpMultiAlign',
            -module        => 'Bio::EnsEMBL::Compara::RunnableDB::DumpMultiAlign::DumpMultiAlign',
            -analysis_capacity => 5,
            -rc_name => 'crowd',
            -max_retry_count    => 0,
            -flow_into => [ WHEN(
                '#run_emf2maf#' => [ 'emf2maf' ],
                '!#run_emf2maf# && !#make_tar_archive#' => [ 'compress' ],
            ) ],
        },
        {   -logic_name     => 'emf2maf',
            -module         => 'Bio::EnsEMBL::Compara::RunnableDB::DumpMultiAlign::Emf2Maf',
            -analysis_capacity  => 5,
            -rc_name        => 'crowd',
            -flow_into => [
                WHEN( '!#make_tar_archive#' => { 'compress' => [ undef, { 'format' => 'maf'} ] } ),
            ],
        },
        {   -logic_name     => 'compress',
            -module         => 'Bio::EnsEMBL::Hive::RunnableDB::SystemCmd',
            -parameters     => {
                'cmd'           => 'gzip -f -9 #output_file#',
            },
            -analysis_capacity => 1,
        },
        {   -logic_name     => 'md5sum',
            -module         => 'Bio::EnsEMBL::Hive::RunnableDB::SystemCmd',
            -parameters     => {
                'cmd'           => 'cd #output_dir#; md5sum *.#format#* > MD5SUM',
            },
            -flow_into      =>  [ 'readme' ],
        },
        {   -logic_name     => 'move_maf_files',
            -module         => 'Bio::EnsEMBL::Hive::RunnableDB::SystemCmd',
            -parameters     => {
                'cmd'           => 'mv #output_dir#/*.maf* #output_dir#.maf/'
            },
            -flow_into      => { 1 => { 'md5sum' => [undef, { 'format' => 'maf', 'base_filename' => '#base_filename#.maf'} ] } },
        },
        {   -logic_name    => 'readme',
            -module        => 'Bio::EnsEMBL::Compara::RunnableDB::DumpMultiAlign::Readme',
            -parameters    => {
                'readme_file' => '#output_dir#/README.#base_filename#',
            },
            -flow_into     => WHEN( '#make_tar_archive#' => [ 'targz' ] ),
            -rc_name => 'default_with_registry',
        },
        {   -logic_name     => 'targz',
            -module         => 'Bio::EnsEMBL::Hive::RunnableDB::SystemCmd',
            -parameters     => {
                'cmd'           => 'cd #export_dir#; tar czf #base_filename#.tar.gz #base_filename#',
            },
        },
    ];
}

1;<|MERGE_RESOLUTION|>--- conflicted
+++ resolved
@@ -150,14 +150,9 @@
     return {
         %{$self->SUPER::resource_classes},  # inherit 'default' from the parent class
         'crowd' => { 'LSF' => '-C0 -M2000 -R"select[mem>2000] rusage[mem=2000]"' },
-<<<<<<< HEAD
         'crowd_long' => { 'LSF' => '-q long -C0 -M2000 -R"select[mem>2000] rusage[mem=2000]"' },
-        'default_with_registry' => { 'LSF' => ['', '--reg_conf '.$self->o('registry')], 'LOCAL' => ['', '--reg_conf '.$self->o('registry')] },
-        'crowd_with_registry' => { 'LSF' => ['-C0 -M2000 -R"select[mem>2000] rusage[mem=2000]"', '--reg_conf '.$self->o('registry')], 'LOCAL' => ['', '--reg_conf '.$self->o('registry')] },
-=======
         'default_with_registry' => { 'LSF' => ['', $reg_options], 'LOCAL' => ['', $reg_options] },
         'crowd_with_registry' => { 'LSF' => ['-C0 -M2000 -R"select[mem>2000] rusage[mem=2000]"', $reg_options], 'LOCAL' => ['', $reg_options] },
->>>>>>> 2bdd3565
     };
 }
 
