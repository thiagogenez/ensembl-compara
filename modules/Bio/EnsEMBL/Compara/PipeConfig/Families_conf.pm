=head1 LICENSE

Copyright [1999-2015] Wellcome Trust Sanger Institute and the EMBL-European Bioinformatics Institute
Copyright [2016-2019] EMBL-European Bioinformatics Institute

Licensed under the Apache License, Version 2.0 (the "License");
you may not use this file except in compliance with the License.
You may obtain a copy of the License at

     http://www.apache.org/licenses/LICENSE-2.0

Unless required by applicable law or agreed to in writing, software
distributed under the License is distributed on an "AS IS" BASIS,
WITHOUT WARRANTIES OR CONDITIONS OF ANY KIND, either express or implied.
See the License for the specific language governing permissions and
limitations under the License.

=cut


=pod 

=head1 NAME

Bio::EnsEMBL::Compara::PipeConfig::Families_conf

=head1 SYNOPSIS

    #0. make sure that ProteinTree pipeline (whose EnsEMBL peptide members you want to incorporate) is already past member loading stage

    #1. update ensembl-hive, ensembl and ensembl-compara GIT repositories before each new release

    #3. make sure that all default_options are set correctly

    #4. Run init_pipeline.pl script:
        init_pipeline.pl Bio::EnsEMBL::Compara::PipeConfig::Families_conf -password <your_password>

    #5. Run the "beekeeper.pl ... -loop" command suggested by init_pipeline.pl

    #6. Please remember that mapping_session, stable_id_history, member and sequence tables will have to be MERGED in an intelligent way, and not just written over.
        ReleaseCoordination.txt document explains how to do the merge correctly.

=head1 DESCRIPTION  

The PipeConfig file for Families pipeline that should automate most of the tasks

=head1 CONTACT

Please email comments or questions to the public Ensembl
developers list at <http://lists.ensembl.org/mailman/listinfo/dev>.

Questions may also be sent to the Ensembl help desk at
<http://www.ensembl.org/Help/Contact>.

=cut



package Bio::EnsEMBL::Compara::PipeConfig::Families_conf;

use strict;
use warnings;

use Bio::EnsEMBL::Hive::Version 2.4;

use Bio::EnsEMBL::Hive::PipeConfig::HiveGeneric_conf;
use base ('Bio::EnsEMBL::Compara::PipeConfig::ComparaGeneric_conf');

sub default_options {
    my ($self) = @_;
    return {
        %{$self->SUPER::default_options},

        'file_basename' => $self->o('pipeline_name'),

        # HMM clustering
        #'hmm_clustering'  => 0,
        #'hmm_library_basedir'       => '/lustre/scratch109/sanger/fs9/treefam8_hmms',
        'discard_uniprot_only_clusters' => 1,

        # data directories:
        'load_uniprot_members_from_member_db' => 1,
        'uniprot_dir'     => $self->o('pipeline_dir').'/uniprot',
        'blastdb_dir'     => $self->o('pipeline_dir').'/blast_db',
        'blastdb_name'    => $self->o('file_basename').'.pep',

        'uniprot_rel_url' => 'ftp://ftp.uniprot.org/pub/databases/uniprot/current_release/knowledgebase/taxonomic_divisions/reldate.txt',
        'uniprot_ftp_url' => 'ftp://ftp.uniprot.org/pub/databases/uniprot/current_release/knowledgebase/taxonomic_divisions/uniprot_#uniprot_source#_#tax_div#.dat.gz',

        #'blast_params'    => '', # By default C++ binary has composition stats on and -seg masking off

        #resource requirements:
        'blast_minibatch_size'  => 25,  # we want to reach the 1hr average runtime per minibatch
        'blast_capacity'  => 5000,                                  # work both as hive_capacity and resource-level throttle
        'mafft_capacity'  =>  400,
        'cons_capacity'   =>  100,
        'HMMer_classify_capacity' => 100,

    };
}


sub pipeline_create_commands {
    my ($self) = @_;
    return [
        @{$self->SUPER::pipeline_create_commands},  # here we inherit creation of database, hive tables and compara tables
        
        $self->pipeline_create_commands_rm_mkdir(['pipeline_dir', 'blastdb_dir', 'uniprot_dir']),
        $self->pipeline_create_commands_lfs_setstripe('blastdb_dir'),
    ];
}


sub pipeline_wide_parameters {  # these parameter values are visible to all analyses, can be overridden by parameters{} and input_id{}
    my ($self) = @_;
    return {
        %{$self->SUPER::pipeline_wide_parameters},          # here we inherit anything from the base class

        'email'             => $self->o('email'),                   # for automatic notifications (may be unsupported by your Meadows)
        'mlss_id'           => $self->o('mlss_id'),
        'ensembl_release'   => $self->o('ensembl_release'),
        'blast_params'      => $self->o('blast_params'),

        'work_dir'          => $self->o('pipeline_dir'),                # data directories and filenames
        'warehouse_dir'     => $self->o('warehouse_dir'),
        'blastdb_dir'       => $self->o('blastdb_dir'),
        'load_uniprot_members_from_member_db' => $self->o('load_uniprot_members_from_member_db'),
        'uniprot_dir'       => $self->o('uniprot_dir'),
        'file_basename'     => $self->o('file_basename'),
        'blastdb_name'      => $self->o('blastdb_name'),

        'blast_bin_dir'     => $self->o('blast_bin_dir'),           # binary & script directories
        'mcl_bin_dir'       => $self->o('mcl_bin_dir'),
<<<<<<< HEAD
        'mafft_exe'         => $self->o('mafft_exe'),
        'mafft_threads'    => $self->o('mafft_threads'),
=======
        'mafft_home'        => $self->o('mafft_home'),
>>>>>>> 9f18f8cb

        'master_db'         => $self->o('master_db'),               # databases
        'member_db'         => $self->o('member_db'),
        'hmm_clustering'    => $self->o('hmm_clustering'),
    };
}

sub hive_meta_table {
    my ($self) = @_;
    return {
        %{$self->SUPER::hive_meta_table},       # here we inherit anything from the base class
        'hive_use_param_stack'  => 1,           # switch on the new param_stack mechanism
    }
}


sub resource_classes {
    my ($self) = @_;
    return {
        %{$self->SUPER::resource_classes('include_multi_threaded')},  # inherit the standard resource classes, incl. multi-threaded
    };
}


sub pipeline_analyses {
    my ($self) = @_;
    return [

        {   -logic_name => 'copy_table_factory',
            -module     => 'Bio::EnsEMBL::Hive::RunnableDB::JobFactory',
            -input_ids => [ {} ],
            -parameters => {
                'inputlist'     => [
                                        [ '#member_db#'     => 'genome_db' ],       # we need them in "located" state
                                        [ '#master_db#'     => 'ncbi_taxa_node' ],
                                        [ '#master_db#'     => 'ncbi_taxa_name' ],
                                        [ '#master_db#'     => 'method_link' ],
                                        [ '#master_db#'     => 'species_set_header' ],
                                        [ '#master_db#'     => 'species_set' ],
                                        [ '#master_db#'     => 'method_link_species_set' ],
                                    ],
                'column_names'  => [ 'src_db_conn', 'table' ],
            },
            -flow_into => {
                '2->A' => [ 'copy_table' ],
                'A->1' => ['genomedb_factory'],
            },
        },

        {   -logic_name    => 'copy_table',
            -module        => 'Bio::EnsEMBL::Hive::RunnableDB::MySQLTransfer',
            -parameters    => {
                'mode'          => 'overwrite',
                'filter_cmd'    => 'sed "s/ENGINE=MyISAM/ENGINE=InnoDB/"',
            },
            -analysis_capacity => 10,
        },

        {   -logic_name => 'genomedb_factory',
            -module     => 'Bio::EnsEMBL::Compara::RunnableDB::GenomeDBFactory',
            -parameters => {
                'extra_parameters'  => ['name'],
            },
            -flow_into => {
                '2->A' => [ 'genome_member_copy' ],
                'A->1' => [ 'hc_nonref_members' ],
            },
        },

        {   -logic_name        => 'genome_member_copy',
            -module            => 'Bio::EnsEMBL::Compara::RunnableDB::Families::CopyMembersByGenomeDB',
            -parameters        => {
                'reuse_db'              => '#member_db#',
                'biotype_filter'        => 'biotype_group IN ("coding","LRG")',
            },
            -analysis_capacity => 10,
            # -flow_into         => WHEN('#name# eq "homo_sapiens"' => 'copy_freshest_dnafrags_from_master'),
        },

        # !!! LRGs now loaded by LoadMembers pipeline !!!

        # {   -logic_name    => 'copy_freshest_dnafrags_from_master',
        #     -module        => 'Bio::EnsEMBL::Hive::RunnableDB::MySQLTransfer',
        #     -parameters    => {
        #         'mode'          => 'insertignore',
        #         'src_db_conn'   => '#master_db#',
        #         'table'         => 'dnafrag',
        #         'where'         => 'genome_db_id = #genome_db_id# AND coord_system_name = "lrg"',
        #     },
        #     -flow_into     => 'load_lrg_genes',
        # },

        # {   -logic_name => 'load_lrg_genes',
        #     -module     => 'Bio::EnsEMBL::Compara::RunnableDB::Families::LoadLRGs',
        #     -rc_name    =>  '500Mb_job',
        # },

        {   -logic_name         => 'hc_nonref_members',
            -module             => 'Bio::EnsEMBL::Compara::RunnableDB::Families::SqlHealthChecks',
            -parameters         => {
                mode            => 'nonref_members',
            },
            -flow_into  => WHEN(
                                '#load_uniprot_members_from_member_db#' => ['copy_uniprot_data'],
                                '!(#load_uniprot_members_from_member_db#)' => [ 'save_uniprot_release_date' ],
                                )
        },

        {   -logic_name => 'copy_uniprot_data',
            -module     => 'Bio::EnsEMBL::Compara::RunnableDB::Families::CopyUniprotData',
            -parameters        => {
                'reuse_db'              => '#member_db#',
                },
            -rc_name => '2Gb_job',
            -flow_into => WHEN(
                        '#hmm_clustering#' => 'reuse_hmm_annot',
                        ELSE { 'dump_member_proteins' => { 'fasta_name' => '#blastdb_dir#/#blastdb_name#', 'blastdb_name' => '#blastdb_name#' } },
                    )            
        },

        {   -logic_name => 'save_uniprot_release_date',
            -module     => 'Bio::EnsEMBL::Compara::RunnableDB::Families::LoadUniProtReleaseVersion',
            -parameters => {
                'uniprot_rel_url'   => $self->o('uniprot_rel_url'),
            },
            -flow_into  => [ 'download_uniprot_factory' ],
        },

        {   -logic_name => 'download_uniprot_factory',
            -module     => 'Bio::EnsEMBL::Hive::RunnableDB::JobFactory',
            -parameters => {
                'column_names'    => [ 'uniprot_source', 'tax_div' ],
                'inputlist'       => [
                    [ 'sprot', 'fungi' ],
                    [ 'sprot', 'human' ],
                    [ 'sprot', 'mammals' ],
                    [ 'sprot', 'rodents' ],
                    [ 'sprot', 'vertebrates' ],
                    [ 'sprot', 'invertebrates' ],

                    [ 'trembl',  'fungi' ],
                    [ 'trembl',  'human' ],
                    [ 'trembl',  'mammals' ],
                    [ 'trembl',  'rodents' ],
                    [ 'trembl',  'vertebrates' ],
                    [ 'trembl',  'invertebrates' ],
                ],
            },
            -flow_into => {
                '2->A' => [ 'download_and_chunk_uniprot' ],
                'A->1' => [ 'snapshot_after_load_uniprot' ],
            },
        },

        {   -logic_name    => 'download_and_chunk_uniprot',
            -module        => 'Bio::EnsEMBL::Compara::RunnableDB::Families::DownloadAndChunkUniProtFile',
            -parameters => {
                'uniprot_ftp_url'   => $self->o('uniprot_ftp_url'),
            },
            -flow_into => {
                2 => [ 'load_uniprot' ],
            },
        },
        
        {   -logic_name    => 'load_uniprot',
            -module        => 'Bio::EnsEMBL::Compara::RunnableDB::Families::LoadUniProtEntries',
            -parameters => {
                'seq_loader_name'   => 'file', # {'pfetch' x 20} takes 1.3h; {'mfetch' x 7} takes 2.15h; {'pfetch' x 14} takes 3.5h; {'pfetch' x 30} takes 3h;
            },
            -analysis_capacity => 5,
            -batch_size    => 100,
            -rc_name => '2Gb_job',
        },

        {   -logic_name => 'snapshot_after_load_uniprot',
            -module     => 'Bio::EnsEMBL::Hive::RunnableDB::DatabaseDumper',
            -parameters => {
                'output_file'      => '#work_dir#/snapshot_after_load_uniprot.sql.gz',
            },
            -flow_into => {
                1 => WHEN (
                    '#hmm_clustering#' => 'reuse_hmm_annot',
                    ELSE { 'dump_member_proteins' => { 'fasta_name' => '#blastdb_dir#/#blastdb_name#', 'blastdb_name' => '#blastdb_name#' } },
                )
            },
        },
        
        {   -logic_name => 'dump_member_proteins',
            -module     => 'Bio::EnsEMBL::Compara::RunnableDB::DumpMemberSequencesIntoFasta',
            -parameters => {
                'idprefixed'   => 1,
            },
            -flow_into => {
                1 => [ 'make_blastdb' ],
            },
        },

        {   -logic_name => 'make_blastdb',
            -module     => 'Bio::EnsEMBL::Hive::RunnableDB::SystemCmd',
            -parameters => {
                'cmd' => '#blast_bin_dir#/makeblastdb -dbtype prot -parse_seqids -logfile #blastdb_dir#/make_blastdb.log -in #fasta_name#',
            },
            -flow_into => {
                1 => [ 'blast_factory' ],
            },
            -rc_name => '2Gb_job',
        },

        {   -logic_name => 'blast_factory',
            -module     => 'Bio::EnsEMBL::Hive::RunnableDB::JobFactory',
            -parameters => {
                'inputquery'      => 'SELECT DISTINCT m.sequence_id seqid FROM seq_member m',
                'step'            => $self->o('blast_minibatch_size'),
            },
            -flow_into => {
                '2->A' => { 'blast' => { 'start_seq_id' => '#_start_seqid#', 'end_seq_id' => '#_end_seqid#', 'minibatch' => '#_range_count#' } },
                'A->1' => [ 'snapshot_after_blast' ],
            },
            -rc_name => '4Gb_job',
        },

        {   -logic_name    => 'blast',
            -module        => 'Bio::EnsEMBL::Compara::RunnableDB::Families::BlastAndParseDistances',
            -parameters    => {
                'idprefixed'    => 1,
            },
            -hive_capacity => $self->o('blast_capacity'),
            -max_retry_count => 6,
            -flow_into => {
                3 => [ '?table_name=mcl_sparse_matrix&insertion_method=REPLACE' ],
                -1 => 'blast_himem',
                -2 => 'break_batch',
            },
            -rc_name => '4Gb_job',
        },

        {   -logic_name    => 'blast_himem',
            -module        => 'Bio::EnsEMBL::Compara::RunnableDB::Families::BlastAndParseDistances',
            -parameters    => {
                'idprefixed'    => 1,
            },
            -hive_capacity => $self->o('blast_capacity'),
            -flow_into => {
                3 => [ '?table_name=mcl_sparse_matrix&insertion_method=REPLACE' ],
            },
            -rc_name => '8Gb_job',
        },

        {   -logic_name    => 'break_batch',
            -module        => 'Bio::EnsEMBL::Hive::RunnableDB::JobFactory',
            -parameters => {
                'inputquery'      => 'SELECT DISTINCT sm.sequence_id AS seqid FROM seq_member sm WHERE sm.sequence_id BETWEEN #start_seq_id# AND #end_seq_id#',
                'step'            => 1,
            },
            -flow_into => {
                2 => { 'blast' => { 'start_seq_id' => '#_start_seqid#', 'end_seq_id' => '#_end_seqid#', 'minibatch' => '#_range_count#' } },
            },
        },

        {   -logic_name => 'snapshot_after_blast',
            -module     => 'Bio::EnsEMBL::Hive::RunnableDB::DatabaseDumper',
            -parameters => {
                'output_file'  => '#work_dir#/snapshot_after_blast.sql.gz',
            },
            -flow_into => {
                1 => [ 'mcxload_matrix' ],
            },
        },

        {
            -logic_name     => 'reuse_hmm_annot',
            -module         => 'Bio::EnsEMBL::Compara::RunnableDB::Families::ReuseHMMAnnot',
            -parameters     => {
                'reuse_db'      => $self->o('prev_rel_db'),
            },
            -flow_into      => [ 'HMMer_classifyCurated' ],
        },

        {
            -logic_name     => 'HMMer_classifyCurated',
            -module         => 'Bio::EnsEMBL::Hive::RunnableDB::SqlCmd',
            -parameters     => {
                'sql'   => 'INSERT IGNORE INTO hmm_annot SELECT seq_member_id, model_id, NULL FROM hmm_curated_annot hca JOIN seq_member sm ON sm.stable_id = hca.seq_member_stable_id',
            },
            -flow_into      => [ 'HMMer_classifyInterpro' ],
        },

        {
            -logic_name     => 'HMMer_classifyInterpro',
            -module         => 'Bio::EnsEMBL::Hive::RunnableDB::SqlCmd',
            -parameters     => {
                'sql'   => 'INSERT IGNORE INTO hmm_annot SELECT seq_member_id, panther_family_id, evalue FROM panther_annot pa JOIN seq_member sm ON sm.stable_id = pa.ensembl_id',
            },
            -flow_into      => [ 'HMMer_classify_factory' ],
        },


        {   -logic_name => 'HMMer_classify_factory',
            -module     => 'Bio::EnsEMBL::Compara::RunnableDB::ComparaHMM::FactoryUnannotatedMembers',
            -rc_name       => '8Gb_job',
            -flow_into => {
                '2->A'  => [ 'HMMer_classifyPantherScore' ],
                'A->1'  => [ 'HMM_clusterize' ],
            },
        },


            {
             -logic_name => 'HMMer_classifyPantherScore',
             -module     => 'Bio::EnsEMBL::Compara::RunnableDB::ComparaHMM::HMMClassifyPantherScore',
             -parameters => {
                             'blast_bin_dir'       => $self->o('blast_bin_dir'),
                             'pantherScore_path'   => $self->o('pantherScore_path'),
                             'hmmer_path'          => $self->o('hmmer2_home'),
                             'hmm_library_basedir' => $self->o('hmm_library_basedir'),
                            },
             -hive_capacity => $self->o('HMMer_classify_capacity'),
            -batch_size     => 2,
             -rc_name => '500Mb_job',
             -flow_into => {
                 -1 => 'HMMer_classifyPantherScore_himem',
             },
            },

            {
             -logic_name => 'HMMer_classifyPantherScore_himem',
             -module     => 'Bio::EnsEMBL::Compara::RunnableDB::ComparaHMM::HMMClassifyPantherScore',
             -parameters => {
                             'blast_bin_dir'       => $self->o('blast_bin_dir'),
                             'pantherScore_path'   => $self->o('pantherScore_path'),
                             'hmmer_path'          => $self->o('hmmer2_home'),
                             'hmm_library_basedir' => $self->o('hmm_library_basedir'),
                            },
             -hive_capacity => $self->o('HMMer_classify_capacity'),
             -rc_name => '4Gb_job',
            },

            {
             -logic_name => 'HMM_clusterize',
             -module     => 'Bio::EnsEMBL::Compara::RunnableDB::Families::HMMClusterize',
             -parameters => {
                 'discard_uniprot_only_clusters'    => $self->o('discard_uniprot_only_clusters'),
             },
             -rc_name => '4Gb_job',
             -flow_into  => 'fire_family_building',
            },



        {   -logic_name => 'mcxload_matrix',
            -module     => 'Bio::EnsEMBL::Hive::RunnableDB::DbCmd',
            -parameters => {
                'append'        => [qw(-N -q)],
                'input_query'   => 'select * from mcl_sparse_matrix',
                # This long string is to run the actual mcxload command and then test that the file finishes with a closing round bracket
                'command_out'   => '#mcl_bin_dir#/mcxload -abc - -ri max -o #work_dir#/#file_basename#.tcx -write-tab #work_dir#/#file_basename#.itab; tail -n 1 #work_dir#/#file_basename#.tcx | grep ")"',
            },
            -flow_into => {
                1 => [ 'mcl' ],
            },
            -rc_name => '64Gb_job',
        },

        {   -logic_name => 'mcl',
            -module     => 'Bio::EnsEMBL::Hive::RunnableDB::SystemCmd',
            -parameters => {
                'cmd' => "#mcl_bin_dir#/mcl #work_dir#/#file_basename#.tcx -I 2.1 -t 16 -tf 'gq(50)' -scheme 6 -use-tab #work_dir#/#file_basename#.itab -o #work_dir#/#file_basename#.mcl",
            },
            -flow_into => {
                1 => { 'archive_long_files' => { 'input_filenames' => '#work_dir#/#file_basename#.tcx #work_dir#/#file_basename#.itab' },
                            'parse_mcl'          => { 'mcl_name' => '#work_dir#/#file_basename#.mcl' },
                },
            },
            -rc_name => '64Gb_16c_job',
        },

        {   -logic_name => 'parse_mcl',
            -module     => 'Bio::EnsEMBL::Compara::RunnableDB::Families::ParseMCLintoFamilies',
            -parameters => {
                'family_prefix'         => 'fam'.$self->o('rel_with_suffix'),
            },
             -flow_into => {
                 1 => {
                    'archive_long_files'    => { 'input_filenames' => '#work_dir#/#file_basename#.mcl' },
                    'fire_family_building'  => { },
                 },
            },
        },

        {   -logic_name => 'fire_family_building',
            -module     => 'Bio::EnsEMBL::Hive::RunnableDB::JobFactory',
            -parameters => {
                'randomize'             => 1,
                'inputquery'            => 'SELECT family_id, COUNT(*) AS fam_gene_count FROM family_member GROUP BY family_id HAVING count(*)>1',
                'max_genes_lowmem_mafft'        => $self->o('max_genes_lowmem_mafft'),
                'max_genes_singlethread_mafft'  => $self->o('max_genes_singlethread_mafft'),
                'max_genes_computable_mafft'    => $self->o('max_genes_computable_mafft'),
            },
            -hive_capacity => 20, # to enable parallel branches
            -flow_into => {
                '2->A' => WHEN(
                    '#fam_gene_count# <= #max_genes_lowmem_mafft#' => 'mafft_main',
                    '(#fam_gene_count# > #max_genes_singlethread_mafft#) && (#fam_gene_count# <= #max_genes_computable_mafft#)' => 'mafft_huge',
                    '#fam_gene_count# > #max_genes_computable_mafft#' => 'trim_family',
                    ELSE 'mafft_big',
                ),
                'A->1' => {
                    'find_update_singleton_cigars' => { },
                },
            },
            -rc_name => '4Gb_job',
        },

# <Archiving flow-in sub-branch>
        {   -logic_name => 'archive_long_files',
            -module     => 'Bio::EnsEMBL::Hive::RunnableDB::SystemCmd',
            -parameters => {
                'cmd'   => 'gzip #input_filenames#',
            },
            -hive_capacity => 20, # to enable parallel branches
        },
# </Archiving flow-in sub-branch>

# <Mafft sub-branch>

        {   -logic_name         => 'mafft_main',
            -module             => 'Bio::EnsEMBL::Compara::RunnableDB::Families::MafftAfamily',
            -hive_capacity      => $self->o('mafft_capacity'),
            -batch_size         => 10,
            -max_retry_count    => 6,
            -flow_into => {
                1  => [ 'consensifier' ],
                -1 => [ 'mafft_big' ],
            },
            -rc_name => '4Gb_job',
        },

        {   -logic_name    => 'mafft_big',
            -module        => 'Bio::EnsEMBL::Compara::RunnableDB::Families::MafftAfamily',
            -hive_capacity => $self->o('mafft_capacity'),
            -rc_name       => '64Gb_job',
            -priority      => 10,
            -flow_into     => {
                1  => [ 'consensifier_himem' ],
                -1 => [ 'mafft_huge' ],
            },
        },

        {   -logic_name    => 'mafft_huge',
            -module        => 'Bio::EnsEMBL::Compara::RunnableDB::Families::MafftAfamily',
            -hive_capacity => $self->o('mafft_capacity'),
            -parameters    => {
                'mafft_threads'     => 8,
            },
            -priority      => 20,
            -flow_into     => {
                1  => [ 'consensifier_himem' ],
            },
            -rc_name => '96Gb_8c_job',
        },

        {   -logic_name         => 'trim_family',
            -module             => 'Bio::EnsEMBL::Hive::RunnableDB::SqlCmd',
            -parameters => {
                'member_sources_to_delete'  => '"Uniprot/SPTREMBL"',
                'trim_to_this_taxon_id'     => 7711,    # Chordates
                'sql'   => [
                    'DELETE family_member
                    FROM
                        family_member
                            JOIN
                        seq_member sm USING (seq_member_id)
                            JOIN
                        ncbi_taxa_node ntn1 USING (taxon_id)
                            JOIN
                        ncbi_taxa_node ntn2
                    WHERE
                        family_id = #family_id# AND ntn2.taxon_id = #trim_to_this_taxon_id#
                            AND NOT (ntn2.left_index <= ntn1.left_index AND ntn2.right_index >= ntn1.left_index)
                            AND source_name IN (#member_sources_to_delete#);'
                ],
            },
            -priority  => 20,
            -flow_into => {
                1  => [ 'mafft_huge' ],
            },
        },

        {   -logic_name => 'find_update_singleton_cigars',      # example of an SQL-session within a job (temporary table created, used and discarded)
            -module     => 'Bio::EnsEMBL::Hive::RunnableDB::SqlCmd',
            -parameters => {
                'sql'   => [
                        # find cigars:
                    "CREATE TEMPORARY TABLE singletons SELECT family_id, length(s.sequence) len, count(*) cnt FROM family_member fm, seq_member m, sequence s WHERE fm.seq_member_id=m.seq_member_id AND m.sequence_id=s.sequence_id GROUP BY family_id HAVING cnt=1",
                        # update them:
                    "UPDATE family_member fm, seq_member m, singletons st SET fm.cigar_line=concat(st.len, 'M') WHERE fm.family_id=st.family_id AND m.seq_member_id=fm.seq_member_id",
                ],
            },
            -hive_capacity => 20, # to enable parallel branches
            -flow_into => {
                1 => WHEN (
                    '#hmm_clustering#' => 'warehouse_working_directory',
                    ELSE 'insert_redundant_peptides',
                )
            },
        },

        {   -logic_name => 'insert_redundant_peptides',
            -module     => 'Bio::EnsEMBL::Hive::RunnableDB::SqlCmd',
            -parameters => {
                'sql' => "INSERT INTO family_member SELECT family_id, m2.seq_member_id, cigar_line FROM family_member fm, seq_member m1, seq_member m2 WHERE fm.seq_member_id=m1.seq_member_id AND m1.sequence_id=m2.sequence_id AND m1.seq_member_id<>m2.seq_member_id",
            },
            -hive_capacity => 20, # to enable parallel branches
            -flow_into  => 'stable_id_map',
        },

# </Mafft sub-branch>

# <Consensifier sub-branch>
        {   -logic_name    => 'consensifier',
            -module        => 'Bio::EnsEMBL::Compara::RunnableDB::Families::ConsensifyAfamily',
            -hive_capacity => $self->o('cons_capacity'),
            -batch_size    => 20,
            -flow_into     => {
                -1 => 'consensifier_himem',
            },
        },

        {   -logic_name    => 'consensifier_himem',
            -module        => 'Bio::EnsEMBL::Compara::RunnableDB::Families::ConsensifyAfamily',
            -hive_capacity => $self->o('cons_capacity'),
            -rc_name       => '500Mb_job',
        },
# </Consensifier sub-branch>

# job funnel:
        {   -logic_name    => 'stable_id_map',
            -module        => 'Bio::EnsEMBL::Compara::RunnableDB::StableIdMapper',
            -parameters    => {
                'prev_rel_db' => $self->o('prev_rel_db'),
                'type'        => 'f',
                'release'     => $self->o('ensembl_release'),
            },
            -flow_into => {
                1 => [ 'warehouse_working_directory' ],
            },
            -rc_name => '16Gb_job',    # NB: make sure you give it enough memory or it will crash
        },

        {   -logic_name => 'warehouse_working_directory',
            -module     => 'Bio::EnsEMBL::Hive::RunnableDB::SystemCmd',
            -parameters => {
                'cmd'   => 'become -- compara_ensembl cp -r #work_dir# #warehouse_dir#',
            },
            -flow_into => [ 'notify_pipeline_completed' ],
        },

        {   -logic_name => 'notify_pipeline_completed',
            -module     => 'Bio::EnsEMBL::Compara::RunnableDB::NotifyByEmail',
            -parameters => {
                'text'  => 'The pipeline has completed.',
            },
            -flow_into => [ 'register_pipeline_url' ],
        },

        {   -logic_name => 'register_pipeline_url',
            -module      => 'Bio::EnsEMBL::Compara::RunnableDB::RegisterMLSS',
            -parameters => { 
                'test_mode' => $self->o('test_mode'),
                }
        },

        #
        ## Please remember that the stable_id_history will have to be MERGED in an intelligent way, and not just written over.
        #
    ];
}

1;

=head1 STATS and TIMING

=head2 rel.82 stats

    sequences to cluster:           7,936,461       [ SELECT count(*) from sequence; ] -- took 1m12s to run
    distances by Blast:         1,561,866,354       [ SELECT count(*) from mcl_sparse_matrix; ] -- took 43m to run

    LRG dnafrags:                 610               [ SELECT count(*) FROM dnafrag WHERE coord_system_name='lrg'; ]
    LRG gene members:             608               [ SELECT count(*) FROM gene_member WHERE stable_id LIKE 'LRG_%'; ]
    non-reference genes:         3176               [ SELECT count(*) FROM gene_member WHERE gene_member_id>=200000001 AND source_name='ENSEMBLGENE'; ]
    non-reference peps:          9337               [ SELECT count(*) FROM seq_member WHERE seq_member_id>=200000001 AND source_name='ENSEMBLPEP'; ]

    uniprot loading method:     { 20 x pfetch }

    total running time:         11.3d              [ call time_analysis('%'); ]    -- could have been shorter by 1-2 days (mcxload was run while quota was exceeded, which caused a silent format error in the tcx file)
    uniprot_loading time:       18.5h               [ call time_analysis('load_uniprot%'); ]
    blasting time:               5.8d               [ call time_analysis('blast%'); ]
    mcxload running time:       22.3h               [ select (UNIX_TIMESTAMP(when_finished)-UNIX_TIMESTAMP(when_started))/3600 hours from role join analysis_base using(analysis_id) where done_jobs=1 and logic_name='mcxload_matrix' order by role_id DESC limit 1; ]
    mcl running time:           13.7h               [ select (UNIX_TIMESTAMP(when_finished)-UNIX_TIMESTAMP(when_started))/3600 hours from role join analysis_base using(analysis_id) where done_jobs=1 and logic_name='mcl' order by role_id DESC limit 1; ]

    memory used by mcxload:     41.6G               [ SELECT mem_megs, swap_megs FROM analysis_base JOIN role USING(analysis_id) JOIN worker_resource_usage USING(worker_id) WHERE logic_name='mcxload_matrix'; ]
    memory used by mcl:         63.2G               [ SELECT mem_megs, swap_megs FROM analysis_base JOIN role USING(analysis_id) JOIN worker_resource_usage USING(worker_id) WHERE logic_name='mcl'; ]


=head2 rel.81 stats

    sequences to cluster:           7,936,228       [ SELECT count(*) from sequence; ] -- took 1m12s to run
    distances by Blast:         1,561,834,584       [ SELECT count(*) from mcl_sparse_matrix; ] -- took 43m to run

    LRG dnafrags:                 575               [ SELECT count(*) FROM dnafrag WHERE coord_system_name='lrg'; ]
    LRG gene members:             573               [ SELECT count(*) FROM gene_member WHERE stable_id LIKE 'LRG_%'; ]
    non-reference genes:         3120               [ SELECT count(*) FROM gene_member WHERE gene_member_id>=200000001 AND source_name='ENSEMBLGENE'; ]
    non-reference peps:          9260               [ SELECT count(*) FROM seq_member WHERE seq_member_id>=200000001 AND source_name='ENSEMBLPEP'; ]

    uniprot loading method:     { 20 x pfetch }

    total running time:         10.7d               [ call time_analysis('%'); ]    -- could have been shorter by 1-2 days (mcxload had a syntax error in the command line, which was an attempt to introduce a healthcheck)
    uniprot_loading time:        6.7h               [ call time_analysis('load_uniprot%'); ]
    blasting time:               6.8d               [ call time_analysis('blast%'); ]
    mcxload running time:       21.8h               [ select (UNIX_TIMESTAMP(when_finished)-UNIX_TIMESTAMP(when_started))/3600 hours from role join analysis_base using(analysis_id) where done_jobs=1 and logic_name='mcxload_matrix' order by role_id DESC limit 1; ]
    mcl running time:           13.1h               [ select (UNIX_TIMESTAMP(when_finished)-UNIX_TIMESTAMP(when_started))/3600 hours from role join analysis_base using(analysis_id) where done_jobs=1 and logic_name='mcl' order by role_id DESC limit 1; ]

    memory used by mcxload:     41.6G               [ SELECT mem_megs, swap_megs FROM analysis_base JOIN role USING(analysis_id) JOIN worker_resource_usage USING(worker_id) WHERE logic_name='mcxload_matrix'; ]
    memory used by mcl:         63.1G               [ SELECT mem_megs, swap_megs FROM analysis_base JOIN role USING(analysis_id) JOIN worker_resource_usage USING(worker_id) WHERE logic_name='mcl'; ]


=head2 rel.80 stats

    sequences to cluster:           7,501,655       [ SELECT count(*) from sequence; ] -- took 3 seconds to run
    distances by Blast:         1,466,437,751       [ SELECT count(*) from mcl_sparse_matrix; ] -- took 37m20 to run

    non-reference genes:         2848               [ SELECT count(*) FROM gene_member WHERE gene_member_id>=200000001 AND source_name='ENSEMBLGENE'; ]
    non-reference peps:          8069               [ SELECT count(*) FROM seq_member WHERE seq_member_id>=200000001 AND source_name='ENSEMBLPEP'; ]

    uniprot loading method:     { 20 x pfetch }

    total running time:         14.0d               [ call time_analysis('%'); ]    -- could have been shorter by 2-3 days (due to the mcxload initial misconfig and scratch109 instability/quota/limit issues)
    uniprot_loading time:       14.0h               [ call time_analysis('load_uniprot%'); ]
    blasting time:               5.9d               [ call time_analysis('blast%'); ]
    mcxload running time:        2.8h               [ select (UNIX_TIMESTAMP(when_finished)-UNIX_TIMESTAMP(when_started))/3600 hours from role join analysis_base using(analysis_id) where done_jobs=1 and logic_name='mcxload_matrix' order by role_id DESC limit 1; ]
    mcl running time:           42.3h               [ select (UNIX_TIMESTAMP(when_finished)-UNIX_TIMESTAMP(when_started))/3600 hours from role join analysis_base using(analysis_id) where done_jobs=1 and logic_name='mcl' order by role_id DESC limit 1; ]

    memory used by mcxload:     38.9G               [ SELECT mem_megs, swap_megs FROM analysis_base JOIN role USING(analysis_id) JOIN worker_resource_usage USING(worker_id) WHERE logic_name='mcxload_matrix'; ]
    memory used by mcl:         58.6G               [ SELECT mem_megs, swap_megs FROM analysis_base JOIN role USING(analysis_id) JOIN worker_resource_usage USING(worker_id) WHERE logic_name='mcl'; ]


=head2 rel.79 stats

    sequences to cluster:           6,968,981       [ SELECT count(*) from sequence; ] -- took 1.5m to run
    distances by Blast:         1,338,935,992       [ SELECT count(*) from mcl_sparse_matrix; ] -- took 37m20 to run

    non-reference genes:         2851               [ SELECT count(*) FROM gene_member WHERE gene_member_id>=200000001 AND source_name='ENSEMBLGENE'; ]
    non-reference peps:          8074               [ SELECT count(*) FROM seq_member WHERE seq_member_id>=200000001 AND source_name='ENSEMBLPEP'; ]

    uniprot loading method:     { 20 x pfetch }

    total running time:          ?                  [ call time_analysis('%'); ]
    uniprot_loading time:        5.6h               [ call time_analysis('load_uniprot%'); ]    # Sun-Mon overnight
    blasting time:               6.8d +++           [ call time_analysis('blast%'); ]           # Estimate is wrong. Had to be stopped, topped-up and restarted.
    mcxload running time:       31.7h               [ call time_analysis('mcxload_matrix'); ]
    mcl running time:           32.4h               [ call time_analysis('mcl'); ]

    memory used by mcxload:     35.5G               [ SELECT mem_megs, swap_megs FROM analysis_base JOIN role USING(analysis_id) JOIN worker_resource_usage USING(worker_id) WHERE logic_name='mcxload_matrix'; ]
    memory used by mcl:         53.3G               [ SELECT mem_megs, swap_megs FROM analysis_base JOIN role USING(analysis_id) JOIN worker_resource_usage USING(worker_id) WHERE logic_name='mcl'; ]

=head2 rel.78 stats

    sequences to cluster:           6,801,213       [ SELECT count(*) from sequence; ] -- took a few seconds to run
    distances by Blast:         1,303,980,213       [ SELECT count(*) from mcl_sparse_matrix; ] -- took 38m to run

    non-reference genes:         2718               [ SELECT count(*) FROM gene_member WHERE gene_member_id>=200000001 AND source_name='ENSEMBLGENE'; ]
    non-reference peps:          7075               [ SELECT count(*) FROM seq_member WHERE seq_member_id>=200000001 AND source_name='ENSEMBLPEP'; ]

    uniprot loading method:     { 20 x pfetch }

    total running time:          7.7d               [ call time_analysis('%'); ]
    uniprot_loading time:        9.0h               [ call time_analysis('load_uniprot%'); ]
    blasting time:               4.9d               [ call time_analysis('blast%'); ]
    mcxload running time:        5.1h               [ call time_analysis('mcxload_matrix'); ]
    mcl running time:           11.7h               [ call time_analysis('mcl'); ]

    memory used by mcxload:     34.6G               [ SELECT mem_megs, swap_megs FROM analysis_base JOIN role USING(analysis_id) JOIN worker_resource_usage USING(worker_id) WHERE logic_name='mcxload_matrix'; ]
    memory used by mcl:         52.0G               [ SELECT mem_megs, swap_megs FROM analysis_base JOIN role USING(analysis_id) JOIN worker_resource_usage USING(worker_id) WHERE logic_name='mcl'; ]

=head2 rel.77 stats

    sequences to cluster:       6,546,543           [ SELECT count(*) from sequence; ] -- took 1.5m to run
    distances by Blast:         1,251,923,987       [ SELECT count(*) from mcl_sparse_matrix; ] -- took 34m to run

    non-reference genes:         2699               [ SELECT count(*) FROM gene_member WHERE gene_member_id>=200000001 AND source_name='ENSEMBLGENE'; ]
    non-reference peps:          7021               [ SELECT count(*) FROM seq_member WHERE seq_member_id>=200000001 AND source_name='ENSEMBLPEP'; ]

    uniprot loading method:     { 20 x pfetch }

    total running time:         12.9d               [ call time_analysis('%'); ]
    uniprot_loading time:       11.0h               [ call time_analysis('load_uniprot%'); ]
    blasting time:               4.5d               [ call time_analysis('blast%'); ]
    mcxload running time:        2.6h               [ call time_analysis('mcxload_matrix'); ]
    mcl running time:           10.9h               [ call time_analysis('mcl'); ]

    memory used by mcxload:     33.2G               [ SELECT mem_megs, swap_megs FROM analysis_base JOIN role USING(analysis_id) JOIN worker_resource_usage USING(worker_id) WHERE logic_name='mcxload_matrix'; ]
    memory used by mcl:         50.0G               [ SELECT mem_megs, swap_megs FROM analysis_base JOIN role USING(analysis_id) JOIN worker_resource_usage USING(worker_id) WHERE logic_name='mcl'; ]

=head2 rel.76 stats

    sequences to cluster:       6,293,923           [ SELECT count(*) from sequence; ] -- took 2 minutes to run
    distances by Blast:         1,204,402,584       [ SELECT count(*) from mcl_sparse_matrix; ] -- took 1h18m to run

    non-reference genes:         2182               [ SELECT count(*) FROM gene_member WHERE gene_member_id>=200000001 AND source_name='ENSEMBLGENE'; ]
    non-reference peps:          6394               [ SELECT count(*) FROM seq_member WHERE seq_member_id>=200000001 AND source_name='ENSEMBLPEP'; ]

    uniprot loading method:     { 20 x pfetch }

    total running time:         10.8d               [ call time_analysis('%'); ]
    uniprot_loading time:        3.8h               [ call time_analysis('load_uniprot%'); ]
    blasting time:               6.0d               [ call time_analysis('blast%'); ]
    mcxload running time:        3.0h               [ call time_analysis('mcxload_matrix'); ]
    mcl running time:           15.8h               [ call time_analysis('mcl'); ]

    memory used by mcxload:     32.5G               [ SELECT mem_megs, swap_megs FROM analysis_base JOIN role USING(analysis_id) JOIN worker_resource_usage USING(worker_id) WHERE logic_name='mcxload_matrix'; ]
    memory used by mcl:         48.2G               [ SELECT mem_megs, swap_megs FROM analysis_base JOIN role USING(analysis_id) JOIN worker_resource_usage USING(worker_id) WHERE logic_name='mcl'; ]

=head2 rel.75 stats

    sequences to cluster:       5,611,558           [ SELECT count(*) from sequence; ]
    distances by Blast:         1,063,102,033       [ SELECT count(*) from mcl_sparse_matrix; ] -- took 27 minutes to run

    non-reference genes:         3090               [ SELECT count(*) FROM member WHERE member_id>=200000001 AND source_name='ENSEMBLGENE'; ]
    non-reference peps:         10006               [ SELECT count(*) FROM member WHERE member_id>=200000001 AND source_name='ENSEMBLPEP'; ]

    uniprot loading method:     { 20 x pfetch }

    total running time:         17.0d               [ call time_analysis('%'); ]
    uniprot_loading time:        2.8h               [ call time_analysis('load_uniprot%'); ]
    blasting time:               4.7d               [ call time_analysis('blast%'); ]
    mcxload running time:        0.9d               [ call time_analysis('mcxload_matrix'); ]
    mcl running time:            1.1d               [ call time_analysis('mcl'); ]

    memory used by mcxload:     28.5G               [ SELECT mem_megs, swap_megs FROM analysis_base JOIN worker USING(analysis_id) JOIN lsf_report USING(process_id) WHERE logic_name='mcxload_matrix'; ]
    memory used by mcl:         42.5G               [ SELECT mem_megs, swap_megs FROM analysis_base JOIN worker USING(analysis_id) JOIN lsf_report USING(process_id) WHERE logic_name='mcl'; ]

=head2 rel.74 stats

    sequences to cluster:       5,293,375           [ SELECT count(*) from sequence; ]
    distances by Blast:         1,000,667,203       [ SELECT count(*) from mcl_sparse_matrix; ] -- took 27 minutes to run

    non-reference genes:         3090               [ SELECT count(*) FROM member WHERE member_id>=200000001 AND source_name='ENSEMBLGENE'; ]
    non-reference peps:         10006               [ SELECT count(*) FROM member WHERE member_id>=200000001 AND source_name='ENSEMBLPEP'; ]

    uniprot loading method:     { 20 x pfetch }

    total running time:          9.3d               [ call time_analysis('%'); ]
    uniprot_loading time:        2.8h               [ call time_analysis('load_uniprot%'); ]
    blasting time:               5.2d               [ call time_analysis('blast%'); ]
    mcxload running time:        1.5d               [ call time_analysis('mcxload_matrix'); ]
    mcl running time:            1.8d               [ call time_analysis('mcl'); ]

    memory used by mcxload:     25.5G               [ SELECT mem_megs, swap_megs FROM analysis_base JOIN worker USING(analysis_id) JOIN lsf_report USING(process_id) WHERE logic_name='mcxload_matrix'; ]
    memory used by mcl:         ?G                  [ SELECT mem_megs, swap_megs FROM analysis_base JOIN worker USING(analysis_id) JOIN lsf_report USING(process_id) WHERE logic_name='mcl'; ]

=head2 rel.73 stats

    sequences to cluster:       5,157,846           [ SELECT count(*) from sequence; ]
    distances by Blast:         970,366,718         [ SELECT count(*) from mcl_sparse_matrix; ]

    non-reference genes:        2965                [ SELECT count(*) FROM member WHERE member_id>=200000001 AND source_name='ENSEMBLGENE'; ]
    non-reference peps:         9711                [ SELECT count(*) FROM member WHERE member_id>=200000001 AND source_name='ENSEMBLPEP'; ]

    uniprot loading method:     { 20 x pfetch }

    total running time:          9.5d               [ call time_analysis('%'); ]
    uniprot_loading time:       10.6h               [ call time_analysis('load_uniprot%'); ]
    blasting time:               7.2d               [ call time_analysis('blast%'); ]
    mcxload running time:        2.4h               [ call time_analysis('mcxload_matrix'); ]
    mcl running time:            7.8h               [ call time_analysis('mcl'); ]

    memory used by mcxload:     25.8G               [ SELECT mem, swap FROM analysis_base JOIN worker USING(analysis_id) JOIN lsf_report USING(process_id) WHERE logic_name='mcxload_matrix'; ]
    memory used by mcl:         32.9G               [ SELECT mem, swap FROM analysis_base JOIN worker USING(analysis_id) JOIN lsf_report USING(process_id) WHERE logic_name='mcl'; ]

=head2 rel.72 stats

    sequences to cluster:       4,810,252           [ SELECT count(*) from sequence; ]
    distances by Blast:         1,550,752,997       [ SELECT count(*) from mcl_sparse_matrix; ]

    non-reference genes:        2524                [ SELECT count(*) FROM member WHERE member_id>=200000001 AND source_name='ENSEMBLGENE'; ]
    non-reference peps:         9058                [ SELECT count(*) FROM member WHERE member_id>=200000001 AND source_name='ENSEMBLPEP'; ]

    uniprot loading method:     { 20 x pfetch }

    total running time:         14.5 days           [ call time_analysis('%'); ]
    uniprot_loading time:       5.3d                [ call time_analysis('load_uniprot%'); ]
    blasting time:              5.2d                [ call time_analysis('blast%'); ]
    mcxload running time:       4h                  [ call time_analysis('mcxload_matrix'); ]
    mcl running time:           1.9d                [ call time_analysis('mcl'); ]

    memory used by mcxload:     41G                 [ SELECT mem, swap FROM analysis_base JOIN worker USING(analysis_id) JOIN lsf_report USING(process_id) WHERE logic_name='mcxload_matrix'; ]
    memory used by mcl:         41G                 [ SELECT mem, swap FROM analysis_base JOIN worker USING(analysis_id) JOIN lsf_report USING(process_id) WHERE logic_name='mcl'; ]

=head2 rel.71 stats

    sequences to cluster:       4,652,269           [ SELECT count(*) from sequence; ]
    distances by Blast:         1,487,577,335       [ SELECT count(*) from mcl_sparse_matrix; ]

    non-reference genes:        2414                [ SELECT count(*) FROM member WHERE member_id>=200000001 AND source_name='ENSEMBLGENE'; ]
    non-reference peps:         8729                [ SELECT count(*) FROM member WHERE member_id>=200000001 AND source_name='ENSEMBLPEP'; ]

    uniprot loading method:     { 20 x pfetch }

    total running time:         10.6 days           [ call time_analysis('%'); ]
    uniprot_loading time:       10.2h               [ call time_analysis('load_uniprot%'); ]
    blasting time:              4.5 days            [ call time_analysis('family_blast%'); ]
    mcxload running time:       4.1h                [ call time_analysis('mcxload_matrix'); ]
    mcl running time:           10.4h               [ call time_analysis('mcl'); ]

    memory used by mcxload:     40G                 [ SELECT mem, swap FROM analysis_base JOIN worker USING(analysis_id) JOIN lsf_report USING(process_id) WHERE logic_name='mcxload_matrix'; ]
    memory used by mcl:         39G                 [ SELECT mem, swap FROM analysis_base JOIN worker USING(analysis_id) JOIN lsf_report USING(process_id) WHERE logic_name='mcl'; ]

=head2 rel.67 stats

    sequences to cluster:       4,035,467           [ SELECT count(*) from sequence; ]
    distances by Blast:         749,490,988         [ SELECT count(*) from mcl_sparse_matrix; ]

    non-reference genes:        1893                [ SELECT count(*) FROM member WHERE member_id>=100000001 AND source_name='ENSEMBLGENE'; ]
    non-reference peps:         7198                [ SELECT count(*) FROM member WHERE member_id>=100000001 AND source_name='ENSEMBLPEP'; ]

    uniprot loading method:     { 20 x pfetch }

    total running time:         8.2 days            [ call time_analysis('%'); ]
    uniprot_loading time:       1.1 days            [ call time_analysis('load_uniprot%'); ]
    blasting time:              4.3 days            [ call time_analysis('family_blast%'); ]
    mcxload running time:       1.7h                [ call time_analysis('mcxload_matrix'); ]
    mcl running time:           7.6h                [ call time_analysis('mcl'); ]

    memory used by mcxload:     20G mem + 20G swap  [ SELECT mem, swap FROM analysis JOIN worker USING(analysis_id) JOIN lsf_report USING(process_id) WHERE logic_name='mcxload_matrix'; ]
    memory used by mcl:         25G mem + 26G swap  [ SELECT mem, swap FROM analysis JOIN worker USING(analysis_id) JOIN lsf_report USING(process_id) WHERE logic_name='mcl'; ]

=head2 rel.66 stats

    sequences to cluster:       3,800,669           [ SELECT count(*) from sequence; ] - 2 min to count
    distances by Blast:         693,505,406         [ SELECT count(*) from mcl_sparse_matrix; ]

    non-reference genes:        1293                [ SELECT count(*) FROM member WHERE member_id>=100000001 AND source_name='ENSEMBLGENE'; ]
    non-reference peps:         5041                [ SELECT count(*) FROM member WHERE member_id>=100000001 AND source_name='ENSEMBLPEP'; ]

    total running time:         4.3 days
    uniprot_loading time:       4.6h                {20 x pfetch}
    blasting time:              2.4 days
    mcxload running time:       3.4h
    mcl running time:           4.8h

    memory used by mcxload:     19G mem + 19G swap  [ SELECT mem, swap FROM analysis JOIN worker USING(analysis_id) JOIN lsf_report USING(process_id) WHERE logic_name='mcxload_matrix'; ]
    memory used by mcl:         23G mem + 23G swap  [ SELECT mem, swap FROM analysis JOIN worker USING(analysis_id) JOIN lsf_report USING(process_id) WHERE logic_name='mcl'; ]

=head2 rel.65 stats

    sequences to cluster:       3,498,462           [ SELECT count(*) from sequence; ] - 2 min to count
    distances by Blast:         632,943,303         [ SELECT count(*) from mcl_sparse_matrix; ]

    non-reference genes:        1148                [ SELECT count(*) FROM member WHERE member_id>=100000001 AND source_name='ENSEMBLGENE'; ]
    non-reference peps:         4575                [ SELECT count(*) FROM member WHERE member_id>=100000001 AND source_name='ENSEMBLPEP'; ]

    total running time:         3.5 days            [with database congestion problems, but no bugs]
    uniprot_loading time:       2.5h                {20 x pfetch}
    blasting time:              1.9 days
    mcxload running time:       2.8h
    mcl running time:           6.4h

    memory used by mcxload:     17G RAM + 17G SWAP  [ bacct -l -f /usr/local/lsf/work/farm2/logdir/lsb.acct.2 [ SELECT max(process_id) FROM worker JOIN analysis USING(analysis_id) WHERE logic_name='mcxload_matrix' ] ]
    memory used by mcl:         21G RAM + 21G SWAP  [ bacct -l -f /usr/local/lsf/work/farm2/logdir/lsb.acct.2 [ SELECT max(process_id) FROM worker JOIN analysis USING(analysis_id) WHERE logic_name='mcl' ] ]

=head2 rel.64 stats

    sequences to cluster:       3,438,941           [ SELECT count(*) from sequence; ]
    distances by Blast:         620,587,342         [ SELECT count(*) from mcl_sparse_matrix; ]

    total running time:         5 days
    uniprot_loading time:       3h                  {20 x pfetch}
    blasting time:              1.9 days
    mcxload running time:       3.4h
    mcl running time:           7.1h

    memory used by mcxload:     17G RAM + 17G SWAP  [ bacct -l [ SELECT max(process_id) FROM worker JOIN analysis USING(analysis_id) WHERE logic_name='mcxload_matrix' ] ]
    memory used by mcl:         21G RAM + 21G SWAP  [ bacct -l [ SELECT max(process_id) FROM worker JOIN analysis USING(analysis_id) WHERE logic_name='mcl' ] ]

=head2 rel.63 stats

    sequences to cluster:       3,289,861           [ SELECT count(*) from sequence; ]
    distances by Blast:         591,086,511         [ SELECT count(*) from mcl_sparse_matrix; ]

    total running time:         3.5 days            
    uniprot_loading time:       4.3h                {20 x pfetch}
    blasting time:              2.2 days              
    mcxload running time:       2.8h                
    mcl running time:           4h                

    memory used by mcxload:     16G RAM + 16G SWAP  [ bacct -l [ SELECT max(process_id) FROM worker WHERE analysis_id=13; ] ]
    memory used by mcl:         20G RAM + 20G SWAP  [ bacct -l [ SELECT max(process_id) FROM worker WHERE analysis_id=14; ] ]

=head2 rel.62e stats

    sequences to cluster:       3,133,750           [ SELECT count(*) from sequence; ]
    uniprot_loading time:       1.6h                {20 x pfetch}
    dumping_after_loading:      1.3m
    blasting time:              2 days              
    dumping_after_blasting:     1h

=head2 rel.62d stats

    uniprot_loading time:       3.5h                {10 x pfetch}

=head2 rel.62c stats

    uniprot_loading time:       3.5h                {14 x pfetch}

=head2 rel.62b stats

    uniprot_loading time:       2.15h               {7 x mfetch}

=head2 rel.62a stats

    uniprot_loading time:       3h                  {30 x pfetch}

=head2 rel.62 stats

    sequences to cluster:       3,079,257           [ SELECT count(*) from sequence; ]
    distances by Blast:         550,334,750         [ SELECT count(*) from mcl_sparse_matrix; ]

    total running time:         4.5 days            
    uniprot_loading time:       5.1h
    blasting time:              3 days              
    mcxload running time:       1.5h                
    mcl running time:           3.7h                

    memory used by mcxload:     15G RAM + 15G SWAP  [ bacct -l [ SELECT max(process_id) FROM hive WHERE analysis_id=11; ] ]
    memory used by mcl:         18G RAM + 18G SWAP  [ bacct -l [ SELECT max(process_id) FROM hive WHERE analysis_id=12; ] ]

=head2 rel.61 stats

    sequences to cluster:       2,914,080           [ SELECT count(*) from sequence; ]
    distances by Blast:         523,104,710         [ SELECT count(*) from mcl_sparse_matrix; ]

    total running time:         3(!) days           
    uniprot_loading time:       4h                  
    blasting time:              1.7(!) days         
    mcxload running time:       8h                  
    mcl running time:           9.4h                

=head2 rel.60 stats

    sequences to cluster:       2,725,421           [ SELECT count(*) from sequence; ]
    distances by Blast:         484,837,915         [ SELECT count(*) from mcl_sparse_matrix; ]

    mcxload running time:       11.2h               
    mcl running time:           3.1h                

    memory used by mcxload:     13G RAM + 13G SWAP  
    memory used by mcl:         15G RAM + 16G SWAP  

=cut<|MERGE_RESOLUTION|>--- conflicted
+++ resolved
@@ -131,12 +131,7 @@
 
         'blast_bin_dir'     => $self->o('blast_bin_dir'),           # binary & script directories
         'mcl_bin_dir'       => $self->o('mcl_bin_dir'),
-<<<<<<< HEAD
         'mafft_exe'         => $self->o('mafft_exe'),
-        'mafft_threads'    => $self->o('mafft_threads'),
-=======
-        'mafft_home'        => $self->o('mafft_home'),
->>>>>>> 9f18f8cb
 
         'master_db'         => $self->o('master_db'),               # databases
         'member_db'         => $self->o('member_db'),
