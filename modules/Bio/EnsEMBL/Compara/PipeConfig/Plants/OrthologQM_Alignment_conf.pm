--- conflicted
+++ resolved
@@ -59,14 +59,9 @@
 
         'division'      => 'plants',
         'member_type'   => 'protein',
-<<<<<<< HEAD
+        'species_set_name' => 'collection-plants',
 
         'homology_method_link_types' => ['ENSEMBL_ORTHOLOGUES', 'ENSEMBL_HOMOEOLOGUES'],
-
-        'species_set_name' => 'collection-' . $self->o('collection'),
-=======
-        'species_set_name' => 'collection-plants',
->>>>>>> d519b7da
     };
 }
 
