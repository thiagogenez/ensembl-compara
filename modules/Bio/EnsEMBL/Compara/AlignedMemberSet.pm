--- conflicted
+++ resolved
@@ -385,19 +385,14 @@
     my $removed_members = undef;
     my $map_long_seq_names = undef;
     if (scalar @args) {
-<<<<<<< HEAD
-        ($unique_seqs,  $id_type, $stop2x, $append_taxon_id, $append_sp_short_name, $append_genomedb_id, $append_stn_id, $remove_gaps, $seq_type, $removed_columns, $cdna) =
-            rearrange([qw(UNIQ_SEQ ID_TYPE STOP2X APPEND_TAXON_ID APPEND_SP_SHORT_NAME APPEND_GENOMEDB_ID APPEND_SPECIES_TREE_NODE_ID REMOVE_GAPS SEQ_TYPE REMOVED_COLUMNS CDNA)], @args);
+        ($unique_seqs,  $id_type, $stop2x, $append_taxon_id, $append_sp_short_name, $append_genomedb_id, $append_stn_id, $remove_gaps, $seq_type, $removed_columns, $cdna, $removed_members, $map_long_seq_names) =
+            rearrange([qw(UNIQ_SEQ ID_TYPE STOP2X APPEND_TAXON_ID APPEND_SP_SHORT_NAME APPEND_GENOMEDB_ID APPEND_SPECIES_TREE_NODE_ID REMOVE_GAPS SEQ_TYPE REMOVED_COLUMNS CDNA REMOVED_MEMBERS MAP_LONG_SEQ_NAMES)], @args);
     }
 
     if (defined $cdna) {
         warn "-CDNA => 0/1 in AlignedMemberSet::get_SimpleAlign is deprecated and will be removed in e82. Please use -SEQ_TYPE => 'cds' instead\n";
         die "-CDNA and -SEQ_TYPE cannot be both defined in AlignedMemberSet::get_SimpleAlign" if $seq_type;
         $seq_type = 'cds' if $cdna;
-=======
-        ($unique_seqs,  $id_type, $stop2x, $append_taxon_id, $append_sp_short_name, $append_genomedb_id, $append_stn_id, $remove_gaps, $seq_type, $removed_columns, $removed_members, $map_long_seq_names) =
-            rearrange([qw(UNIQ_SEQ ID_TYPE STOP2X APPEND_TAXON_ID APPEND_SP_SHORT_NAME APPEND_GENOMEDB_ID APPEND_SPECIES_TREE_NODE_ID REMOVE_GAPS SEQ_TYPE REMOVED_COLUMNS REMOVED_MEMBERS MAP_LONG_SEQ_NAMES)], @args);
->>>>>>> 33f6cf46
     }
 
     die "-SEQ_TYPE cannot be specified if \$self->seq_type is already defined" if $seq_type and $self->seq_type;
@@ -446,15 +441,6 @@
         $alphabet = 'dna' if $seq_type and ($seq_type eq 'cds');
 
         # Sequence name
-<<<<<<< HEAD
-        my $seqID = $member->stable_id;
-        $seqID = $member->sequence_id if $id_type and $id_type =~ m/^SEQ/i;
-        $seqID = $member->seq_member_id if $id_type and $id_type =~ m/^MEM/i;
-        $seqID = $member->display_label if $id_type and $id_type =~ m/^DIS/i;
-        $seqID .= "_" . $member->taxon_id if($append_taxon_id);
-        $seqID .= "_" . $member->genome_db_id if ($append_genomedb_id);
-        $seqID .= "_" . $member->genome_db->_species_tree_node_id if ($append_stn_id);
-=======
         my $seqID;
 
         # Many phylogenetic methods take as input the sequence format phylip, which has a limit of 10 characters for the sequence names.
@@ -464,6 +450,7 @@
             $seqID = $member->stable_id;
             $seqID = $member->sequence_id if $id_type and $id_type =~ m/^SEQ/i;
             $seqID = $member->seq_member_id if $id_type and $id_type =~ m/^MEM/i;
+            $seqID = $member->display_label if $id_type and $id_type =~ m/^DIS/i;
 
             my $suffix;
             $suffix = $member->taxon_id if($append_taxon_id);
@@ -489,11 +476,11 @@
             $seqID = $member->stable_id;
             $seqID = $member->sequence_id if $id_type and $id_type =~ m/^SEQ/i;
             $seqID = $member->seq_member_id if $id_type and $id_type =~ m/^MEM/i;
+            $seqID = $member->display_label if $id_type and $id_type =~ m/^DIS/i;
             $seqID .= "_" . $member->taxon_id if($append_taxon_id);
             $seqID .= "_" . $member->genome_db_id if ($append_genomedb_id);
             $seqID .= "_" . $member->genome_db->_species_tree_node_id if ($append_stn_id);
         }
->>>>>>> 33f6cf46
 
         ## Append $seqID with species short name, if required
         if ($append_sp_short_name and $member->genome_db_id) {
@@ -550,12 +537,7 @@
     my ($format, $flat_display_name) = rearrange([qw(FORMAT FLAT_DISPLAYNAME)], @args);
 
     my $sa = $self->get_SimpleAlign(@args);    # We assume that none of print_alignment_to_file() arguments clash with get_SimpleAlign()'s
-<<<<<<< HEAD
     $sa->set_displayname_flat($flat_display_name // 1);
-=======
-
-    $sa->set_displayname_flat(1);
->>>>>>> 33f6cf46
     my $alignIO = Bio::AlignIO->new( ref($file) ? (-fh => $file) : (-file => ">$file"), -format => $format );
     $alignIO->write_aln($sa);
     return $sa
