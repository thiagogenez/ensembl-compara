=head1 LICENSE

Copyright [1999-2014] Wellcome Trust Sanger Institute and the EMBL-European Bioinformatics Institute

Licensed under the Apache License, Version 2.0 (the "License");
you may not use this file except in compliance with the License.
You may obtain a copy of the License at

     http://www.apache.org/licenses/LICENSE-2.0

Unless required by applicable law or agreed to in writing, software
distributed under the License is distributed on an "AS IS" BASIS,
WITHOUT WARRANTIES OR CONDITIONS OF ANY KIND, either express or implied.
See the License for the specific language governing permissions and
limitations under the License.

=cut


=head1 CONTACT

<<<<<<< HEAD
  Please email comments or questions to the public Ensembl
  developers list at <http://lists.ensembl.org/mailman/listinfo/dev>.

  Questions may also be sent to the Ensembl help desk at
  <http://www.ensembl.org/Help/Contact>.
=======
Please email comments or questions to the public Ensembl
developers list at <http://lists.ensembl.org/mailman/listinfo/dev>.

Questions may also be sent to the Ensembl help desk at
<http://www.ensembl.org/Help/Contact>.
>>>>>>> a366a95e

=head1 NAME

Bio::EnsEMBL::Compara::GeneTreeNode

=head1 DESCRIPTION

Specific subclass of NestedSet to add functionality when the nodes of this tree
are GeneTreeMember objects and the tree is a representation of a gene derived
Phylogenetic tree

=head1 INHERITANCE TREE

  Bio::EnsEMBL::Compara::GeneTreeNode
  `- Bio::EnsEMBL::Compara::NestedSet

=head1 SYNOPSIS

<<<<<<< HEAD
=======
The properties of a GeneTreeNode are:
 - species_tree_node()
 - taxonomy_level() (alias to species_tree_node()->node_name())
 - node_type()
 - lost_taxa()
 - duplication_confidence_score()
 - bootstrap()

Links within the GeneTree/GeneTreeNode structure:
 - tree()
 - root()
 - get_leaf_by_Member()

Extract properties of a sub-tree:
 - get_AlignedMemberSet()

=head1 AUTHORSHIP

>>>>>>> a366a95e
Ensembl Team. Individual contributions can be found in the GIT log.

=head1 APPENDIX

The rest of the documentation details each of the object methods.
Internal methods are usually preceded with an underscore (_)

=head1 METHODS

=cut

package Bio::EnsEMBL::Compara::GeneTreeNode;

use strict;
use warnings;

use IO::File;

use Bio::EnsEMBL::Utils::Argument;
use Bio::EnsEMBL::Utils::Exception;

use Bio::EnsEMBL::Compara::AlignedMemberSet;

use base ('Bio::EnsEMBL::Compara::NestedSet');

# Attributes / tags

=head2 species_tree_node

  Description: Getter for the node in the species tree the current node refers to

=cut

sub species_tree_node {
    my $self = shift;

    # If it is already there, return it
    if ($self->{_species_tree_node}) {
        return $self->{_species_tree_node};
    }

    my $stn_id = $self->_species_tree_node_id();
    if ($stn_id) {
        $self->{_species_tree_node} = $self->adaptor->db->get_SpeciesTreeNodeAdaptor->fetch_node_by_node_id($stn_id);
    }

    return $self->{_species_tree_node};
}


=head2 _species_tree_node_id

  Description: Internal getter for the node ID of the species tree node related
               to the current gene tree node

=cut

sub _species_tree_node_id {
    my $self = shift;

    ## Leaves don't have species_tree_node_id tag, so this value has to be taken from the GeneTreeMember (via its genome_db_id);
    if (not $self->has_tag('species_tree_node_id') and $self->isa('Bio::EnsEMBL::Compara::GeneTreeMember')) {
        $self->add_tag('species_tree_node_id', $self->tree->species_tree->root->find_nodes_by_field('genome_db_id', $self->genome_db_id)->[0]->node_id);
    }

    return $self->get_value_for_tag('species_tree_node_id')
}


=head2 taxonomy_level

  Example    : $taxonomy_level = $homology->taxonomy_level();
  Description: getter of string description of homology taxonomy_level.
               Examples: 'Chordata', 'Euteleostomi', 'Homo sapiens'
  Returntype : string
  Exceptions : none
  Caller     : general

=cut

sub taxonomy_level {
    my $self = shift;
    return undef unless $self->species_tree_node();
    return $self->species_tree_node()->node_name();
}


=head2 taxon_id

  Description: DEPRECATED: GeneTreeNode::taxon_id is deprecated and will be removed in e76. Please use GeneTreeNode::species_tree_node()->taxon_id() instead

=cut

sub taxon_id {  ## DEPRECATED
    my $self = shift;
    deprecate('GeneTreeNode::taxon_id is deprecated and will be removed in e76, Please use GeneTreeNode::species_tree_node()->taxon_id() instead');
    return undef unless $self->species_tree_node();
    return $self->species_tree_node()->taxon_id;
}


=head2 taxon

  Description: DEPRECATED: GeneTreeNode::taxon is deprecated and will be removed in e76, Please use GeneTreeNode::species_tree_node()->taxon() instead

=cut

sub taxon {  ## DEPRECATED
    my $self = shift;
    deprecate('GeneTreeNode::taxon is deprecated and will be removed in e76, Please use GeneTreeNode::species_tree_node()->taxon() instead');
    return undef unless $self->species_tree_node();
    return $self->species_tree_node()->taxon;
}


=head2 node_type

  Description: Getter for the node_type attribute. It shows the event that took place
               at that node. Currently, one of "duplication", "speciation", "dubious",
               and "gene_split"

=cut

sub node_type {
    my $self = shift;
    return $self->get_value_for_tag('node_type');
}

sub _newick_dup_code {
    my $self = shift;
    my $node_type = $self->node_type;
    return 'D=N' if ($node_type eq 'speciation');
    return 'DD=Y' if ($node_type eq 'dubious');
    return 'D=Y';
}


=head2 lost_taxa

  Description: Returns the list of the species-tree nodes of the taxa
               that have lost that gene on the branch leading to the current node

=cut

sub lost_taxa {
    my $self = shift;
    unless ($self->{_lost_species_tree_nodes}) {
        my @nodes;
        foreach my $dbID (@{$self->get_all_values_for_tag('lost_species_tree_node_id')}) {
            push @nodes, $self->adaptor->db->get_SpeciesTreeNodeAdaptor->fetch_node_by_node_id($dbID);
        }
        $self->{_lost_species_tree_nodes} = \@nodes;
    }
    return $self->{_lost_species_tree_nodes};
}


=head2 duplication_confidence_score

  Description: Returns the confidence score of the duplication node (between 0 and 1)
               "dubious" nodes always return 0, "speciation" nodes always return undef

=cut

sub duplication_confidence_score {
    my $self = shift;
    return $self->get_value_for_tag('duplication_confidence_score');
}


=head2 bootstrap

  Description: Returns the bootstrap value of that node (between 0 and 100)

=cut

sub bootstrap {
    my $self = shift;
    return $self->get_value_for_tag('bootstrap');
}


=head2 tree

  Arg [1]     : GeneTree
  Example     : my $tree = $tree_node->tree();
  Description : Returns the GeneTree this node belongs to
                Can also work as a setter
  Returntype  : Bio::EnsEMBL::Compara::GeneTree object
  Exceptions  :
  Caller      : general
  Status      : stable

=cut

sub tree {
    my $self = shift;
    if (@_) {
        $self->{'_tree'} = shift;
    } elsif ((not defined $self->{'_tree'}) and (defined $self->adaptor) and (defined $self->{_root_id})) {
        $self->{'_tree'} = $self->adaptor->db->get_GeneTreeAdaptor->fetch_by_root_id($self->{_root_id});
    }
    return $self->{'_tree'};
}


=head2 root

  Example     : my $root = $node->root();
  Description : Returns the root of the tree by taking advantage of the
                GeneTree object if possible. Otherwise, defaults to the
                normal tree traversal
  Returntype  : Bio::EnsEMBL::Compara::GeneTreeNode object
  Exceptions  :
  Caller      : general
  Status      : stable

=cut

sub root {
    my $self = shift;
    if (defined $self->tree) {
        return $self->tree->root;
    } else {
        return $self->SUPER::root;
    }
}


=head2 release_tree

  Description: Removes the to/from GeneTree reference to
               allow freeing memory 
  Example    : $self->release_tree;
  Returntype : undef
  Exceptions : none
  Caller     : general

=cut

sub release_tree {
    my $self = shift;

    if (defined $self->{'_tree'}) {
        delete $self->{'_tree'}->{'_root'};
        delete $self->{'_tree'};
    }
    return $self->SUPER::release_tree;
}


#use Data::Dumper;

#sub string_node {
#    my $self = shift;
#    my $str = $self->SUPER::string_node;
#    if (defined $self->{'_tree'}) {
#        my $t = $self->{'_tree'};
#        $str = chop($str)." $t/root_id=".($self->{'_tree'}->root_id)."/".join("/", map { "$_ => ${$t}{$_}" } keys %$t)."\n";
#    }
#    return $str;
#}


=head2 get_leaf_by_Member

  Arg [1]     : Member: the member to search in the tree
  Example     : my $leaf = $brca2_tree->get_leaf_by_Member($brca2_peptide)
  Description : Returns the leaf that corresponds to the member given as argument
  Returntype  : Bio::EnsEMBL::Compara::GeneTreeMember object
  Exceptions  :
  Caller      : general
  Status      : stable

=cut

sub get_leaf_by_Member {
  my $self = shift;
  my $member = shift;

  if($member->isa('Bio::EnsEMBL::Compara::GeneTreeNode')) {
    return $self->find_leaf_by_node_id($member->node_id);
  } elsif ($member->isa('Bio::EnsEMBL::Compara::GeneMember')) {
    return $self->find_leaf_by_name($member->get_canonical_SeqMember->stable_id);
  } elsif ($member->isa('Bio::EnsEMBL::Compara::SeqMember')) {
    return $self->find_leaf_by_name($member->gene_member->get_canonical_SeqMember->stable_id);
  } else {
    die "Need a Member object!";
  }
}


=head2 get_AlignedMemberSet

  Example     : my $member_set = $tree->get_AlignedMemberSet
  Description : Returns a new AlignedMemberSet object for this sub-tree
                This is the prefered method of getting an alignment for a sub-tree
  Returntype  : Bio::EnsEMBL::Compara::AlignedMemberSet object
  Exceptions  :
  Caller      : general
  Status      : stable

=cut

sub get_AlignedMemberSet {
    my $self = shift;
    my $set = Bio::EnsEMBL::Compara::AlignedMemberSet->new(
        -adaptor => $self->adaptor,
        -method_link_species_set_id => $self->tree->method_link_species_set_id,
        -stable_id => $self->tree->stable_id,
        -version => sprintf("%d.%d", $self->tree->version || 0, $self->node_id),
    );
    foreach my $member (@{$self->get_all_leaves}) {
        $set->add_Member($member) if $member->isa('Bio::EnsEMBL::Compara::GeneTreeMember');
    }
    return $set;
}


=head2 get_SimpleAlign

  Example     : $tree->get_SimpleAlign(-SEQ_TYPE => 'cds');
  Description : Returns the tree with removed nodes in taxon_id list.
  Returntype  : Bio::EnsEMBL::Compara::GeneTreeNode object
  Exceptions  :
  Caller      : general
  Status      : At risk (may become deprecated soon)

=cut

sub get_SimpleAlign {
    my $self = shift;
    return $self->get_AlignedMemberSet->get_SimpleAlign(@_);
}


=head2 consensus_cigar_line

  Example    : my $consensus_cigar = $gene_tree->consensus_cigar_line();
  Description: Creates a consensus cigar line for all the leaves of the
               sub-tree. See Bio::EnsEMBL::Compara::AlignedMemberSet
  Returntype : string
  Caller     : general
  Status     : At risk (may become deprecated soon)

=cut

sub consensus_cigar_line {
    my $self = shift;
    return $self->get_AlignedMemberSet->consensus_cigar_line(@_);
}



=head2 remove_nodes_by_taxon_ids

  Arg [1]     : arrayref of taxon_ids
  Example     : my $ret_tree = $tree->remove_nodes_by_taxon_ids($taxon_ids);
  Description : Returns the tree with removed nodes in taxon_id list.
  Returntype  : Bio::EnsEMBL::Compara::GeneTreeNode object
  Exceptions  :
  Caller      : general
  Status      : At risk (behaviour on exceptions could change)

=cut

sub remove_nodes_by_taxon_ids {
  my $self = shift;
  my $species_arrayref = shift;

  my @tax_ids = @{$species_arrayref};
  # Turn the arrayref into a hash.
  my %tax_hash;
  map {$tax_hash{$_}=1} @tax_ids;

  my @to_delete;
  foreach my $leaf (@{$self->get_all_leaves}) {
    if (exists $tax_hash{$leaf->taxon_id}) {
      push @to_delete, $leaf;
    }
  }
  return $self->remove_nodes(\@to_delete);

}


=head2 keep_nodes_by_taxon_ids

  Arg [1]     : arrayref of taxon_ids
  Example     : my $ret_tree = $tree->keep_nodes_by_taxon_ids($taxon_ids);
  Description : Returns the tree with kept nodes in taxon_id list.
  Returntype  : Bio::EnsEMBL::Compara::GeneTreeNode object
  Exceptions  :
  Caller      : general
  Status      : At risk (behaviour on exceptions could change)

=cut

sub keep_nodes_by_taxon_ids {
  my $self = shift;
  my $species_arrayref = shift;

  my @tax_ids = @{$species_arrayref};
  # Turn the arrayref into a hash.
  my %tax_hash;
  map {$tax_hash{$_}=1} @tax_ids;

  my @to_delete;
  foreach my $leaf (@{$self->get_all_leaves}) {
    unless (exists $tax_hash{$leaf->taxon_id}) {
      push @to_delete, $leaf;
    }
  }
  return $self->remove_nodes(\@to_delete);

}


# Legacy

=head2 get_tagvalue

  Description: returns the value(s) of the tag, or $default (undef
               if not provided) if the tag doesn't exist.
  Arg [1]    : <string> tag
  Arg [2]    : (optional) <scalar> default
  Example    : $ns_node->get_tagvalue('scientific name');
  Returntype : Scalar or ArrayRef
  Exceptions : none
  Caller     : general

=cut

sub get_tagvalue {
    my $self = shift;
    my $tag = shift;
    my $default = shift;

    if (($tag eq 'taxon_id') or ($tag eq 'taxon_name')) {
        deprecate("The $tag tag has been deprecated, support will end with e78. Please use species_tree_node() from the gene-tree node to get taxon information");
        if (not $self->has_tag($tag) and $self->has_tag('species_tree_node_id')) {
            $self->add_tag('taxon_id', $self->species_tree_node->taxon_id);
            $self->add_tag('taxon_name', $self->species_tree_node->node_name);
        }
    }
    return $self->SUPER::get_tagvalue($tag, $default);
}


1;
<|MERGE_RESOLUTION|>--- conflicted
+++ resolved
@@ -19,19 +19,11 @@
 
 =head1 CONTACT
 
-<<<<<<< HEAD
-  Please email comments or questions to the public Ensembl
-  developers list at <http://lists.ensembl.org/mailman/listinfo/dev>.
-
-  Questions may also be sent to the Ensembl help desk at
-  <http://www.ensembl.org/Help/Contact>.
-=======
 Please email comments or questions to the public Ensembl
 developers list at <http://lists.ensembl.org/mailman/listinfo/dev>.
 
 Questions may also be sent to the Ensembl help desk at
 <http://www.ensembl.org/Help/Contact>.
->>>>>>> a366a95e
 
 =head1 NAME
 
@@ -50,8 +42,6 @@
 
 =head1 SYNOPSIS
 
-<<<<<<< HEAD
-=======
 The properties of a GeneTreeNode are:
  - species_tree_node()
  - taxonomy_level() (alias to species_tree_node()->node_name())
@@ -70,7 +60,6 @@
 
 =head1 AUTHORSHIP
 
->>>>>>> a366a95e
 Ensembl Team. Individual contributions can be found in the GIT log.
 
 =head1 APPENDIX
