=head1 LICENSE

Copyright [1999-2014] Wellcome Trust Sanger Institute and the EMBL-European Bioinformatics Institute

Licensed under the Apache License, Version 2.0 (the "License");
you may not use this file except in compliance with the License.
You may obtain a copy of the License at

     http://www.apache.org/licenses/LICENSE-2.0

Unless required by applicable law or agreed to in writing, software
distributed under the License is distributed on an "AS IS" BASIS,
WITHOUT WARRANTIES OR CONDITIONS OF ANY KIND, either express or implied.
See the License for the specific language governing permissions and
limitations under the License.

=cut


=pod 

=head1 NAME

    Bio::EnsEMBL::Compara::RunnableDB::MakeSpeciesTree

=head1 SYNOPSIS

            # a configuration example:
        {   -logic_name    => 'make_species_tree',
            -module        => 'Bio::EnsEMBL::Compara::RunnableDB::MakeSpeciesTree',
            -parameters    => { },
            -input_ids     => [
                { 'species_tree_input_file' => $self->o('species_tree_input_file') },   # if this parameter is set, the tree will be taken from the file, otherwise it will be generated
            ],
            -flow_into  => {
                3 => { 'mysql:////meta' => { 'meta_key' => 'test_species_tree', 'meta_value' => '#species_tree_string#' } },    # store the tree in 'meta' table (as an example)
            },
        },

=head1 DESCRIPTION

    This module is supposed to be a cleaner way of creating species trees in Newick string format needed by various pipelines.

=cut


package Bio::EnsEMBL::Compara::RunnableDB::MakeSpeciesTree;

use strict;
use Bio::EnsEMBL::Utils::SqlHelper;
use Bio::EnsEMBL::Compara::Graph::NewickParser;
use Bio::EnsEMBL::Compara::Utils::SpeciesTree;
use Bio::EnsEMBL::Compara::SpeciesTree;
use base ('Bio::EnsEMBL::Compara::RunnableDB::BaseRunnable');


sub param_defaults {
    return {
            'newick_format'         => 'njtree',    # the desired output format
            'do_transactions'       => 0,
    };
}


sub fetch_input {
    my $self = shift @_;

    return if($self->param('species_tree_string'));     # skip the functionality if the tree has been provided

    my $species_tree_root;
    my $species_tree_string;

    if(my $species_tree_input_file = $self->param('species_tree_input_file')) {     # load the tree given from a file
        die "The file '$species_tree_input_file' cannot be open for reading" unless(-r $species_tree_input_file);

        $species_tree_string = `cat $species_tree_input_file`;
#        chomp $species_tree_string;

        $species_tree_root = Bio::EnsEMBL::Compara::Graph::NewickParser::parse_newick_into_tree( $species_tree_string, 'Bio::EnsEMBL::Compara::SpeciesTreeNode' );

        # Let's try to find genome_dbs and ncbi taxa
        my $gdb_a = $self->compara_dba->get_GenomeDBAdaptor;
        my $ncbi_taxa_a = $self->compara_dba->get_NCBITaxonAdaptor;
        foreach my $node (reverse @{$species_tree_root->get_all_nodes}) {
            if ($node->is_leaf) {
                my $gdb = $gdb_a->fetch_by_name_assembly($node->name) or die $node->name." is not a valid GenomeDB name";
                $node->genome_db_id($gdb->dbID);
                $node->taxon_id($gdb->taxon_id);
                $node->node_name($gdb->taxon->name);
                $node->{_tmp_gdb} = $gdb;
            } else {
                my $int_taxon = $ncbi_taxa_a->fetch_first_shared_ancestor_indexed(map {$_->{_tmp_gdb}->taxon} @{$node->get_all_leaves});
                $node->taxon_id($int_taxon->taxon_id);
                $node->node_name($int_taxon->name) unless $node->name;
            }
        }

    } else {    # generate the tree from the database+params

        my @tree_creation_args = ();

        foreach my $config_param
                (qw(no_previous species_set_id extrataxon_sequenced extrataxon_incomplete multifurcation_deletes_node multifurcation_deletes_all_subnodes)) {

            if(defined(my $config_value = $self->param($config_param))) {
                push @tree_creation_args, ("-$config_param", $config_value);
            }
        }

        if(my $blength_tree_file = $self->param('blength_tree_file')) {     # defines the mode
            my $blength_tree = Bio::EnsEMBL::Compara::Graph::NewickParser::parse_newick_into_tree( `cat $blength_tree_file`, 'Bio::EnsEMBL::Compara::SpeciesTreeNode' );
#            my $blength_tree = Bio::EnsEMBL::Compara::Graph::NewickParser::parse_newick_into_tree( `cat $blength_tree_file`);
            $species_tree_root  = Bio::EnsEMBL::Compara::Utils::SpeciesTree->prune_tree( $blength_tree, $self->compara_dba );

        } else {
            $species_tree_root = Bio::EnsEMBL::Compara::Utils::SpeciesTree->create_species_tree ( -compara_dba => $self->compara_dba, @tree_creation_args );
        }


    }
    $species_tree_root->build_leftright_indexing();
    $self->param('species_tree_root', $species_tree_root);
}


sub write_output {
    my $self = shift @_;

    my $species_tree_root = $self->param('species_tree_root');
    my $newick_format = $self->param('newick_format');
    my $species_tree_string = $species_tree_root->newick_format( $newick_format );

    my $species_tree = Bio::EnsEMBL::Compara::SpeciesTree->new();
    $species_tree->species_tree($species_tree_string);
    $species_tree->method_link_species_set_id($self->param_required('mlss_id'));
    $species_tree->root($species_tree_root);

    my $label = $self->param('label') || 'default';
    $species_tree->label($label);

    my $speciesTree_adaptor = $self->compara_dba->get_SpeciesTreeAdaptor();

    # To make sure we don't leave the database with a half-stored tree
    $self->call_within_transaction(sub {
        $speciesTree_adaptor->store($species_tree);
<<<<<<< HEAD
    });
=======
    }

    $self->dataflow_output_id( {'species_tree_root_id' => $species_tree->root_id}, 2);
>>>>>>> daea8a8e
}


1;
<|MERGE_RESOLUTION|>--- conflicted
+++ resolved
@@ -143,13 +143,9 @@
     # To make sure we don't leave the database with a half-stored tree
     $self->call_within_transaction(sub {
         $speciesTree_adaptor->store($species_tree);
-<<<<<<< HEAD
     });
-=======
-    }
 
     $self->dataflow_output_id( {'species_tree_root_id' => $species_tree->root_id}, 2);
->>>>>>> daea8a8e
 }
 
 
