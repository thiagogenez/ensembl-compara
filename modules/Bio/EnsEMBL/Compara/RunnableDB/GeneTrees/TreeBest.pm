--- conflicted
+++ resolved
@@ -96,12 +96,9 @@
         $args .= sprintf(' -p %s', $self->param('intermediate_prefix')) if $self->param('intermediate_prefix');
         $args .= sprintf(' %s', $self->param('extra_args')) if $self->param('extra_args');
         $args .= sprintf(' -Z %f', $max_diff_lk) if $max_diff_lk;
-<<<<<<< HEAD
         $args .= sprintf(' -X %f', $lk_scale) if $lk_scale;
         $args .= ' -D';
-=======
         $args .= sprintf(' -F %f', $filtering_cutoff) if $filtering_cutoff;
->>>>>>> aa262e42
 
         my $cmd = $self->_get_alignment_filtering_cmd($args, $input_aln);
         my $run_cmd = $self->run_command($cmd);
