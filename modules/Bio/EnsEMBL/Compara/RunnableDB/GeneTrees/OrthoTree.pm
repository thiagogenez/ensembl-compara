--- conflicted
+++ resolved
@@ -227,7 +227,6 @@
   #pairing is a potential ortholog/paralog and thus we need to analyze
   #every possibility
   printf("%d genes in tree\n", scalar(@{$gene_tree->get_all_leaves})) if $self->debug;
-  my @todo4 = ();
 
   foreach my $ancestor (reverse @{$gene_tree->get_all_nodes}) {
     next unless scalar(@{$ancestor->children});
@@ -239,49 +238,15 @@
      foreach my $gene2 (@$leaves2) {
       my $genepairlink = new Bio::EnsEMBL::Compara::Graph::Link($gene1, $gene2);
       $genepairlink->add_tag("ancestor", $ancestor);
-<<<<<<< HEAD
-
-      given ($genepairlink->get_value_for_tag('node_type')) {
+      $genepairlink->add_tag("subtree1", $child1);
+      $genepairlink->add_tag("subtree2", $child2);
+
+      given ($ancestor->get_value_for_tag('node_type')) {
           when ('speciation') { $self->tag_genepairlink($genepairlink, $self->tag_orthologues($genepairlink), 1) }
           when ('dubious')    { $self->tag_genepairlink($genepairlink, $self->tag_orthologues($genepairlink), 0) }
           when ('gene_split') { $self->tag_genepairlink($genepairlink, 'gene_split', 1) }
-          default             { push @pair_group, $genepairlink }
-=======
-      $genepairlink->add_tag("subtree1", $child1);
-      $genepairlink->add_tag("subtree2", $child2);
-      push @{$genepairlinks{$ancestor->get_tagvalue('node_type')}}, $genepairlink;
-      print STDERR "build graph $graphcount\n" if ($graphcount++ % 1000 == 0);
-     }
-    }
-  }
-  printf("%d pairings\n", $graphcount) if $self->debug;
-
-  $gene_tree->print_tree($self->param('tree_scale')) if($self->debug);
-  $self->param('homology_links', []);
-  $self->param('orthotree_homology_counts', {});
-
-  foreach my $genepairlink (@{$genepairlinks{speciation}}) {
-    $self->tag_genepairlink($genepairlink, $self->tag_orthologues($genepairlink), 1);
-  }
-  printf("%d homologies found so far\n", scalar(@{$self->param('homology_links')}));
-
-  foreach my $genepairlink (@{$genepairlinks{dubious}}) {
-    $self->tag_genepairlink($genepairlink, $self->tag_orthologues($genepairlink), 0);
-  }
-  printf("%d homologies found so far\n", scalar(@{$self->param('homology_links')}));
-
-  foreach my $genepairlink (@{$genepairlinks{gene_split}}) {
-    $self->tag_genepairlink($genepairlink, 'gene_split', 1);
-  }
-  printf("%d homologies found so far\n", scalar(@{$self->param('homology_links')}));
-
-  my @duplication_nodes = ();
-  my $last_node_id = undef;
-  foreach my $genepairlink (@{$genepairlinks{duplication}}) {
-      my $this_node_id = $genepairlink->get_value_for_tag('ancestor')->node_id;
-      if ((not $last_node_id) or ($last_node_id != $this_node_id)) {
-          push @duplication_nodes, [];
->>>>>>> ccfef5f9
+          when ('duplication'){ push @pair_group, $genepairlink }
+          default             { die sprintf("Unknown node type: %s\n", $ancestor->get_value_for_tag('node_type')) }
       }
 
      }
@@ -294,12 +259,6 @@
               push @good_ones, [$genepairlink, 'within_species_paralog', 1];
           } elsif ($self->is_closest_homologue($genepairlink)) {
               push @good_ones, [$genepairlink, $self->tag_orthologues($genepairlink), 0];
-<<<<<<< HEAD
-          } else {
-              my $dcs = $genepairlink->get_tagvalue('ancestor')->get_tagvalue('duplication_confidence_score');
-              push @todo4, $genepairlink if $dcs < $self->param('no_between');
-=======
->>>>>>> ccfef5f9
           }
       }
       foreach my $par (@good_ones) {
@@ -307,24 +266,12 @@
       }
   }
 
-<<<<<<< HEAD
-  while (my $genepairlink = shift(@todo4)) {
-      my $other = $self->is_level4_orthologues($genepairlink);
-      if (defined $other) {
-          my $type = $self->tag_orthologues($genepairlink);
-          if ($other->get_tagvalue('orthotree_type') eq $type) {
-              $self->tag_genepairlink($genepairlink, $type, 0);
-          }
-      }
-  }
 
 }
 
 sub print_summary {
   my $self = shift;
 
-=======
->>>>>>> ccfef5f9
   #display summary stats of analysis 
   if($self->debug) {
     printf("orthotree homologies\n");
@@ -502,16 +449,10 @@
     my $s1 = $self->get_ancestor_species_hash($genepairlink->get_value_for_tag('subtree1'));
     my $s2 = $self->get_ancestor_species_hash($genepairlink->get_value_for_tag('subtree2'));
 
-<<<<<<< HEAD
-    return undef if $has_match->{$pep1->seq_member_id}->{$pep2->genome_db_id} and $has_match->{$pep2->seq_member_id}->{$pep1->genome_db_id};
-    
-    return $has_match->{$pep1->seq_member_id}->{$pep2->genome_db_id} || $has_match->{$pep2->seq_member_id}->{$pep1->genome_db_id};
-=======
     return 0 if $has_match->{$pep1->seq_member_id}->{$pep2->genome_db_id} or $has_match->{$pep2->seq_member_id}->{$pep1->genome_db_id};
     return 0 if exists $s1->{$pep2->genome_db_id};
     return 0 if exists $s2->{$pep1->genome_db_id};
     return 1;
->>>>>>> ccfef5f9
 }
 
 
