=head1 LICENSE

Copyright [1999-2014] Wellcome Trust Sanger Institute and the EMBL-European Bioinformatics Institute

Licensed under the Apache License, Version 2.0 (the "License");
you may not use this file except in compliance with the License.
You may obtain a copy of the License at

     http://www.apache.org/licenses/LICENSE-2.0

Unless required by applicable law or agreed to in writing, software
distributed under the License is distributed on an "AS IS" BASIS,
WITHOUT WARRANTIES OR CONDITIONS OF ANY KIND, either express or implied.
See the License for the specific language governing permissions and
limitations under the License.

=cut

package Bio::EnsEMBL::Compara::RunnableDB::GeneTrees::StoreTree;

use strict;
use warnings;

use Data::Dumper;

use Bio::AlignIO;

use Bio::EnsEMBL::Utils::Scalar qw(:assert);
use Bio::EnsEMBL::Compara::AlignedMember;
use Bio::EnsEMBL::Compara::Graph::NewickParser;

use base ('Bio::EnsEMBL::Compara::RunnableDB::BaseRunnable');


sub dumpTreeMultipleAlignmentToWorkdir {
  my $self = shift;
  my $gene_tree = shift;
  

  my $file_root = $self->worker_temp_directory. ($gene_tree->dbID || $gene_tree->gene_align_id);
  $file_root =~ s/\/\//\//g;  # converts any // in path to /

  my $aln_file = $file_root . '.aln';
  return $aln_file if(-e $aln_file);
  if($self->debug) {
    my $leafcount = scalar(@{$gene_tree->get_all_Members});
    printf("dumpTreeMultipleAlignmentToWorkdir : %d members\n", $leafcount);
    print("aln_file = '$aln_file'\n");
  }

  print STDERR "fetching alignment\n" if ($self->debug);
  my $seq_type = $self->param('cdna') ? 'cds' : undef;

  ########################################
  # Gene split mirroring code
  #
  # This will have the effect of grouping the different
  # fragments of a gene split event together in a subtree
  #
  if ($self->param('check_split_genes')) {
    my %split_genes;
    my $sth = $self->compara_dba->dbc->prepare('SELECT DISTINCT gene_split_id FROM split_genes JOIN gene_tree_node USING (seq_member_id) WHERE root_id = ?');
    $sth->execute($self->param('gene_tree_id'));
    my $gene_splits = $sth->fetchall_arrayref();
    $sth->finish;
    $sth = $self->compara_dba->dbc->prepare('SELECT node_id FROM split_genes JOIN gene_tree_node USING (seq_member_id) WHERE root_id = ? AND gene_split_id = ? ORDER BY seq_member_id');
    foreach my $gene_split (@$gene_splits) {
      $sth->execute($self->param('gene_tree_id'), $gene_split->[0]);
      my $partial_genes = $sth->fetchall_arrayref;
      my $node1 = shift @$partial_genes;
      my $protein1 = $gene_tree->root->find_leaf_by_node_id($node1->[0]);
      #print STDERR "node1 ", $node1, " ", $protein1, "\n";
      my $cdna = $protein1->alignment_string($seq_type);
      print STDERR "cnda $cdna\n" if $self->debug;
        # We start with the original cdna alignment string of the first gene, and
        # add the position in the other cdna for every gap position, and iterate
        # through all the other cdnas
        # cdna1 = AAA AAA AAA AAA AAA --- --- --- --- --- --- --- --- --- --- --- ---
        # cdna2 = --- --- --- --- --- --- TTT TTT TTT TTT TTT --- --- --- --- --- ---
        # become
        # cdna1 = AAA AAA AAA AAA AAA --- TTT TTT TTT TTT TTT --- --- --- --- --- ---
        # and now then paired with 3, they becomes the full gene model:
        # cdna3 = --- --- --- --- --- --- --- --- --- --- --- --- CCC CCC CCC CCC CCC
        # and form:
        # cdna1 = AAA AAA AAA AAA AAA --- TTT TTT TTT TTT TTT --- CCC CCC CCC CCC CCC
      foreach my $node2 (@$partial_genes) {
        my $protein2 = $gene_tree->root->find_leaf_by_node_id($node2->[0]);
        #print STDERR "node2 ", $node2, " ", $protein2, "\n";
        $split_genes{$protein2->{_tmp_name}} = $protein1->{_tmp_name};
        #print STDERR Dumper(%split_genes);
        print STDERR "Joining in ", $protein1->stable_id, " and ", $protein2->stable_id, " in input cdna alignment\n" if ($self->debug);
        my $other_cdna = $protein2->alignment_string($seq_type);
        print STDERR "cnda2 $other_cdna\n" if $self->debug;
        $cdna =~ s/-/substr($other_cdna, pos($cdna), 1)/eg;
        print STDERR "cnda $cdna\n" if $self->debug;
      }
        # We then directly override the cached alignment_string_cds
        # entry in the hash, which will be used next time it is called
      $protein1->{$self->param('cdna') ? 'alignment_string_cds' : 'alignment_string'} = $cdna;
    }

    # Removing duplicate sequences of split genes
    print STDERR "split_genes hash: ", Dumper(\%split_genes), "\n" if $self->debug;
    $self->param('split_genes', \%split_genes);
  }
 
  # Getting the multiple alignment
  my $sa = $gene_tree->get_SimpleAlign(
     -id_type => 'MEMBER',
     -APPEND_SPECIES_TREE_NODE_ID => 1,
     -stop2x => 1,
     -SEQ_TYPE => $seq_type,
  );
  if ($self->param('check_split_genes')) {
    foreach my $gene_to_remove (keys %{$self->param('split_genes')}) {
      $sa->remove_seq($sa->each_seq_with_id($gene_to_remove));
    }
  }

  if ($self->param('remove_columns')) {
    die "The 'removed_columns' tag is missing" unless $gene_tree->has_tag('removed_columns');
    my @removed_columns = eval($gene_tree->get_value_for_tag('removed_columns'));
    print Dumper \@removed_columns if ( $self->debug() );
    $sa = $sa->remove_columns(@removed_columns) if scalar(@removed_columns);
  }

  $sa->set_displayname_flat(1);
  # Now outputing the alignment
  open(OUTSEQ, ">$aln_file") or die "Could not open '$aln_file' for writing : $!";
  my $alignIO = Bio::AlignIO->newFh( -fh => \*OUTSEQ, -format => "fasta");
  print $alignIO $sa;
  close OUTSEQ;

  unless(-e $aln_file and -s $aln_file) {
    die "There are no alignments in '$aln_file', cannot continue";
  }

  return $aln_file
}


sub dumpAlignedMemberSet {

    my $self = shift;
    my $gene_tree = shift;
    my $format = shift;

    my $file_root = $self->worker_temp_directory.'/align';
    $file_root =~ s/\/\//\//g;  # converts any // in path to /

    print STDERR "fetching alignment\n" if ($self->debug);

    # Getting the multiple alignment
    my $sa = $gene_tree->get_SimpleAlign(
            -id_type => 'MEMBER',
            $self->param('cdna') ? (-seq_type => 'cds') : (),
            -stop2x => 1,
            );

    $sa->set_displayname_flat(1);

    # Now outputing the alignment
    my $aln_file = sprintf('%s.%s', $file_root, $format);
    open(OUTSEQ, ">$aln_file") or die "Could not open '$aln_file' for writing : $!";
    my $alignIO = Bio::AlignIO->newFh( -fh => \*OUTSEQ, -format => $format);
    print $alignIO $sa;
    close OUTSEQ;
    return $aln_file;
}



sub store_genetree
{
    my $self = shift;
    my $tree = shift;
    my $ref_support = shift;

    printf("PHYML::store_genetree\n") if($self->debug);

    $tree->root->build_leftright_indexing(1);
    $self->compara_dba->get_GeneTreeAdaptor->store($tree);
    $self->compara_dba->get_GeneTreeNodeAdaptor->delete_nodes_not_in_tree($tree->root);

    if($self->debug >1) {
        print("done storing - now print\n");
        $tree->print_tree;
    }

    if ($tree->root->get_child_count == 2) {
        $self->store_node_tags($tree->root, $ref_support);
        $self->store_tree_tags($tree);
    }
}

sub store_node_tags
{
    my $self = shift;
    my $node = shift;
    my $ref_support = shift;

    if ($self->debug) {
        print 'storing tags for:'; $node->print_node;
    }

    my $node_type = '';
    if ($node->is_leaf) {
        $node->delete_tag('node_type');
    } else {
        if ($node->has_tag('gene_split')) {
            $node_type = 'gene_split';
        } elsif ($node->get_tagvalue("DD", 0)) {
            $node_type = 'dubious';
        } elsif ($node->get_tagvalue('Duplication', '') eq '1') {
            $node_type = 'duplication';
        } else {
            $node_type = 'speciation';
        }
        print "node_type: $node_type\n" if ($self->debug);
        $node->store_tag('node_type', $node_type);
    }

    $node->delete_tag('lost_species_tree_node_id');
    if ($node->has_tag("E")) {
        my $n_lost = $node->get_tagvalue("E");
        $n_lost =~ s/.{2}//;        # get rid of the initial $-
        my @lost_taxa = split('-', $n_lost);
        my $topup = 0;
        foreach my $taxon (@lost_taxa) {
            print "lost_species_tree_node_id : $taxon\n" if ($self->debug);
            $node->store_tag('lost_species_tree_node_id', $taxon, $topup);
            $topup = 1;
        }
    }
    return if $node->is_leaf;

    $node->delete_tag('tree_support');
    if ($node->has_tag('T') and $self->param('store_tree_support')) {
        my $binary_support = $node->get_tagvalue('T');
        my $i = 0;
        while ($binary_support) {
            if ($binary_support & 1) {
                print 'tree_support : ', $ref_support->[$i], "\n" if ($self->debug);
                $node->store_tag('tree_support', $ref_support->[$i], 1);
            }
            $binary_support >>= 1;
            $i++;
        }
    }

    my %mapped_tags = ('B' => 'bootstrap', 'SIS' => 'duplication_confidence_score', 'S' => 'species_tree_node_id');
    foreach my $tag (keys %mapped_tags) {
        my $db_tag = $mapped_tags{$tag};
        if ($node->has_tag($tag)) {
            my $value = $node->get_tagvalue($tag);
            print "$tag as $db_tag: $value\n" if ($self->debug);
            $node->store_tag($db_tag, $value);
        } else {
            $node->delete_tag($db_tag);
        }
    }

    foreach my $child (@{$node->children}) {
        $self->store_node_tags($child, $ref_support);
    }
}

sub parse_newick_into_tree {
  my $self = shift;
  my $newick = shift;
  my $tree = shift;
  
  return undef if $newick =~ /^_null_/;
  #cleanup old tree structure- 
  #  flatten and reduce to only GeneTreeMember leaves
  my %leaves;
  foreach my $node (@{$tree->get_all_Members}) {
    $leaves{$node->seq_member_id} = $node;
  }

  my $newroot = Bio::EnsEMBL::Compara::Graph::NewickParser::parse_newick_into_tree($newick, "Bio::EnsEMBL::Compara::GeneTreeNode");
  print  "Tree loaded from file:\n";
  $newroot->print_tree(20) if($self->debug > 1);

  my $split_genes = $self->param('split_genes');

  if (defined $split_genes) {
    print  "Retrieved split_genes hash: ", Dumper($split_genes) if $self->debug;
    my $nsplits = 0;
    while ( my ($name, $other_name) = each(%{$split_genes})) {
        print  "$name is split_gene of $other_name\n" if $self->debug;
        my $node = new Bio::EnsEMBL::Compara::GeneTreeNode;
        $node->name($name);
        my $othernode = $newroot->find_node_by_name($other_name);
        print  "$node is split_gene of $othernode\n" if $self->debug;
        my $newnode = new Bio::EnsEMBL::Compara::GeneTreeNode;
        $nsplits++;
        $othernode->parent->add_child($newnode);
        $newnode->add_child($othernode);
        $newnode->add_child($node);
        $newnode->add_tag('gene_split', 1);
        $newnode->add_tag('S', $othernode->get_tagvalue('S'));
        $newnode->print_tree(10) if $self->debug;
    }
  }
  print  "Tree after split_genes insertions:\n";
  $newroot->print_tree(20) if($self->debug > 1);

  # get rid of the taxon_id needed by njtree -- name tag
  foreach my $leaf (@{$newroot->get_all_leaves}) {
    my $njtree_phyml_name = $leaf->get_tagvalue('name');
    $njtree_phyml_name =~ /(\d+)\_\d+/;
    my $seq_member_id = $1;
    my $old_leaf = $leaves{$seq_member_id};
    if (not $old_leaf) {
      $leaf->print_node;
      die "unable to find seq_member '$seq_member_id' (in '$njtree_phyml_name', from newick '$newick')";
    }
    bless $leaf, 'Bio::EnsEMBL::Compara::GeneTreeMember';
    $leaf->seq_member_id($seq_member_id);
    $leaf->gene_member_id($old_leaf->gene_member_id);
    $leaf->cigar_line($old_leaf->cigar_line);
    $leaf->node_id($old_leaf->node_id);
    $leaf->taxon_id($old_leaf->taxon_id);
    $leaf->stable_id($old_leaf->stable_id);
    $leaf->adaptor($old_leaf->adaptor);
    $leaf->add_tag('name', $seq_member_id);
    $leaf->{'_children_loaded'} = 1;
  }
  print  "Tree with GeneTreeNode objects:\n";
  $newroot->print_tree(20) if($self->debug > 1);

  $newroot->node_id($tree->root_id);
  $tree->root->parent->add_child($newroot) if $tree->root->parent;
  $newroot->distance_to_parent($tree->root->distance_to_parent);
  $newroot->adaptor($tree->root->adaptor);
  $newroot->tree($tree);
  $tree->root->release_tree;
  $tree->{'_root'} = $newroot;

  $tree->root->print_tree if($self->debug);
  # check here on the leaf to test if they all are GeneTreeMembers as
  # minimize_tree/minimize_node might not work properly
  foreach my $leaf (@{$tree->root->get_all_leaves}) {
    assert_ref($leaf, 'Bio::EnsEMBL::Compara::GeneTreeMember');
  }
  return $tree;
}

sub store_tree_tags {
    my $self = shift;
    my $tree = shift;

    print "Storing Tree tags...\n";

    my @leaves = @{$tree->root->get_all_leaves};
    my @nodes = @{$tree->root->get_all_nodes};

    # Tree number of leaves.
    my $tree_num_leaves = scalar(@leaves);
    $tree->store_tag("tree_num_leaves",$tree_num_leaves);

    # Tree number of human peptides contained.
    my $num_hum_peps = 0;
    foreach my $leaf (@leaves) {
	$num_hum_peps++ if ($leaf->taxon_id == 9606);
    }
    $tree->store_tag("tree_num_human_peps",$num_hum_peps);

    # Tree max root-to-tip distance.
    my $tree_max_length = $tree->root->max_distance;
    $tree->store_tag("tree_max_length",$tree_max_length);

    # Tree max single branch length.
    my $tree_max_branch = 0;
    foreach my $node (@nodes) {
        my $dist = $node->distance_to_parent;
        $tree_max_branch = $dist if ($dist > $tree_max_branch);
    }
    $tree->store_tag("tree_max_branch",$tree_max_branch);

    # Tree number of duplications and speciations.
    my $num_dups = 0;
    my $num_specs = 0;
    foreach my $node (@nodes) {
        if ($node->has_tag('node_type') and ($node->get_tagvalue('node_type') ne 'speciation')) {
            $num_dups++;
        } else {
            $num_specs++;
        }
    }
    $tree->store_tag("tree_num_dup_nodes",$num_dups);
    $tree->store_tag("tree_num_spec_nodes",$num_specs);

    print "Done storing stuff!\n" if ($self->debug);
}

sub store_tree_into_clusterset {
    my $self = shift;
    my $newtree = shift;
    my $clusterset = shift;

    my $clusterset_leaf = new Bio::EnsEMBL::Compara::GeneTreeNode;
    $clusterset_leaf->no_autoload_children();
    $clusterset->root->add_child($clusterset_leaf);
    $clusterset_leaf->add_child($newtree->root);
    $newtree->clusterset_id($clusterset->clusterset_id);

    $self->call_within_transaction(sub {
        $clusterset->adaptor->db->get_GeneTreeNodeAdaptor->store_nodes_rec($clusterset_leaf);
    });
}

sub fetch_or_create_other_tree {
    my ($self, $clusterset, $tree) = @_;

    if (not defined $self->param('other_trees')) {
        my %other_trees;
        foreach my $other_tree (@{$self->compara_dba->get_GeneTreeAdaptor->fetch_all_linked_trees($tree)}) {
            $other_tree->preload();
            $other_trees{$other_tree->clusterset_id} = $other_tree;
        }
        $self->param('other_trees', \%other_trees);
    }

    if (not exists ${$self->param('other_trees')}{$clusterset->clusterset_id}) {
        my $newtree = $tree->deep_copy();
        $newtree->stable_id(undef);
        # Reformat things
        foreach my $member (@{$newtree->get_all_Members}) {
            $member->cigar_line(undef);
            $member->{'_children_loaded'} = 1;
        }
        $newtree->ref_root_id($tree->root_id);
        $self->store_tree_into_clusterset($newtree, $clusterset);
        ${$self->param('other_trees')}{$clusterset->clusterset_id} = $newtree;
    }

    return ${$self->param('other_trees')}{$clusterset->clusterset_id};
}

sub store_alternative_tree {
    my ($self, $newick, $clusterset_id, $ref_tree, $ref_support) = @_;
    my $clusterset = $self->compara_dba->get_GeneTreeAdaptor->fetch_all(-tree_type => 'clusterset', -clusterset_id => $clusterset_id)->[0];
    if (not defined $clusterset) {
        $self->throw("The clusterset_id '$clusterset_id' is not defined. Cannot store the alternative tree");
        return;
    }
    my $newtree = $self->fetch_or_create_other_tree($clusterset, $ref_tree);
<<<<<<< HEAD
    $self->parse_newick_into_tree($newick, $newtree);
    $self->call_within_transaction(sub {
        $self->store_genetree($newtree);
    });
=======
    return undef unless $self->parse_newick_into_tree($newick, $newtree);
    $self->store_genetree($newtree, $ref_support);
>>>>>>> daea8a8e
    $newtree->release_tree;
    return $newtree;
}

sub parse_filtered_align {
    my ($self, $alnfile_ini, $alnfile_filtered, $allow_missing_members) = @_;

    # Loads the filtered alignment strings
    my %hash_filtered_strings = ();
    {
        my $alignio = Bio::AlignIO->new(-file => $alnfile_filtered, -format => 'fasta');
        my $aln = $alignio->next_aln;

        unless ($aln) {
            $self->warning("Cannot read the filtered alignment '$alnfile_filtered'\n");
            return;
        }

        foreach my $seq ($aln->each_seq) {
            $hash_filtered_strings{$seq->display_id()} = $seq->seq();
        }
    }

    my %hash_initial_strings = ();
    {
        my $alignio = Bio::AlignIO->new(-file => $alnfile_ini, -format => 'fasta');
        my $aln = $alignio->next_aln or die "The input alignment '$alnfile_ini' cannot be read";

        foreach my $seq ($aln->each_seq) {
            $hash_initial_strings{$seq->display_id()} = $seq->seq();
        }
    }

    if ($allow_missing_members) {
        my $treenode_adaptor = $self->compara_dba->get_GeneTreeNodeAdaptor;

        foreach my $leaf (@{$self->param('gene_tree')->get_all_leaves()}) {
            next if exists $hash_filtered_strings{$leaf->{_tmp_name}};

            print "removing ".$leaf->stable_id." keys: ".keys(%hash_initial_strings)."\n";
            delete($hash_initial_strings{$leaf->{_tmp_name}});
            print "after keys: ".keys(%hash_initial_strings)."\n";

            $leaf->disavow_parent;
            $treenode_adaptor->delete_flattened_leaf( $leaf );
            my $sth = $self->compara_dba->dbc->prepare('INSERT IGNORE INTO removed_member (node_id, stable_id, genome_db_id) VALUES (?,?,?)');
            print $self->param('gene_tree_id').", $leaf->stable_id, $leaf->genome_db_id, \n" ;
            $sth->execute($leaf->node_id, $leaf->stable_id, $leaf->genome_db_id );
            $sth->finish;
        }
    }

    return Bio::EnsEMBL::Compara::Utils::Cigars::identify_removed_columns(\%hash_initial_strings, \%hash_filtered_strings);
}



1;<|MERGE_RESOLUTION|>--- conflicted
+++ resolved
@@ -447,15 +447,10 @@
         return;
     }
     my $newtree = $self->fetch_or_create_other_tree($clusterset, $ref_tree);
-<<<<<<< HEAD
-    $self->parse_newick_into_tree($newick, $newtree);
+    return undef unless $self->parse_newick_into_tree($newick, $newtree);
     $self->call_within_transaction(sub {
-        $self->store_genetree($newtree);
+        $self->store_genetree($newtree, $ref_support);
     });
-=======
-    return undef unless $self->parse_newick_into_tree($newick, $newtree);
-    $self->store_genetree($newtree, $ref_support);
->>>>>>> daea8a8e
     $newtree->release_tree;
     return $newtree;
 }
