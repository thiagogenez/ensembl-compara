--- conflicted
+++ resolved
@@ -498,20 +498,10 @@
             print "removing ".$leaf->stable_id." keys: ".keys(%hash_initial_strings)."\n";
             delete($hash_initial_strings{$leaf->{_tmp_name}});
             print "after keys: ".keys(%hash_initial_strings)."\n";
-<<<<<<< HEAD
             $self->call_within_transaction(sub{
                 $treenode_adaptor->remove_seq_member($leaf);
             });
-=======
-
-            $leaf->disavow_parent;
-            $treenode_adaptor->delete_flattened_leaf( $leaf );
-            my $sth = $self->compara_dba->dbc->prepare('INSERT IGNORE INTO removed_member (node_id, stable_id, genome_db_id) VALUES (?,?,?)');
-            print $self->param('gene_tree_id').", $leaf->stable_id, $leaf->genome_db_id, \n" ;
-            $sth->execute($leaf->node_id, $leaf->stable_id, $leaf->genome_db_id );
-            $sth->finish;
             $self->param('removed_members', $self->param('removed_members') + 1);
->>>>>>> 50a08870
         }
         $self->param('default_gene_tree')->store_tag('gene_count', scalar(@{$self->param('gene_tree')->get_all_leaves}) );
     }
