--- conflicted
+++ resolved
@@ -99,29 +99,16 @@
             push @mlss_ids, $mlss_adaptor->fetch_by_method_link_type_genome_db_ids('ENSEMBL_PARALOGUES', [$genome_db_id1])->dbID;
         }
 
-<<<<<<< HEAD
         if ($ok_methods{'ENSEMBL_HOMOEOLOGUES'}) {
-            my $mlss = $mlss_adaptor->fetch_by_method_link_type_genome_db_ids('ENSEMBL_HOMOEOLOGUES', [$genome_db_id1]);
-            push @mlss_ids, $mlss->dbID if defined $mlss;
+            if ($self->compara_dba->get_GenomeDBAdaptor->fetch_by_dbID($genome_db_id1)->is_polyploid) {
+                push @mlss_ids, $mlss_adaptor->fetch_by_method_link_type_genome_db_ids('ENSEMBL_HOMOEOLOGUES', [$genome_db_id1])->dbID;
+            }
         }
         
         foreach my $genome_db_id2 (@{$species_set}) {
             if ($ok_methods{'ENSEMBL_ORTHOLOGUES'}) {
                 push @mlss_ids, $mlss_adaptor->fetch_by_method_link_type_genome_db_ids('ENSEMBL_ORTHOLOGUES', [$genome_db_id1, $genome_db_id2])->dbID;
             }
-
-            if ($ok_methods{'ENSEMBL_HOMOEOLOGUES'}) {
-                my $mlss = $mlss_adaptor->fetch_by_method_link_type_genome_db_ids('ENSEMBL_HOMOEOLOGUES', [$genome_db_id1, $genome_db_id2]);
-                push @mlss_ids, $mlss->dbID if defined $mlss;
-            }
-=======
-        if ($self->compara_dba->get_GenomeDBAdaptor->fetch_by_dbID($genome_db_id1)->is_polyploid) {
-            push @mlss_ids, $mlss_adaptor->fetch_by_method_link_type_genome_db_ids('ENSEMBL_HOMOEOLOGUES', [$genome_db_id1])->dbID;
-        }
-        
-        foreach my $genome_db_id2 (@{$species_set}) {
-            push @mlss_ids, $mlss_adaptor->fetch_by_method_link_type_genome_db_ids('ENSEMBL_ORTHOLOGUES', [$genome_db_id1, $genome_db_id2])->dbID;
->>>>>>> 266fc585
         }
     }
 
