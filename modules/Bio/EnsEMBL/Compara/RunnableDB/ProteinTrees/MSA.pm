=head1 LICENSE

Copyright [1999-2014] Wellcome Trust Sanger Institute and the EMBL-European Bioinformatics Institute

Licensed under the Apache License, Version 2.0 (the "License");
you may not use this file except in compliance with the License.
You may obtain a copy of the License at

     http://www.apache.org/licenses/LICENSE-2.0

Unless required by applicable law or agreed to in writing, software
distributed under the License is distributed on an "AS IS" BASIS,
WITHOUT WARRANTIES OR CONDITIONS OF ANY KIND, either express or implied.
See the License for the specific language governing permissions and
limitations under the License.

=cut


=head1 CONTACT

  Please email comments or questions to the public Ensembl
  developers list at <http://lists.ensembl.org/mailman/listinfo/dev>.

  Questions may also be sent to the Ensembl help desk at
  <http://www.ensembl.org/Help/Contact>.

=head1 NAME

Bio::EnsEMBL::Compara::RunnableDB::ProteinTrees::MSA

=head1 DESCRIPTION

This module is an abstract RunnableDB used to run a multiple alignment on a
gene tree. It is currently implemented in Mafft and MCoffee.

The parameter 'gene_tree_id' is obligatory.

=head1 AUTHORSHIP

Ensembl Team. Individual contributions can be found in the GIT log.

=head1 APPENDIX

The rest of the documentation details each of the object methods.
Internal methods are usually preceded with an underscore (_)

=cut

package Bio::EnsEMBL::Compara::RunnableDB::ProteinTrees::MSA;

use strict;
use warnings;

use IO::File;
use File::Basename;
use File::Path;
use Time::HiRes qw(time gettimeofday tv_interval);

use Bio::EnsEMBL::Compara::Utils::Cigars;

use base ('Bio::EnsEMBL::Compara::RunnableDB::RunCommand');



=head2 fetch_input

    Title   :   fetch_input
    Usage   :   $self->fetch_input
    Function:   Fetches input data from the database
    Returns :   none
    Args    :   none

=cut

sub fetch_input {
  my( $self) = @_;

    if (defined $self->param('escape_branch') and $self->input_job->retry_count >= 3) {
        $self->dataflow_output_id($self->input_id, $self->param('escape_branch'));
        $self->input_job->autoflow(0);
        $self->complete_early("The MSA failed 3 times. Trying another method.");
    }


    $self->param('tree_adaptor', $self->compara_dba->get_GeneTreeAdaptor);
    $self->param('protein_tree', $self->param('tree_adaptor')->fetch_by_dbID($self->param_required('gene_tree_id')));
    $self->throw("no input protein_tree") unless $self->param('protein_tree');
    $self->param('protein_tree')->preload();

  print "RETRY COUNT: ".$self->input_job->retry_count()."\n";

    $self->param('input_fasta', $self->dumpProteinTreeToWorkdir($self->param('protein_tree')) );

  #
  # Ways to fail the job before running.
  #

  # Error writing input Fasta file.
  if (!$self->param('input_fasta')) {
    $self->post_cleanup;
    $self->throw("error writing input Fasta");
  }

  return 1;
}


=head2 run

    Title   :   run
    Usage   :   $self->run
    Function:   runs the alignment
    Returns :   none
    Args    :   none

=cut

sub run {
    my $self = shift;

    return if ($self->param('single_peptide_tree'));
    $self->param('msa_starttime', time()*1000);
    $self->run_msa;
}


=head2 write_output
`
    Title   :   write_output
    Usage   :   $self->write_output
    Function:   parse the alignment and update protein_tree_member tables
    Returns :   none
    Args    :   none

=cut

sub write_output {
    my $self = shift @_;

    if ($self->param('single_peptide_tree')) {
        $self->param('protein_tree')->aln_method('identical_seq');
    } else {
        my $method = ref($self);
        $method =~ /::([^:]*)$/;
        $self->param('protein_tree')->aln_method($1);

        my $aln_ok = $self->parse_and_store_alignment_into_proteintree;
        unless ($aln_ok) {
            # Probably an ongoing MEMLIMIT
<<<<<<< HEAD
            # We have 10 seconds to dataflow and exit;
            my $new_job = $self->dataflow_output_id($self->input_id, $self->param('escape_branch'));
            if (scalar(@$new_job)) {
                $self->input_job->autoflow(0);
                $self->complete_early('Probably not enough memory. Switching to the _himem analysis.');
            } else {
                die 'Error in the alignment but cannot switch to an analysis with more memory.';
            }
=======
            # Let's wait a bit to let LSF kill the worker as it should
            sleep 30;
            # If we're still there, there is something weird going on.
            # Perhaps not a MEMLIMIT, after all. Let's die and hope that
            # next run will be better
            die "There is no output file !\n";
            #my $new_job = $self->dataflow_output_id($self->input_id, $self->param('escape_branch'));
            #if (scalar(@$new_job)) {
                #$self->input_job->autoflow(0);
                #$self->complete_early('Probably not enough memory. Switching to the _himem analysis.');
            #} else {
                #die 'Error in the alignment but cannot switch to an analysis with more memory.';
            #}
>>>>>>> d5a77333
        }
    }

    $self->compara_dba->get_GeneAlignAdaptor->store($self->param('protein_tree'));
    # Store various alignment tags:
    $self->_store_aln_tags($self->param('protein_tree'));

}

sub post_cleanup {
    my $self = shift;

    if($self->param('protein_tree')) {
        $self->param('protein_tree')->release_tree;
        $self->param('protein_tree', undef);
    }

    $self->SUPER::post_cleanup if $self->can("SUPER::post_cleanup");
}

##########################################
#
# internal methods
#
##########################################


sub run_msa {
    my $self = shift;
    my $input_fasta = $self->param('input_fasta');

    # Make a temp dir.
    my $tempdir = $self->worker_temp_directory;
    print "TEMP DIR: $tempdir\n" if ($self->debug);

    my $msa_output = $tempdir . 'output.mfa';
    $msa_output =~ s/\/\//\//g;
    $self->param('msa_output', $msa_output);

    my $cmd = $self->get_msa_command_line;

    my $cmd_out = $self->run_command("cd $tempdir; $cmd", $self->param('cmd_max_runtime'));

    if ($cmd_out->exit_code == -2) {
        $self->dataflow_output_id( $self->input_id, -2 );
        $self->input_job->autoflow(0);
<<<<<<< HEAD
        $self->complete_early(sprintf("The command is taking more than %d seconds to complete.", $self->param('cmd_max_runtime')));
=======
        $self->complete_early(sprintf("The command is taking more than %d seconds to complete.\n", $self->param('cmd_max_runtime')));
    } elsif ($cmd_out->exit_code) {
        $self->throw(sprintf("Failed to execute the MSA program [%s]: %d\n%s", $cmd_out->cmd, $cmd_out->exit_code, $cmd_out->err));
>>>>>>> d5a77333
    }
}

########################################################
#
# ProteinTree input/output section
#
########################################################

sub update_single_peptide_tree {
  my $self   = shift;
  my $tree   = shift;

  foreach my $member (@{$tree->get_all_Members}) {
    $member->cigar_line(length($member->sequence)."M");
    printf("single_pepide_tree %s : %s\n", $member->stable_id, $member->cigar_line) if($self->debug);
    $tree->aln_length(length($member->sequence));
  }
}

sub dumpProteinTreeToWorkdir {
  my $self = shift;
  my $tree = shift;

  my $fastafile =$self->worker_temp_directory.'proteintree_'.($tree->root_id).'.fasta';

  $fastafile =~ s/\/\//\//g;  # converts any // in path to /
  return $fastafile if (-e $fastafile);
  print("fastafile = '$fastafile'\n") if ($self->debug);

  my $num_pep = $tree->print_sequences_to_file($fastafile, -uniq_seq => 1, -id_type => 'SEQUENCE');

  if ($num_pep <= 1) {
    $self->update_single_peptide_tree($tree);
    $self->param('single_peptide_tree', 1);
  }

  return $fastafile;
}


sub parse_and_store_alignment_into_proteintree {
  my $self = shift;


  return 1 if ($self->param('single_peptide_tree'));

  my $msa_output =  $self->param('msa_output');

  return 0 unless($msa_output and -e $msa_output);

  $self->param('protein_tree')->load_cigars_from_file($msa_output, -FORMAT => 'fasta', -ID_TYPE => 'SEQUENCE', -CHECK_SEQ => $self->param('check_seq'));

  return 1;
}


sub _store_aln_tags {
    my $self = shift;
    my $tree = shift;

    print "Storing Alignment tags...\n";

    my $sa = $tree->get_SimpleAlign;

    # Alignment percent identity.
    my $aln_pi = $sa->average_percentage_identity;
    $tree->store_tag("aln_percent_identity",$aln_pi);

    # Alignment runtime.
    if ($self->param('msa_starttime')) {
        my $aln_runtime = int(time()*1000-$self->param('msa_starttime'));
        $tree->store_tag("aln_runtime",$aln_runtime);
    }

    # Alignment residue count.
    my $aln_num_residues = $sa->no_residues;
    $tree->store_tag("aln_num_residues",$aln_num_residues);

    $tree->store_tag('aln_length', $tree->aln_length);
}


1;<|MERGE_RESOLUTION|>--- conflicted
+++ resolved
@@ -148,16 +148,6 @@
         my $aln_ok = $self->parse_and_store_alignment_into_proteintree;
         unless ($aln_ok) {
             # Probably an ongoing MEMLIMIT
-<<<<<<< HEAD
-            # We have 10 seconds to dataflow and exit;
-            my $new_job = $self->dataflow_output_id($self->input_id, $self->param('escape_branch'));
-            if (scalar(@$new_job)) {
-                $self->input_job->autoflow(0);
-                $self->complete_early('Probably not enough memory. Switching to the _himem analysis.');
-            } else {
-                die 'Error in the alignment but cannot switch to an analysis with more memory.';
-            }
-=======
             # Let's wait a bit to let LSF kill the worker as it should
             sleep 30;
             # If we're still there, there is something weird going on.
@@ -171,7 +161,6 @@
             #} else {
                 #die 'Error in the alignment but cannot switch to an analysis with more memory.';
             #}
->>>>>>> d5a77333
         }
     }
 
@@ -218,13 +207,9 @@
     if ($cmd_out->exit_code == -2) {
         $self->dataflow_output_id( $self->input_id, -2 );
         $self->input_job->autoflow(0);
-<<<<<<< HEAD
-        $self->complete_early(sprintf("The command is taking more than %d seconds to complete.", $self->param('cmd_max_runtime')));
-=======
         $self->complete_early(sprintf("The command is taking more than %d seconds to complete.\n", $self->param('cmd_max_runtime')));
     } elsif ($cmd_out->exit_code) {
         $self->throw(sprintf("Failed to execute the MSA program [%s]: %d\n%s", $cmd_out->cmd, $cmd_out->exit_code, $cmd_out->err));
->>>>>>> d5a77333
     }
 }
 
