--- conflicted
+++ resolved
@@ -208,23 +208,17 @@
 
     my $starttime = time()*1000;
     
-<<<<<<< HEAD
     $self->merge_split_genes($gene_tree) if $self->param('check_split_genes');
     my $genes_for_treebest = scalar(@{$gene_tree->get_all_leaves});
 
     if ($genes_for_treebest < 2) {
-=======
-    foreach my $member (@{$gene_tree->get_all_Members}) {
-        $member->{_tmp_name} = sprintf('%d_%d', $member->seq_member_id, $member->genome_db->_species_tree_node_id);
-    }
->>>>>>> 5b7c8aa3
 
         $self->throw("Cannot build a tree with $genes_for_treebest genes");
 
     } elsif ($genes_for_treebest == 2) {
 
         warn "2 leaves only, we only need sdi\n";
-        my @goodgenes = map { sprintf('%d_%d', $_->seq_member_id, $_->genome_db->species_tree_node_id) } @{$gene_tree->get_all_leaves};
+        my @goodgenes = map { sprintf('%d_%d', $_->seq_member_id, $_->genome_db->_species_tree_node_id) } @{$gene_tree->get_all_leaves};
         $newick = $self->run_treebest_sdi_genepair(@goodgenes);
     
     } else {
