--- conflicted
+++ resolved
@@ -121,13 +121,12 @@
         $clusterset_tree->store_tag( 'stat.number_of_proteins_used_in_trees', $self->param('number_of_proteins_used_in_trees') );
     }
 
-<<<<<<< HEAD
     #gini_coefficient
     if ( $self->param('gini_coefficient') > 0 ) {
         print "\nStoring gini_coefficient\n" if $self->debug;
         my $clusterset_tree = $self->compara_dba->get_GeneTreeAdaptor->fetch_all( -tree_type => 'clusterset', -member_type => 'protein', -clusterset_id => 'default' )->[0] or die "Could not fetch groupset tree";
         $clusterset_tree->store_tag( 'stat.gini_coefficient', $self->param('gini_coefficient') );
-=======
+
     #number_of_orphan_proteins
     if ( $self->param('number_of_orphan_proteins') > 0 ) {
         print "\nStoring number_of_orphan_proteins\n" if $self->debug;
@@ -140,7 +139,6 @@
         print "\nStoring number_of_proteins_in_single_species_trees\n" if $self->debug;
         my $clusterset_tree = $self->compara_dba->get_GeneTreeAdaptor->fetch_all( -tree_type => 'clusterset', -member_type => 'protein', -clusterset_id => 'default' )->[0] or die "Could not fetch groupset tree";
         $clusterset_tree->store_tag( 'stat.number_of_proteins_in_single_species_trees', $self->param('number_of_proteins_used_in_trees') );
->>>>>>> f737672c
     }
 
 } ## end sub write_output
