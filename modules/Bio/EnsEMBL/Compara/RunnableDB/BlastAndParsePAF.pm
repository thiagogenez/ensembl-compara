=head1 LICENSE

Copyright [1999-2014] Wellcome Trust Sanger Institute and the EMBL-European Bioinformatics Institute

Licensed under the Apache License, Version 2.0 (the "License");
you may not use this file except in compliance with the License.
You may obtain a copy of the License at

     http://www.apache.org/licenses/LICENSE-2.0

Unless required by applicable law or agreed to in writing, software
distributed under the License is distributed on an "AS IS" BASIS,
WITHOUT WARRANTIES OR CONDITIONS OF ANY KIND, either express or implied.
See the License for the specific language governing permissions and
limitations under the License.

=cut


=head1 CONTACT

  Please email comments or questions to the public Ensembl
  developers list at <http://lists.ensembl.org/mailman/listinfo/dev>.

  Questions may also be sent to the Ensembl help desk at
  <http://www.ensembl.org/Help/Contact>.

=head1 NAME

Bio::EnsEMBL::Compara::RunnableDB::BlastAndParsePAF 

=head1 DESCRIPTION

Run ncbi_blastp and parse the output into PeptideAlignFeature objects.
Store PeptideAlignFeature objects in the compara database
Supported keys:
    'blast_param' => <string>
        ncbi blastp parameters
eg "seg 'yes' -best_hit_overhang 0.2 -best_hit_score_edge 0.1 -use_sw_tback"
    'fasta_dir' => <directory path>
        Path to fasta files
    'mlss_id' => <number>
        Method link species set id for Pecan. Obligatory
    'genome_db_id' => <number>
        Species genome db id.
    'reuse_ss_id' => <number>
        Reuse species set id. Normally stored in the meta table. Obligatory.

=cut

package Bio::EnsEMBL::Compara::RunnableDB::BlastAndParsePAF;

use strict;
use warnings;

use File::Basename;

use FileHandle;

use base ('Bio::EnsEMBL::Compara::RunnableDB::BaseRunnable');

use Bio::EnsEMBL::Utils::Exception qw(throw warning info);
use Bio::EnsEMBL::Utils::SqlHelper;

use Bio::EnsEMBL::Compara::Utils::Cigars;
use Bio::EnsEMBL::Compara::MemberSet;
use Bio::EnsEMBL::Compara::PeptideAlignFeature;

sub param_defaults {
    return {
            'evalue_limit'  => 1e-5,
            'tophits'       => 20,
            'no_cigars'     => 0,
            'allow_same_species_hits'  => 0,
    };
}



sub fetch_input {
    my $self = shift @_;

    $self->param('query_set', Bio::EnsEMBL::Compara::MemberSet->new(-members => $self->get_queries));

    if($self->debug) {
        print "Loaded ".scalar(@{$self->param('query_set')->get_all_Members})." query members\n";
    }

    my $mlss_id         = $self->param_required('mlss_id');
    my $mlss            = $self->compara_dba()->get_MethodLinkSpeciesSetAdaptor->fetch_by_dbID($mlss_id) or die "Could not fetch mlss with dbID=$mlss_id";
    my $species_set     = $mlss->species_set_obj->genome_dbs;

    $self->param('all_blast_db', {});

    my $genome_db_list = [];

    if ($self->param('blast_db')) {

        # Target species are all mixed
        print STDERR "Using the blast database provided: ", $self->param('blast_db'), "\n" if $self->debug;
        # Loads the files into memory
        system sprintf('cat %s*', $self->param('blast_db'));
        #my $tmp_blast_db = $self->worker_temp_directory.(basename $self->param('blast_db'));
        #system sprintf('cp -a %s* %s', $self->param('blast_db'), $self->worker_temp_directory);
        $self->param('all_blast_db')->{$self->param('blast_db')} = undef;

    } elsif ($self->param('target_genome_db_id')) {

        # If we restrict the search to one species at a time
        $genome_db_list = [$self->compara_dba()->get_GenomeDBAdaptor->fetch_by_dbID($self->param('target_genome_db_id'))];

    } else {

        # Otherwise, we get the set of species from mlss_id
        my $mlss_id         = $self->param_required('mlss_id');
        my $mlss            = $self->compara_dba()->get_MethodLinkSpeciesSetAdaptor->fetch_by_dbID($mlss_id) or die "Could not fetch mlss with dbID=$mlss_id";
        my $species_set     = $mlss->species_set_obj->genome_dbs;

        $genome_db_list = [ grep {$_->dbID != $self->param('genome_db_id')} @$species_set ];

        # If reusing this genome_db, only need to blast against the 'fresh' genome_dbs
        if ($self->param('reuse_ss_id')) {
            my $reused_species_set = $self->compara_dba()->get_SpeciesSetAdaptor->fetch_by_dbID($self->param('reuse_ss_id'));
            #Check if species_set contains any species
            my $reused_genome_dbs = $reused_species_set->genome_dbs if ($reused_species_set);

#            my $reused_genome_dbs = $self->compara_dba()->get_SpeciesSetAdaptor->fetch_by_dbID($self->param('reuse_ss_id'))->genome_dbs;
            my %reuse_ss_hash = ( map { $_->dbID() => 1 } @$reused_genome_dbs );
            if ($reuse_ss_hash{$self->param('genome_db_id')}) {
                $genome_db_list = [ grep {not $reuse_ss_hash{$_->dbID}} @$genome_db_list ];
            }
        }
    }

    print STDERR "Found ", scalar(@$genome_db_list), " genomes to blast this member against.\n" if ($self->debug);
    my $blastdb_dir = $self->param('fasta_dir');
    foreach my $genome_db (@$genome_db_list) {
        my $fastafile = $blastdb_dir . '/' . $genome_db->name() . '_' . $genome_db->assembly() . '.fasta';
        $fastafile =~ s/\s+/_/g;    # replace whitespace with '_' characters
        $fastafile =~ s/\/\//\//g;  # converts any // in path to /
        $self->param('all_blast_db')->{$fastafile} = $genome_db->dbID;
    }

}

sub parse_blast_table_into_paf {
    my ($self, $filename, $qgenome_db_id, $hgenome_db_id) = @_;

    my @features = ();

    open(BLASTTABLE, '<', $filename) || die "Could not open the blast table file '$filename'";
    
    print "blast $qgenome_db_id $hgenome_db_id $filename\n" if $self->debug;

    while(my $line = <BLASTTABLE>) {

        unless ($line =~ /^#/) {
            my ($qmember_id, $hmember_id, $evalue, $score, $nident,$pident, $qstart, $qend, $hstart,$hend, $length, $positive, $ppos, $qseq, $sseq ) = split(/\t/, $line);

            my $cigar_line;
            unless ($self->param('no_cigars')) {
                $cigar_line = Bio::EnsEMBL::Compara::Utils::Cigars::cigar_from_two_alignment_strings($qseq, $sseq);
            }

            my $feature = Bio::EnsEMBL::Compara::PeptideAlignFeature->new_fast({
                    _query_member_id        => $qmember_id,
                    _hit_member_id        => $hmember_id,
                    _query_genome_db_id     => $qgenome_db_id,
                    _hit_genome_db_id     => $hgenome_db_id,
                    _score             => $score,
                    _evalue            => $evalue,
                    _qstart            => $qstart,
                    _qend              => $qend,
                    _hstart            => $hstart,
                    _hend              => $hend,
                    _alignment_length            => $length,
                    _perc_ident        => $pident,
                    _identical_matches => $nident,
                    _positive_matches          => $positive,
                    _perc_pos          => $ppos,
                    _cigar_line        => $cigar_line,
            });

            print "feature query $qgenome_db_id $qmember_id hit $hgenome_db_id $hmember_id $hmember_id $qstart $qend $hstart $hend $length $nident $positive\n" if $self->debug;
            push @features, $feature;
        }
    }
    close BLASTTABLE;
    return \@features;
}


sub run {
    my $self = shift @_;
    
    my $blastdb_dir             = $self->param('fasta_dir');
    my $blast_bin_dir           = $self->param_required('blast_bin_dir');
    my $blast_params            = $self->param('blast_params')  || '';  # no parameters to C++ binary means having composition stats on and -seg masking off
    my $evalue_limit            = $self->param('evalue_limit');
    my $tophits                 = $self->param('tophits');

    my $worker_temp_directory   = $self->worker_temp_directory;

    my $blast_infile  = $worker_temp_directory . 'blast.in.'.$$;     # only for debugging
    my $blast_outfile = $worker_temp_directory . 'blast.out.'.$$;    # looks like inevitable evil (tried many hairy alternatives and failed)

    if($self->debug) {
        print "blast_infile $blast_infile\n";
        $self->param('query_set')->print_sequences_to_file($blast_infile, -format => 'fasta');
    }

    $self->compara_dba->dbc->disconnect_when_inactive(1); 

    my $cross_pafs = [];
    foreach my $blast_db (keys %{$self->param('all_blast_db')}) {
        my $target_genome_db_id = $self->param('all_blast_db')->{$blast_db};

        my $cig_cmd = $self->param('no_cigars') ? '' : 'qseq sseq';
        my $cmd = "$blast_bin_dir/blastp -db $blast_db $blast_params -evalue $evalue_limit -max_target_seqs $tophits -out $blast_outfile -outfmt '7 qacc sacc evalue score nident pident qstart qend sstart send length positive ppos $cig_cmd'";
        warn "CMD:\t$cmd\n" if $self->debug;

        my $start_time = time();
        open( BLAST, "| $cmd") || die qq{could not execute "$cmd", returned error code: $!};
<<<<<<< HEAD
        $self->param('query_set')->print_sequences_to_file(-fh => \*BLAST, -format => 'fasta');
=======
        $self->param('query_set')->print_sequences_to_file(\*BLAST, -format => 'fasta');
>>>>>>> d5a77333
        close BLAST;
        print "Time for blast " . (time() - $start_time) . "\n";

        my $features = $self->parse_blast_table_into_paf($blast_outfile, $self->param('genome_db_id'), $target_genome_db_id);
        push @$cross_pafs, @$features;
        unlink $blast_outfile unless $self->debug;
    }
    $self->compara_dba->dbc->disconnect_when_inactive(0); 

    $self->param('cross_pafs', $cross_pafs);
}

sub write_output {
    my ($self) = @_;
    my $cross_pafs = $self->param('cross_pafs');

    $self->call_within_transaction(sub {
        $self->compara_dba->get_PeptideAlignFeatureAdaptor->rank_and_store_PAFS(@$cross_pafs);
    });
}


1;
<|MERGE_RESOLUTION|>--- conflicted
+++ resolved
@@ -221,11 +221,7 @@
 
         my $start_time = time();
         open( BLAST, "| $cmd") || die qq{could not execute "$cmd", returned error code: $!};
-<<<<<<< HEAD
-        $self->param('query_set')->print_sequences_to_file(-fh => \*BLAST, -format => 'fasta');
-=======
         $self->param('query_set')->print_sequences_to_file(\*BLAST, -format => 'fasta');
->>>>>>> d5a77333
         close BLAST;
         print "Time for blast " . (time() - $start_time) . "\n";
 
