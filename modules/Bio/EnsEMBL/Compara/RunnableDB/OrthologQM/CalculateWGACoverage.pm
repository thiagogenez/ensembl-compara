--- conflicted
+++ resolved
@@ -141,16 +141,10 @@
 	my %aln_ranges = %{ $self->param_required('aln_ranges') };
 
 	my (@qual_summary, @orth_ids);
-<<<<<<< HEAD
+
 	foreach my $orth ( @orth_info ) {
         my ($orth_dnafrags, $orth_ranges) = $self->_orth_dnafrags($orth);
 		my @aln_mlss_ids  = @{ $self->param_required( 'aln_mlss_ids' ) };
-
-=======
-	foreach my $orth ( @orth_batch ) {
-		my @orth_dnafrags = @{ $orth->{ 'orth_dnafrags'} };
-		my $orth_ranges    = $orth->{ 'orth_ranges' };
->>>>>>> e4c3d557
 		my $homo_id        = $orth->{'id'};
 		my $this_aln_range = $aln_ranges{ $homo_id  };
         my $exon_ranges    = $self->_get_exon_ranges_for_orth($orth);
