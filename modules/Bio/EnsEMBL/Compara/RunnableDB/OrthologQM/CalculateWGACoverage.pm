=head1 LICENSE

See the NOTICE file distributed with this work for additional information
regarding copyright ownership.

Licensed under the Apache License, Version 2.0 (the "License");
you may not use this file except in compliance with the License.
You may obtain a copy of the License at

     http://www.apache.org/licenses/LICENSE-2.0

Unless required by applicable law or agreed to in writing, software
distributed under the License is distributed on an "AS IS" BASIS,
WITHOUT WARRANTIES OR CONDITIONS OF ANY KIND, either express or implied.
See the License for the specific language governing permissions and
limitations under the License.

=cut

=pod

=head1 NAME

Bio::EnsEMBL::Compara::RunnableDB::OrthologQM::CalculateWGACoverage

=head1 SYNOPSIS

Calculate wga_coverage scores for a set of orthologs. Scores are written to the `ortholog_quality`
table.

=head1 DESCRIPTION

    Inputs:
    species1_id     genome_db_id of first species
    species2_id     genome_db_id of second species
    orth_info       list of ortholog information. should contain hashrefs containing the following info:
                    {id => $homology_id, gene_members => [[gene_member_id_1, genome_db_id_1], [gene_member_id_2, genome_db_id_2]]}
    alignment_db    arrayref of method_link_species_set_ids for the alignment between these species
    aln_mlss_ids    arrayref of alignment mlss_ids linking these species
    alt_homology_db by default, homology seq_member information is fetched from the compara_db parameter.
                    to use a different source, define alt_homology_db with a URL or alias

    Outputs:
    Dataflow to ortholog_quality table:
        {
            homology_id              => $homology_id,
            genome_db_id             => $gdb_id,
            alignment_mlss           => $aln_mlss,
            combined_exon_coverage   => $combined_coverage->{exon},
            combined_intron_coverage => $combined_coverage->{intron},
            quality_score            => $combined_coverage->{score},
            exon_length              => $combined_coverage->{exon_len},
            intron_length            => $combined_coverage->{intron_len},
        }

=cut

package Bio::EnsEMBL::Compara::RunnableDB::OrthologQM::CalculateWGACoverage;

use strict;
use warnings;
use Data::Dumper;

use Bio::EnsEMBL::Compara::Utils::FlatFile qw(map_row_to_header);

use base ('Bio::EnsEMBL::Compara::RunnableDB::BaseRunnable');


=head2 fetch_input

	Description: pull alignment from DB for each alignment method_link_species_set for the given ortholog dnafrags

=cut

sub fetch_input {
	my $self = shift;

    # fetch additional homology info
    my $hom_dba = $self->param('alt_homology_db') ? $self->get_cached_compara_dba('alt_homology_db') : $self->compara_dba;
    $self->_load_member_info($hom_dba);
    $self->_load_exon_boundaries($hom_dba);

    # disconnect from homology_dba
    $hom_dba->dbc->disconnect_if_idle();

    # fetch alignment info
    my %aln_ranges;
    my @orth_info = @{ $self->param_required('orth_info') };

    my @aln_mlss_ids  = @{ $self->param_required( 'aln_mlss_ids' ) };

    # collect production alignment dbs from accu
    my %mlss_mapping = %{ $self->param('mlss_db_mapping') };

    foreach my $aln_mlss_id ( @aln_mlss_ids ) {

        my $aln_db = $mlss_mapping{$aln_mlss_id};
        my $dba = Bio::EnsEMBL::Compara::DBSQL::DBAdaptor->go_figure_compara_dba($aln_db);

        my $do_disconnect = $self->dbc && ($dba->dbc ne $self->dbc);

        my $mlss_adap       = $dba->get_MethodLinkSpeciesSetAdaptor;
        my $gblock_adap     = $dba->get_GenomicAlignBlockAdaptor;
        my $dnafrag_adaptor = $dba->get_DnaFragAdaptor;

        $self->db->dbc->disconnect_if_idle if $do_disconnect;

        foreach my $orth ( @orth_info ) {

            my ($orth_dnafrags, $orth_ranges) = $self->_orth_dnafrags($orth);
<<<<<<< HEAD

            my $s1_dnafrag = $dnafrag_adaptor->fetch_by_dbID( $orth_dnafrags->[0]->{id} );
            my $s2_dnafrag = $dnafrag_adaptor->fetch_by_dbID( $orth_dnafrags->[1]->{id} );

            my $aln_coords = $gblock_adap->_alignment_coordinates_on_regions( $aln_mlss_id,
                $orth_dnafrags->[0]->{id}, $orth_dnafrags->[0]->{start}, $orth_dnafrags->[0]->{end},
                $orth_dnafrags->[1]->{id}, $orth_dnafrags->[1]->{start}, $orth_dnafrags->[1]->{end},
            );

=======

            my $s1_dnafrag = $dnafrag_adaptor->fetch_by_dbID( $orth_dnafrags->[0]->{id} );
            my $s2_dnafrag = $dnafrag_adaptor->fetch_by_dbID( $orth_dnafrags->[1]->{id} );

            my $aln_coords = $gblock_adap->_alignment_coordinates_on_regions( $aln_mlss_id,
                $orth_dnafrags->[0]->{id}, $orth_dnafrags->[0]->{start}, $orth_dnafrags->[0]->{end},
                $orth_dnafrags->[1]->{id}, $orth_dnafrags->[1]->{start}, $orth_dnafrags->[1]->{end},
            );

>>>>>>> a9ae3e69
            if ( scalar( @$aln_coords ) < 1 ) {
                $self->warning("No alignment found for homology_id " . $orth->{id});
                $self->db->dbc->disconnect_if_idle if $do_disconnect;
                next;
            }

            foreach my $coord_pair (@$aln_coords) {
                push @{ $aln_ranges{$orth->{'id'}}->{$aln_mlss_id}->{$s1_dnafrag->genome_db_id} }, [ $coord_pair->[0], $coord_pair->[1] ];
                push @{ $aln_ranges{$orth->{'id'}}->{$aln_mlss_id}->{$s2_dnafrag->genome_db_id} }, [ $coord_pair->[2], $coord_pair->[3] ];
            }
        }
        # disconnect from alignment_db
        $dba->dbc->disconnect_if_idle();
    }

	$self->param( 'aln_ranges', \%aln_ranges );
}

=head2 run

	Description: calaculate wga_score based on ortholog ranges, exon ranges and genomic alignment coverage

=cut

sub run {
	my $self = shift;

	my @orth_info  = @{ $self->param('orth_info') };
	my %aln_ranges = %{ $self->param('aln_ranges') };
    my %mlss_mapping = %{ $self->param('mlss_db_mapping') };

	my (@qual_summary, @orth_ids, %max_quality);

	foreach my $orth ( @orth_info ) {
        my ($orth_dnafrags, $orth_ranges) = $self->_orth_dnafrags($orth);
		my $homo_id        = $orth->{'id'};
		my $this_aln_range = $aln_ranges{ $homo_id  };
        my $exon_ranges    = $self->_get_exon_ranges_for_orth($orth);

		push( @orth_ids, $homo_id );

		# The WGA score defaults to 0
		$max_quality{$homo_id} = 0;

		next unless ( defined $this_aln_range ); 

		if ( defined $exon_ranges ){
			foreach my $aln_mlss_id ( keys %{ $this_aln_range } ){

                my $aln_db = $mlss_mapping{$aln_mlss_id};
                my $dba = Bio::EnsEMBL::Compara::DBSQL::DBAdaptor->go_figure_compara_dba($aln_db);
                my $gdba = $dba->get_GenomeDBAdaptor;

<<<<<<< HEAD
=======
				my $sum_scores = 0;
				my $n_scores   = 0;
>>>>>>> a9ae3e69
				foreach my $gdb_id ( sort {$a <=> $b} keys %{ $orth_ranges } ){
					# Make sure that if this is a component gdb_id it refers back to the principal. The exon and ortholog data is on the components and not on the principal, but the aln_mlss_id is only on principal
					my $gdb = $gdba->fetch_by_dbID($gdb_id);
					my $principal_gdb = $gdb->principal_genome_db;
					my $principal_gdb_id = $principal_gdb ? $principal_gdb->dbID : $gdb_id;
					my $combined_coverage = $self->_combined_coverage( $orth_ranges->{$gdb_id}, $this_aln_range->{$aln_mlss_id}->{$principal_gdb_id}, $exon_ranges->{$gdb_id} );
					push( @qual_summary, 
						{ homology_id              => $homo_id, 
						  genome_db_id             => $gdb_id,
						  alignment_mlss		   => $aln_mlss_id,
						  combined_exon_coverage   => $combined_coverage->{exon},
						  combined_intron_coverage => $combined_coverage->{intron},
						  quality_score            => $combined_coverage->{score},
						  exon_length              => $combined_coverage->{exon_len},
						  intron_length            => $combined_coverage->{intron_len},
						}
					);
					$sum_scores += $combined_coverage->{score};
					$n_scores ++;
				}
                # disconnect from alignment_db
                $dba->dbc->disconnect_if_idle();

				die "Why is this happening ?? Got $n_scores for homology $homo_id" if $n_scores != 2;
				my $avg_score = $sum_scores / $n_scores;
				if ($avg_score > $max_quality{$homo_id}) {
					$max_quality{$homo_id} = $avg_score;
				}
                # disconnect from alignment_db
                $dba->dbc->disconnect_if_idle();
			}
		}

	}

	$self->param( 'orth_ids', \@orth_ids );
	$self->param('qual_summary', \@qual_summary);
	$self->param('max_quality', \%max_quality);

}

=head2 write_output

    flow quality scores to the ortholog_quality table
    flow homology_ids to assign_quality analysis 

=cut

sub write_output {
	my $self = shift;

	# flow data
	$self->dataflow_output_id( $self->param('qual_summary'), 3 );
	$self->dataflow_output_id( { orth_ids => $self->param( 'orth_ids' ) }, 2 ); # to assign_quality
}

=head2 _combined_coverage 

	For a given ortholog range, alignment ranges and exonic ranges, return a hash ref summarizing
	coverage of introns and exons

=cut

sub _combined_coverage {
	my ($self, $o_range, $a_ranges, $e_ranges) = @_;

	# split problem into smaller parts for memory efficiency
	my @parts = $self->_partition_ortholog( $o_range, 10 );

	my ($exon_tally, $intron_tally, $total, $exon_len) = (0,0,0,0);
	foreach my $part ( @parts ) {
		my ( $p_start, $p_end ) = @{ $part };
		# print "\n\n\np_start, p_end = ($p_start, $p_end)\n";
		# create alignment map
		my %alignment_map;
		foreach my $ar ( @{ $a_ranges } ) {
			my ( $b_start, $b_end ) = @{ $ar };
			# print "before.... b_start, b_end = ($b_start, $b_end)\n";

			# check alignment lies inside partition
			next if ( $b_end   < $p_start );
			next if ( $b_start > $p_end   );
			$b_start = $p_start if ( $b_start <= $p_start && ( $b_end >= $p_start && $b_end <= $b_end ) );
			$b_end = $p_end     if ( $b_end >= $p_end && ( $b_start >= $p_start && $b_start <= $b_end ) );

			# print "after..... b_start, b_end = ($b_start, $b_end)\n";

			foreach my $x ( $b_start..$b_end ) {
				$alignment_map{$x} = 1;
			}
		}

		# create exon map
		my %exon_map;
		foreach my $er ( @{ $e_ranges } ) {
			my ( $e_start, $e_end ) = @{ $er };
			# print "before.... e_start, e_end = ($e_start, $e_end)\n";

			# check exon lies inside partition
			next if ( $e_end   < $p_start );
			next if ( $e_start > $p_end   );
			$e_start = $p_start if ( $e_start <= $p_start && ( $e_end >= $p_start && $e_end <= $e_end ) );
			$e_end = $p_end     if ( $e_end >= $p_end && ( $e_start >= $p_start && $e_start <= $e_end ) );

			# print "after..... e_start, e_end = ($e_start, $e_end)\n";

			foreach my $x ( $e_start..$e_end ) {
				$exon_map{$x} = 1;
			}
		}

		$exon_len += scalar( keys %exon_map );

		# calculate coverage
		foreach my $x ( $p_start..$p_end ) {
			$total++;
			if ( $alignment_map{$x} ){
				if ( $exon_map{$x} ) { $exon_tally++; }
				else { $intron_tally++; }
			}
		}
	}

	my $intron_len = $total - $exon_len;

	my $e_cov = ($exon_len   > 0) ? ( $exon_tally/$exon_len     ) * 100 : 0;
	my $i_cov = ($intron_len > 0) ? ( $intron_tally/$intron_len ) * 100 : 0;

	my $score = $self->_quality_score( $exon_len, $intron_len, $e_cov, $i_cov );

	return { 
		'exon'       => $e_cov, 
		'intron'     => $i_cov, 
		'score'      => $score, 
		'exon_len'   => $exon_len,
		'intron_len' => $intron_len,
	};
}

=head2 _partition_ortholog

	- splits the range of an ortholog into a defined number of partitions ($no_parts)
	- returns an array of arrayrefs representing the start and end coordinates of each partition
	- used to cut down on memory usage, while still keeping the efficiency of a hash-map approach

=cut

sub _partition_ortholog {
	my ( $self, $o_range, $no_parts ) = @_;

	my ($o_start, $o_end) = @{ $o_range };
	( $o_end, $o_start ) = ( $o_start, $o_end ) if ( $o_start > $o_end ); # reverse
	my $o_len = $o_end - $o_start;

	my $step = int($o_len/$no_parts);
	my @parts;
	my $start = $o_start;
	foreach my $i ( 0..($no_parts-1) ) {
		push( @parts, [ $start, $start+$step ] );
		$start = $start+$step+1;
	}
	$parts[-1]->[1] = $o_end;
	return @parts;
}

=head2 _quality_score

	given exon and intron length and coverage, calculate a combined quality score

=cut

sub _quality_score {
	my ( $self, $el, $il, $ec, $ic ) = @_;

	my $exon_compl   = 100 - $ec;
	my $prop_introns = $il/($el + $il);

	my $score = $ec + ( $exon_compl * $prop_introns * ($ic/100) );
	$score = 100 if ( $score > 100 );

	return $score;
}

sub _load_exon_boundaries {
    my ( $self, $dba ) = @_;

    my $species1_id = $self->param_required('species1_id');
    my $species2_id = $self->param_required('species2_id');

    # Preload the exon boundaries for the whole genomes even though some of the members will be reused
    my $sql = 'SELECT gene_member_id, eb.dnafrag_start, eb.dnafrag_end FROM exon_boundaries eb JOIN gene_member USING (gene_member_id) WHERE genome_db_id IN (?,?)';
    my %exon_boundaries;
    my $sth = $dba->dbc->prepare($sql);
    $sth->execute($species1_id, $species2_id);
    while (my $row = $sth->fetchrow_arrayref()) {
        my ($gene_member_id, $dnafrag_start, $dnafrag_end) = @$row;
        push @{ $exon_boundaries{$gene_member_id} }, [$dnafrag_start, $dnafrag_end];
    }
    $sth->finish;
    $self->param('exon_boundaries', \%exon_boundaries);
}

sub _get_exon_ranges_for_orth {
    my ( $self, $orth ) = @_;

    my $exon_boundaries = $self->param('exon_boundaries');
    my $gene_members = $orth->{'gene_members'};
    my %orth_exons;
    foreach my $member_info ( @$gene_members ) {
        my ( $gm_id, $gdb_id ) = @$member_info;
        $orth_exons{$gdb_id} = $exon_boundaries->{$gm_id};
    }
    return \%orth_exons;
}

=head2 _load_member_info

Load info for seq_members and gene_members that are members of a homology
- gene_member.dnafrag_id, gene_member.dnafrag_start, gene_member.dnafrag_end
Store it in a param 'member_info'

=cut

sub _load_member_info {
    my ($self, $dba) = @_;

    my $member_info;
    foreach my $gdb_id ($self->param_required('species1_id'), $self->param_required('species2_id')) {
        my $gene_file = $self->param_required('gene_dumps_dir') . "/gene_member.${gdb_id}.tsv";
        open( my $gene_fh, '<', $gene_file) or die "Cannot open $gene_file";
        my $header = <$gene_fh>;
        my @head_cols = split(/\s+/, $header);
        while ( my $line = <$gene_fh> ) {
            my $row = map_row_to_header( $line, \@head_cols );
            $member_info->{'gene_member_'.$row->{'gene_member_id'}} = { dnafrag_id => $row->{dnafrag_id}, dnafrag_start => $row->{dnafrag_start}, dnafrag_end => $row->{dnafrag_end} };
        }
        close($gene_fh);
    }

    $self->param('member_info', $member_info);
}

sub _orth_dnafrags {
    my ( $self, $orth ) = @_;

    my $member_info  = $self->param('member_info');
    my $gene_members = $orth->{'gene_members'};
    my (%orth_ranges, @orth_dnafrags);
    foreach my $gm ( @$gene_members ) {
        my ( $gm_id, $gdb_id ) = @$gm;
        push( @orth_dnafrags, {
            id => $member_info->{"gene_member_$gm_id"}->{dnafrag_id},
            start => $member_info->{"gene_member_$gm_id"}->{dnafrag_start},
            end => $member_info->{"gene_member_$gm_id"}->{dnafrag_end}
        } );
        $orth_ranges{$gdb_id} = [ $member_info->{"gene_member_$gm_id"}->{dnafrag_start}, $member_info->{"gene_member_$gm_id"}->{dnafrag_end} ];
    }

    return ( \@orth_dnafrags, \%orth_ranges );
}

1;<|MERGE_RESOLUTION|>--- conflicted
+++ resolved
@@ -108,7 +108,6 @@
         foreach my $orth ( @orth_info ) {
 
             my ($orth_dnafrags, $orth_ranges) = $self->_orth_dnafrags($orth);
-<<<<<<< HEAD
 
             my $s1_dnafrag = $dnafrag_adaptor->fetch_by_dbID( $orth_dnafrags->[0]->{id} );
             my $s2_dnafrag = $dnafrag_adaptor->fetch_by_dbID( $orth_dnafrags->[1]->{id} );
@@ -118,17 +117,6 @@
                 $orth_dnafrags->[1]->{id}, $orth_dnafrags->[1]->{start}, $orth_dnafrags->[1]->{end},
             );
 
-=======
-
-            my $s1_dnafrag = $dnafrag_adaptor->fetch_by_dbID( $orth_dnafrags->[0]->{id} );
-            my $s2_dnafrag = $dnafrag_adaptor->fetch_by_dbID( $orth_dnafrags->[1]->{id} );
-
-            my $aln_coords = $gblock_adap->_alignment_coordinates_on_regions( $aln_mlss_id,
-                $orth_dnafrags->[0]->{id}, $orth_dnafrags->[0]->{start}, $orth_dnafrags->[0]->{end},
-                $orth_dnafrags->[1]->{id}, $orth_dnafrags->[1]->{start}, $orth_dnafrags->[1]->{end},
-            );
-
->>>>>>> a9ae3e69
             if ( scalar( @$aln_coords ) < 1 ) {
                 $self->warning("No alignment found for homology_id " . $orth->{id});
                 $self->db->dbc->disconnect_if_idle if $do_disconnect;
@@ -182,11 +170,8 @@
                 my $dba = Bio::EnsEMBL::Compara::DBSQL::DBAdaptor->go_figure_compara_dba($aln_db);
                 my $gdba = $dba->get_GenomeDBAdaptor;
 
-<<<<<<< HEAD
-=======
 				my $sum_scores = 0;
 				my $n_scores   = 0;
->>>>>>> a9ae3e69
 				foreach my $gdb_id ( sort {$a <=> $b} keys %{ $orth_ranges } ){
 					# Make sure that if this is a component gdb_id it refers back to the principal. The exon and ortholog data is on the components and not on the principal, but the aln_mlss_id is only on principal
 					my $gdb = $gdba->fetch_by_dbID($gdb_id);
