# This provides a default set of configurations which is merged with your
# provided MultiTestDB.conf.
#
# You should provide a MultiTestDB.conf which defines the databases

{ 
 'databases' => { 
    'multi' => { 
    	'compara'                => 'Bio::EnsEMBL::Compara::DBSQL::DBAdaptor',
    },
    'orth_qm_goc' => {
    	'compara'                => 'Bio::EnsEMBL::Compara::DBSQL::DBAdaptor',
    },
    'orth_qm_wga' => {
    	'cc21_pair_species' => 'Bio::EnsEMBL::Compara::DBSQL::DBAdaptor',
    	'cc21_prepare_orth' => 'Bio::EnsEMBL::Compara::DBSQL::DBAdaptor',
        'cc21_prev_orth_test' => 'Bio::EnsEMBL::Compara::DBSQL::DBAdaptor',
    	'cc21_select_mlss'  => 'Bio::EnsEMBL::Compara::DBSQL::DBAdaptor',
    },
    'homology' => {'compara' => 'Bio::EnsEMBL::Compara::DBSQL::DBAdaptor'},
    'parse_pair_aligner_conf' => {'compara' => 'Bio::EnsEMBL::Compara::DBSQL::DBAdaptor'},
    'homo_sapiens' => { 'core' => 'Bio::EnsEMBL::DBSQL::DBAdaptor' },
    'mus_musculus' => { 'core' => 'Bio::EnsEMBL::DBSQL::DBAdaptor' },
    'felis_catus' => { 'core' => 'Bio::EnsEMBL::DBSQL::DBAdaptor' },
    'pan_troglodytes' => { 'core' => 'Bio::EnsEMBL::DBSQL::DBAdaptor' },
    'triticum_aestivum' => { 'core' => 'Bio::EnsEMBL::DBSQL::DBAdaptor' },
    'test_master' => {'compara' => 'Bio::EnsEMBL::Compara::DBSQL::DBAdaptor'},
    'update_homologies_test' => {'compara' => 'Bio::EnsEMBL::Compara::DBSQL::DBAdaptor'},
    'test_ref_compara' => {'compara' => 'Bio::EnsEMBL::Compara::DBSQL::DBAdaptor'},
    'test_ref_human_1' => {'core' => 'Bio::EnsEMBL::DBSQL::DBAdaptor'},
    'test_ref_human_2' => {'core' => 'Bio::EnsEMBL::DBSQL::DBAdaptor'},
    'test_ref_mouse'   => {'core' => 'Bio::EnsEMBL::DBSQL::DBAdaptor'},
<<<<<<< HEAD
    'homology_annotation' => {'compara' => 'Bio::EnsEMBL::Compara::DBSQL::DBAdaptor'},
=======
    'mysqlimport_test' => {'compara' => 'Bio::EnsEMBL::Compara::DBSQL::DBAdaptor'},
>>>>>>> e43c6ec8
 },


#uncomment to use preloaded databases (useful when doing lots of testing)
'preloaded' => { 
#    'multi' => { 'compara'    => 'kb3_ensembl_compara_test_dup' },
#    'homo_sapiens' => { 'core' => 'kb3_homo_sapiens_core_test' },
#    'mus_musculus' => { 'core' => 'kb3_mus_musculus_core_test' },
#    'rattus_norvegicus' => { 'core' => 'kb3_rattus_norvegicus_core_test' },
#    'equus_caballus' => { 'core' => 'kb3_equus_caballus_core_test' },
#    'felis_catus' => { 'core' => 'kb3_felis_catus_core_test' },
#    'canis_familiaris' => { 'core' => 'kb3_canis_familiaris_core_test' },
#    'gorilla_gorilla' => { 'core' => 'kb3_gorilla_gorilla_core_test' },
#    'loxodonta_africana' => { 'core' => 'kb3_loxodonta_africana_core_test' },
#    'oryctolagus_cuniculus' => { 'core' => 'kb3_oryctolagus_cuniculus_core_test' },
#    'pan_troglodytes' => { 'core' => 'kb3_pan_troglodytes_core_test' },
#    'sus_scrofa' => { 'core' => 'kb3_sus_scrofa_core_test' },
#    'tarsius_syrichta' => { 'core' => 'kb3_tarsius_syrichta_core_test' },
#    'macaca_mulatta' => { 'core' => 'kb3_macaca_mulatta_core_test' },
#    'pongo_abelii' => { 'core' => 'kb3_pongo_abelii_core_test' },
#    'callithrix_jacchus' => { 'core' => 'kb3_callithrix_jacchus_core_test' },
#    'bos_taurus' => { 'core' => 'kb3_bos_taurus_core_test' },
 } 
}<|MERGE_RESOLUTION|>--- conflicted
+++ resolved
@@ -30,11 +30,8 @@
     'test_ref_human_1' => {'core' => 'Bio::EnsEMBL::DBSQL::DBAdaptor'},
     'test_ref_human_2' => {'core' => 'Bio::EnsEMBL::DBSQL::DBAdaptor'},
     'test_ref_mouse'   => {'core' => 'Bio::EnsEMBL::DBSQL::DBAdaptor'},
-<<<<<<< HEAD
     'homology_annotation' => {'compara' => 'Bio::EnsEMBL::Compara::DBSQL::DBAdaptor'},
-=======
     'mysqlimport_test' => {'compara' => 'Bio::EnsEMBL::Compara::DBSQL::DBAdaptor'},
->>>>>>> e43c6ec8
  },
 
 
