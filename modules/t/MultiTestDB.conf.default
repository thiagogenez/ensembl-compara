--- conflicted
+++ resolved
@@ -26,17 +26,13 @@
     'triticum_aestivum' => { 'core' => 'Bio::EnsEMBL::DBSQL::DBAdaptor' },
     'test_master' => {'compara' => 'Bio::EnsEMBL::Compara::DBSQL::DBAdaptor'},
     'update_homologies_test' => {'compara' => 'Bio::EnsEMBL::Compara::DBSQL::DBAdaptor'},
-<<<<<<< HEAD
-
     'test_ref_compara' => {'compara' => 'Bio::EnsEMBL::Compara::DBSQL::DBAdaptor'},
     'test_ref_human_1' => {'core' => 'Bio::EnsEMBL::DBSQL::DBAdaptor'},
     'test_ref_human_2' => {'core' => 'Bio::EnsEMBL::DBSQL::DBAdaptor'},
     'test_ref_mouse'   => {'core' => 'Bio::EnsEMBL::DBSQL::DBAdaptor'},
+    'mysqlimport_test' => {'compara' => 'Bio::EnsEMBL::Compara::DBSQL::DBAdaptor'},
  },
-=======
-    'mysqlimport_test' => {'compara' => 'Bio::EnsEMBL::Compara::DBSQL::DBAdaptor'},
- }
->>>>>>> a34a12da
+
 
 #uncomment to use preloaded databases (useful when doing lots of testing)
 'preloaded' => { 
