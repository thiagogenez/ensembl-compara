-- See the NOTICE file distributed with this work for additional information
-- regarding copyright ownership.
-- 
-- Licensed under the Apache License, Version 2.0 (the "License");
-- you may not use this file except in compliance with the License.
-- You may obtain a copy of the License at
-- 
--      http://www.apache.org/licenses/LICENSE-2.0
-- 
-- Unless required by applicable law or agreed to in writing, software
-- distributed under the License is distributed on an "AS IS" BASIS,
-- WITHOUT WARRANTIES OR CONDITIONS OF ANY KIND, either express or implied.
-- See the License for the specific language governing permissions and
-- limitations under the License.

# conventions taken from the new clean schema of EnsEMBL
# use lower case and underscores
# internal ids are integers named tablename_id
# same name is given in foreign key relations


# --------------------------------- common part of the schema ------------------------------------


/**
@header Dataset description
@desc     These are general tables used in the Compara schema
@colour   #3CB371
*/

/**
@table meta
@desc This table stores meta information about the compara database
@colour   #3CB371

@example  This query defines which API version must be used to access this database.
    @sql                SELECT * FROM meta WHERE meta_key = "schema_version";

@column meta_id     Internal unique ID for the table
@column species_id         Only used in core databases
@column meta_key           Key for the key/value pair
@column meta_value         Value for the key/value pair

*/

CREATE TABLE IF NOT EXISTS meta (

  meta_id                     INT NOT NULL AUTO_INCREMENT,
  species_id                  INT UNSIGNED DEFAULT 1,
  meta_key                    VARCHAR(40) NOT NULL,
  meta_value                  TEXT NOT NULL,

  PRIMARY   KEY (meta_id),
  UNIQUE    KEY species_key_value_idx (species_id, meta_key, meta_value(255)),
            KEY species_value_idx (species_id, meta_value(255))

) COLLATE=latin1_swedish_ci ENGINE=MyISAM;

/**
@header Taxonomy and species-tree
@colour   #24DA06
@desc   Species-tree used in the Compara analyses (incl. new annotations generated in-house), and the NCBI taxonomy (which often used as a template for species-trees)
*/

/**
@table ncbi_taxa_node
@desc This table contains all taxa used in this database, which mirror the data and tree structure from NCBI Taxonomy database (for more details see ensembl-compara/script/taxonomy/README-taxonomy which explain our import process)
@colour   #24DA06

@example    This examples shows how to get the lineage for Homo sapiens:
    @sql    SELECT n2.taxon_id, n2.parent_id, na.name, n2.rank, n2.left_index, n2.right_index FROM ncbi_taxa_node n1 JOIN (ncbi_taxa_node n2 LEFT JOIN ncbi_taxa_name na ON n2.taxon_id = na.taxon_id AND na.name_class = "scientific name")  ON n2.left_index <= n1.left_index AND n2.right_index >= n1.right_index WHERE n1.taxon_id = 9606 ORDER BY left_index;

@column taxon_id                The NCBI Taxonomy ID
@column parent_id               The parent taxonomy ID for this node (refers to ncbi_taxa_node.taxon_id)
@column rank                    E.g. kingdom, family, genus, etc.
@column genbank_hidden_flag     Boolean value which defines whether this rank is used or not in the abbreviated lineage
@column left_index              Sub-set left index. All sub-nodes have left_index and right_index values larger than this left_index
@column right_index             Sub-set right index. All sub-nodes have left_index and right_index values smaller than this right_index
@column root_id                 The root taxonomy ID for this node (refers to ncbi_taxa_node.taxon_id)

@see ncbi_taxa_name
*/

CREATE TABLE ncbi_taxa_node (
  taxon_id                        int(10) unsigned NOT NULL,
  parent_id                       int(10) unsigned NOT NULL,

  rank                            char(32) default '' NOT NULL,
  genbank_hidden_flag             tinyint(1) default 0 NOT NULL,

  left_index                      int(10) DEFAULT 0 NOT NULL,
  right_index                     int(10) DEFAULT 0 NOT NULL,
  root_id                         int(10) default 1 NOT NULL,

  PRIMARY KEY (taxon_id),
  KEY (parent_id),
  KEY (rank),
  KEY (left_index),
  KEY (right_index)

) COLLATE=latin1_swedish_ci ENGINE=MyISAM;

/**
@table ncbi_taxa_name
@desc This table contains different names, aliases and meta data for the taxa used in Ensembl.
@colour   #24DA06

@example    Here is an example on how to get the taxonomic ID for a species:
    @sql                          SELECT * FROM ncbi_taxa_name WHERE name_class = "scientific name" AND name = "Homo sapiens";

@column taxon_id              External reference to taxon_id in @link ncbi_taxa_node
@column name                  Information assigned to this taxon_id
@column name_class            Type of information. e.g. common name, genbank_synonym, scientif name, etc.

@see ncbi_taxa_node
*/


CREATE TABLE ncbi_taxa_name (
  taxon_id                    int(10) unsigned NOT NULL,
  name                        varchar(255) NOT NULL,
  name_class                  varchar(50) NOT NULL,

  FOREIGN KEY (taxon_id) REFERENCES ncbi_taxa_node(taxon_id),

  KEY (taxon_id),
  KEY (name),
  KEY (name_class)

) COLLATE=latin1_swedish_ci ENGINE=MyISAM;


/**
@header Genomes
@colour   #808000
@desc   Description of the genomes (assembly, sequences, genes, etc)
*/

/**
@table genome_db
@desc  This table contains information about the version of the genome assemblies used in this database
@colour   #808000

@example   This query shows the entries for human and chicken
   @sql                      SELECT * FROM genome_db WHERE name IN ("Homo_sapiens", "Gallus_gallus");

@column genome_db_id      Internal unique ID for this table
@column taxon_id          External reference to taxon_id in the @link ncbi_taxa_node table
@column name              Species name
@column assembly          Assembly version of the genome
@column genebuild         Version of the genebuild
@column has_karyotype     Whether the genome has a karyotype
@column is_good_for_alignment Whether the genome is good enough to be used in multiple alignments
@column genome_component  Only used for polyploid genomes: the name of the genome component
@column strain_name       Name of the particular strain this GenomeDB refers to
@column display_name      Named used for display purposes. Imported from the core databases
@column locator           Used for production purposes or for user configuration in in-house installation.
@column first_release     The first release this genome was present in
@column last_release      The last release this genome was present in, or NULL if it is still current

*/

CREATE TABLE genome_db (
  genome_db_id                int(10) unsigned NOT NULL AUTO_INCREMENT, # unique internal id
  taxon_id                    int(10) unsigned DEFAULT NULL, # KF taxon.taxon_id
  name                        varchar(128) DEFAULT '' NOT NULL,
  assembly                    varchar(100) DEFAULT '' NOT NULL,
  genebuild                   varchar(100) DEFAULT '' NOT NULL,
  has_karyotype			tinyint(1) NOT NULL DEFAULT 0,
  is_good_for_alignment       TINYINT(1) NOT NULL DEFAULT 0,
  genome_component            varchar(5) DEFAULT NULL,
  strain_name                 varchar(100) DEFAULT NULL,
  display_name                varchar(255) DEFAULT NULL,
  locator                     varchar(400),
  first_release               smallint,
  last_release                smallint,

  FOREIGN KEY (taxon_id) REFERENCES ncbi_taxa_node(taxon_id),

  PRIMARY KEY (genome_db_id),
  UNIQUE name (name,assembly,genome_component)

) COLLATE=latin1_swedish_ci ENGINE=MyISAM;


/**
@header Dataset description
@table species_set_header
@desc  Header for the @link species_set table which groups or sets of species which are used in the @link method_link_species_set table.
@colour   #3CB371

@example     This query shows the first 10 species_sets having human
    @sql      SELECT ssh.species_set_id, ssh.name, ssh.size, gdb.genome_db_id, gdb.name, gdb.assembly FROM species_set_header ssh JOIN species_set ss USING(species_set_id) JOIN genome_db gdb USING(genome_db_id) WHERE ssh.name="primates";
  
@column species_set_id    Internal (non-unique) ID for the table
@column name              Name of the species set (e.g. "H.sap" for one species, "H.sap-M.mus" for two species and "amniotes" for larger sets)
@column size              Number of species in the set
@column first_release     The first release this set genome was present in
@column last_release      The last release this set was present in, or NULL if it is still current


@see method_link_species_set
@see genome_db
*/

CREATE TABLE species_set_header (
  species_set_id              int(10) unsigned NOT NULL AUTO_INCREMENT,
  name                        varchar(255) NOT NULL default '',
  size                        int(10) unsigned NOT NULL,
  first_release               smallint,
  last_release                smallint,

  PRIMARY KEY (species_set_id)

) COLLATE=latin1_swedish_ci ENGINE=MyISAM;


/**
@table species_set
@desc  Describes the content of each species-set (@link species_set_header) as a set of @link genome_db objects
@colour   #3CB371

@example     This query shows the first 10 species_sets having human
   @sql      SELECT species_set_id, GROUP_CONCAT(name) AS species FROM species_set JOIN genome_db USING(genome_db_id) GROUP BY species_set_id HAVING species LIKE '%homo_sapiens%' ORDER BY species_set_id LIMIT 10;

@column species_set_id    Internal ID for the table, foreign key to @link species_set_header
@column genome_db_id      External reference to genome_db_id in the @link genome_db table


@see method_link_species_set
@see genome_db
*/

CREATE TABLE species_set (
  species_set_id              int(10) unsigned NOT NULL,
  genome_db_id                int(10) unsigned NOT NULL,

  FOREIGN KEY (species_set_id) REFERENCES species_set_header(species_set_id),
  FOREIGN KEY (genome_db_id) REFERENCES genome_db(genome_db_id),

  PRIMARY KEY  (species_set_id,genome_db_id)

) COLLATE=latin1_swedish_ci ENGINE=MyISAM;


/**
@table species_set_tag
@desc  This table contains descriptive tags for the species_set_ids in the species_set table. It is used to store options on clades and group of species. It has been initially developed for the gene tree view.
@colour   #3CB371

@column species_set_id     External reference to species_set_id in the @link species_set table
@column tag                Tag name
@column value              Tag value

@see species_set
*/

CREATE TABLE species_set_tag (
  species_set_id              int(10) unsigned NOT NULL, # FK species_set.species_set_id
  tag                         varchar(50) NOT NULL,
  value                       mediumtext NOT NULL,

  FOREIGN KEY (species_set_id) REFERENCES species_set_header(species_set_id),

  PRIMARY KEY (species_set_id,tag),
  KEY tag (tag)

) COLLATE=latin1_swedish_ci ENGINE=MyISAM;


/**
@table method_link
@desc  This table specifies which kind of link can exist between entities in compara (dna/dna alignment, synteny regions, homologous gene pairs, etc...)<br/>NOTE: We use method_link_ids between 1 and 100 for DNA-DNA alignments, between 101 and 200 for genomic syntenies, between 201 and 300 for protein homologies, between 301 and 400 for protein families and between 401 and 500 for protein and ncRNA trees. Each category corresponds to data stored in different tables.
@colour   #3CB371

@example  These are our current entries:
     @sql                             SELECT * FROM method_link;

@column method_link_id           Internal unique ID
@column type                     The code used to refer to this linking method
@column class                    Description of type of data associated with the \"type\" field. Used to match similar types
@column display_name             Plain English description of this method

@see method_link_species_set
@see species_set
*/

CREATE TABLE method_link (
  method_link_id              int(10) unsigned NOT NULL AUTO_INCREMENT, # unique internal id
  type                        varchar(50) DEFAULT '' NOT NULL,
  class                       varchar(50) DEFAULT '' NOT NULL,
  display_name                varchar(255) DEFAULT '' NOT NULL,

  PRIMARY KEY (method_link_id),
  UNIQUE KEY type (type)

) COLLATE=latin1_swedish_ci ENGINE=MyISAM;


/**
@table method_link_species_set
@desc  This table contains information about the comparisons stored in the database. A given method_link_species_set_id exist for each comparison made and relates a method_link_id in @link method_link with a set of species (species_set_id) in the @link species_set table.
@colour   #3CB371

@example     This query shows all the EPO alignments in this database:
   @sql                                  SELECT * FROM method_link_species_set WHERE method_link_id = 13;

@column method_link_species_set_id    Internal unique ID
@column method_link_id                External reference to method_link_id in the @link method_link table
@column species_set_id                External reference to species_set_id in the @link species_set table
@column name                          Human-readable description for this method_link_species_set
@column source                        Source of the data. Currently either "ensembl" or "ucsc" if data were imported from UCSC
@column url                           A URL where you can find the orignal data if they were imported
@column first_release     The first release this analysis was present in
@column last_release      The last release this analysis was present in, or NULL if it is still current

@see method_link
@see species_set
*/

CREATE TABLE method_link_species_set (
  method_link_species_set_id  int(10) unsigned NOT NULL AUTO_INCREMENT, # unique internal id
  method_link_id              int(10) unsigned NOT NULL, # FK method_link.method_link_id
  species_set_id              int(10) unsigned NOT NULL,
  name                        varchar(255) NOT NULL default '',
  source                      varchar(255) NOT NULL default 'ensembl',
  url                         varchar(255) NOT NULL default '',
  first_release               smallint,
  last_release                smallint,

  FOREIGN KEY (method_link_id) REFERENCES method_link(method_link_id),
  FOREIGN KEY (species_set_id) REFERENCES species_set_header(species_set_id),

  PRIMARY KEY (method_link_species_set_id),
  UNIQUE KEY method_link_id (method_link_id,species_set_id)

) COLLATE=latin1_swedish_ci ENGINE=MyISAM;

/**
@table method_link_species_set_tag
@desc  Contains serveral tag/value data associated with method_link_species_set entries
@colour   #3CB371

@column method_link_species_set_id         External reference to method_link_species_set_id in the @link method_link_species_set table
@column tag                                Tag name
@column value                              Tag value

@see method_link_species_set
*/


CREATE TABLE method_link_species_set_tag (
  method_link_species_set_id  int(10) unsigned NOT NULL, # FK method_link_species_set.method_link_species_set_id
  tag                         varchar(50) NOT NULL,
  value                       mediumtext NOT NULL,

  FOREIGN KEY (method_link_species_set_id) REFERENCES method_link_species_set(method_link_species_set_id),

  PRIMARY KEY (method_link_species_set_id,tag),
  KEY tag (tag)

) COLLATE=latin1_swedish_ci ENGINE=MyISAM;


/**
@table method_link_species_set_attr
@desc This table contains the distribution of the gene order conservation scores 
@colour   #3CB371
@column method_link_species_set_id          internal unique ID for the orthologs
@column n_goc_0                               the number of orthologs with no gene order conservation among their neighbours
@column n_goc_25                              the number of orthologs with 25% gene order conservation among their neighbours
@column n_goc_50                              the number of orthologs with 50% gene order conservation among their neighbours
@column n_goc_75                              the number of orthologs with 75% gene order conservation among their neighbours
@column n_goc_100                             the number of orthologs with 100% gene order conservation among their neighbours
@column perc_orth_above_goc_thresh          the percentage of orthologs above the goc threshold 
@column goc_quality_threshold               the chosen threshold for "high quality" orthologs based on gene order conservation
@column wga_quality_threshold               the chosen threshold for "high quality" orthologs based on the whole genome alignments coverage of homologous pairs
@column perc_orth_above_wga_thresh          the percentage of orthologs above the wga threshold
@column threshold_on_ds                     the threshold_on_ds

@see method_link_species_set
@see homology
*/

CREATE TABLE method_link_species_set_attr (
  method_link_species_set_id  int(10) unsigned NOT NULL, # FK method_link_species_set.method_link_species_set_id
  n_goc_0                       int,
  n_goc_25                      int,
  n_goc_50                      int,
  n_goc_75                      int,
  n_goc_100                     int,
  perc_orth_above_goc_thresh  float,
  goc_quality_threshold       int,
  wga_quality_threshold       int,
  perc_orth_above_wga_thresh  float,
  threshold_on_ds             int,

  FOREIGN KEY (method_link_species_set_id) REFERENCES method_link_species_set(method_link_species_set_id),

  PRIMARY KEY (method_link_species_set_id)

) COLLATE=latin1_swedish_ci ENGINE=MyISAM;

/**
@header Taxonomy and species-tree
@table species_tree_node
@desc  This table contains the nodes of the species tree used in the gene gain/loss analysis
@colour   #24DA06

@column node_id                 Internal unique ID
@column parent_id               Link to the parent node
@column root_id                 Link to the root node
@column left_index              Internal index
@column right_index             Internal index
@column distance_to_parent      Phylogenetic distance between this node and its parent
@column taxon_id                Link to NCBI taxon node
@column genome_db_id            Link to the genome_db
@column node_name               A name that can be set to the taxon name or any other arbitrary name

@see species_tree_node_tag
@see species_tree_node_attr
@see species_tree_root
@see CAFE_gene_family
@see CAFE_species_gene
*/

CREATE TABLE `species_tree_node` (
  `node_id` bigint unsigned NOT NULL AUTO_INCREMENT,
  `parent_id` bigint unsigned,
  `root_id` bigint unsigned,
  `left_index` int(10) NOT NULL DEFAULT 0,
  `right_index` int(10) NOT NULL DEFAULT 0,
  `distance_to_parent` double DEFAULT '1',
  `taxon_id` int(10) UNSIGNED,
  `genome_db_id` int(10) UNSIGNED,
  `node_name` VARCHAR(255),

  FOREIGN KEY (`taxon_id`) REFERENCES ncbi_taxa_node(taxon_id),
  FOREIGN KEY (`genome_db_id`) REFERENCES genome_db(genome_db_id),
  FOREIGN KEY (`parent_id`) REFERENCES species_tree_node(node_id),
  FOREIGN KEY (`root_id`) REFERENCES species_tree_node(node_id),
  PRIMARY KEY (`node_id`),
  KEY `parent_id` (`parent_id`),
  KEY `root_id` (`root_id`,`left_index`)
) ENGINE=MyISAM DEFAULT CHARSET=latin1;

/**
@table species_tree_root
@desc  This table stores species trees used in compara. Each tree is made of species_tree_node's
@colour   #24DA06

@column root_id                       Internal unique ID
@column method_link_species_set_id    External reference to method_link_species_set_id in the @link method_link_species_set table
@column label                         Label to differentiate different trees with the same mlss_id

@example   Retrieve all the species trees stored in the database
    @sql SELECT * FROM species_tree_root

@see species_tree_node
*/

CREATE TABLE `species_tree_root` (
  `root_id` bigint unsigned NOT NULL,
  `method_link_species_set_id` int(10) unsigned NOT NULL,
  `label` VARCHAR(256) NOT NULL DEFAULT 'default',

  FOREIGN KEY (root_id) REFERENCES species_tree_node(node_id),
  FOREIGN KEY (method_link_species_set_id) REFERENCES method_link_species_set(method_link_species_set_id),
  UNIQUE KEY (method_link_species_set_id, label),

  PRIMARY KEY (root_id)
) ENGINE=MyISAM DEFAULT CHARSET=latin1;

/**
@table species_tree_node_tag
@desc  This table contains tag/value data for species_tree_nodes
@colour   #24DA06

@column node_id           Internal unique ID
@column tag               Tag name for the tag/value pair
@column value             Value for the tag/value pair

@see species_tree_node
@see species_tree_root
*/

CREATE TABLE `species_tree_node_tag` (
  `node_id` bigint unsigned NOT NULL,
  `tag` varchar(50) NOT NULL,
  `value` mediumtext NOT NULL,

  FOREIGN KEY (node_id) REFERENCES species_tree_node(node_id),

  KEY `node_id_tag` (`node_id`,`tag`),
  KEY `tag` (`tag`)
  
) ENGINE=MyISAM DEFAULT CHARSET=latin1;

/**
@table species_tree_node_attr               this table contains the attribute calculated for each species tree node
@desc  This table contains tag/value data for species_tree_nodes
@colour   #24DA06

@column node_id                             Internal unique ID
@column nb_long_genes                       the number of genes longer than the avg length of their orthologs
@column nb_short_genes                      the number of genes shorter than the avg length of their orthologs
@column avg_dupscore                        the average duplication score
@column avg_dupscore_nondub                 avg_dupscore_nondub
@column nb_dubious_nodes                    nb_dubious_nodes
@column nb_dup_nodes                        nb_dup_nodes
@column nb_genes                            the number of genes
@column nb_genes_in_tree                    the number of genes in the tree 
@column nb_genes_in_tree_multi_species      nb_genes_in_tree_multi_species
@column nb_genes_in_tree_single_species     nb_genes_in_tree_single_species
@column nb_nodes                            the number of nodes
@column nb_orphan_genes                     nb_orphan_genes
@column nb_seq                              the number of sequences
@column nb_spec_nodes                       nb_spec_nodes
@column nb_gene_splits                      the number of split gene events
@column nb_split_genes                      the number of split genes
@column root_avg_gene                       root_avg_gene
@column root_avg_gene_per_spec              root_avg_gene_per_spec
@column root_avg_spec                       root_avg_spec
@column root_max_gene                       root_max_gene
@column root_max_spec                       root_max_spec
@column root_min_gene                       root_min_gene
@column root_min_spec                       root_min_spec
@column root_nb_genes                       root_nb_genes
@column root_nb_trees                       root_nb_trees


@see species_tree_node
@see species_tree_root
@see gene_member_qc
*/



CREATE TABLE `species_tree_node_attr` (
  `node_id`                                 bigint unsigned NOT NULL,
  `nb_long_genes`                           int,
  `nb_short_genes`                          int,
  `avg_dupscore`                            float,
  `avg_dupscore_nondub`                     float,
  `nb_dubious_nodes`                        int,
  `nb_dup_nodes`                            int,
  `nb_genes`                               int,
  `nb_genes_in_tree`                       int,
  `nb_genes_in_tree_multi_species`         int,
  `nb_genes_in_tree_single_species`        int,
  `nb_nodes`                               int,
  `nb_orphan_genes`                        int,
  `nb_seq`                                 int,
  `nb_spec_nodes`                          int,
  `nb_gene_splits`                         int,
  `nb_split_genes`                         int,
  `root_avg_gene`                          float,
  `root_avg_gene_per_spec`                 float,
  `root_avg_spec`                          float,
  `root_max_gene`                          int,
  `root_max_spec`                          int,
  `root_min_gene`                          int,
  `root_min_spec`                          int,
  `root_nb_genes`                          int,
  `root_nb_trees`                          int,

  FOREIGN KEY (node_id) REFERENCES species_tree_node(node_id),
  PRIMARY KEY (node_id)
) ENGINE=MyISAM DEFAULT CHARSET=latin1;



/**
@header Synteny
@desc   These tables store information about genomic alignments in the Compara schema
@colour #FF6666
*/

/**
@table synteny_region
@desc  Contains all the syntenic relationships found and the relative orientation of both syntenic regions.
@colour #FF6666

@example    This query shows the 4 first syntenic regions between the Human and Opossum genomes by linking with the @link method_link_species_set table 
    @sql    SELECT synteny_region.* FROM synteny_region JOIN method_link_species_set USING (method_link_species_set_id) JOIN species_set_header USING (species_set_id) WHERE species_set_header.name = "Hsap-Mdom" LIMIT 4;

@column synteny_region_id             Internal unique ID
@column method_link_species_set_id    External reference to method_link_species_set_id in the @link method_link_species_set table

@see method_link_species_set
*/

CREATE TABLE synteny_region (
  synteny_region_id           int(10) unsigned NOT NULL AUTO_INCREMENT, # unique internal id
  method_link_species_set_id  int(10) unsigned NOT NULL, # FK method_link_species_set.method_link_species_set_id

  FOREIGN KEY (method_link_species_set_id) REFERENCES method_link_species_set(method_link_species_set_id),

  PRIMARY KEY (synteny_region_id),
  KEY (method_link_species_set_id)

) COLLATE=latin1_swedish_ci ENGINE=MyISAM;


/**
@header Genomes
@table dnafrag
@desc  This table defines the genomic sequences used in the comparative genomics analyisis. It is used by the @link genomic_align_block table to define aligned sequences. It is also used by the @link dnafrag_region table to define syntenic regions.<br />NOTE: Index &lt;name&gt; has genome_db_id in the first place because unless fetching all dnafrags or fetching by dnafrag_id, genome_db_id appears always in the WHERE clause. Unique key &lt;name&gt; is used to ensure that Bio::EnsEMBL::Compara::DBSQL::DnaFragAdaptor->fetch_by_GenomeDB_and_name will always fetch a single row. This can be used in the EnsEMBL Compara DB because we store top-level dnafrags only.
@colour #808000

@example    This query shows the chromosome 14 of the Human genome (genome_db.genome_db_id = 150 refers to Human genome in this example) which is 107349540 nucleotides long.
    @sql                   SELECT dnafrag.* FROM dnafrag LEFT JOIN genome_db USING (genome_db_id) WHERE dnafrag.name = "14" AND genome_db.name = "homo_sapiens";

@column dnafrag_id         Internal unique ID
@column length             The total length of the dnafrag
@column name               Name of the DNA sequence (e.g., the name of the chromosome)
@column genome_db_id       External reference to genome_db_id in the @link genome_db table
@column coord_system_name  Refers to the coord system in which this dnafrag has been defined
@column is_reference       Boolean, whether dnafrag is reference (1) or non-reference (0) eg haplotype
@column cellular_component Either "NUC", "MT", "PT" or "OTHER". Represents which organelle genome the dnafrag is part of
@column codon_table_id     Integer. The numeric identifier of the codon-table that applies to this dnafrag (https://www.ncbi.nlm.nih.gov/Taxonomy/Utils/wprintgc.cgi)

@see genomic_align_block
@see dnafrag_region
*/

CREATE TABLE dnafrag (
  dnafrag_id                  bigint unsigned NOT NULL AUTO_INCREMENT, # unique internal id
  length                      int unsigned DEFAULT 0 NOT NULL,
  name                        varchar(255) DEFAULT '' NOT NULL,
  genome_db_id                int(10) unsigned NOT NULL, # FK genome_db.genome_db_id
  coord_system_name           varchar(40) DEFAULT '' NOT NULL,
  cellular_component          ENUM('NUC', 'MT', 'PT', 'OTHER') DEFAULT 'NUC' NOT NULL,
  is_reference                tinyint(1) DEFAULT 1 NOT NULL,
  codon_table_id              tinyint(2) unsigned DEFAULT 1 NOT NULL,

  FOREIGN KEY (genome_db_id) REFERENCES genome_db(genome_db_id),

  PRIMARY KEY (dnafrag_id),
  UNIQUE name (genome_db_id, name)

) COLLATE=latin1_swedish_ci ENGINE=MyISAM;

/**
@header Synteny
@table dnafrag_region
@desc  This table contains the genomic regions corresponding to every synteny relationship found. There are two genomic regions for every synteny relationship.
@colour #FF6666

@example    Return two top dnafrag regions
    @sql    SELECT * FROM dnafrag_region ORDER BY synteny_region_id LIMIT 2;

@example    Same two dnafrag regions, but annotated
    @sql    SELECT genome_db.name AS species_name, dnafrag.name, dnafrag_start, dnafrag_end, dnafrag_strand FROM dnafrag_region JOIN dnafrag USING (dnafrag_id) JOIN genome_db USING (genome_db_id) ORDER BY synteny_region_id LIMIT 2;

@column synteny_region_id   External reference to synteny_region_id in the @link synteny_region table
@column dnafrag_id          External reference to dnafrag_id in the @link dnafrag table
@column dnafrag_start       Position of the first nucleotide from this dnafrag which is in synteny
@column dnafrag_end         Position of the last nucleotide from this dnafrag which is in synteny
@column dnafrag_strand              Strand of this region

@see synteny_region
@see dnafrag
*/

CREATE TABLE dnafrag_region (
  synteny_region_id           int(10) unsigned DEFAULT 0 NOT NULL, # unique internal id
  dnafrag_id                  bigint unsigned DEFAULT 0 NOT NULL, # FK dnafrag.dnafrag_id
  dnafrag_start               int(10) unsigned DEFAULT 0 NOT NULL,
  dnafrag_end                 int(10) unsigned DEFAULT 0 NOT NULL,
  dnafrag_strand              tinyint(4) DEFAULT 0 NOT NULL,

  FOREIGN KEY (synteny_region_id) REFERENCES synteny_region(synteny_region_id),
  FOREIGN KEY (dnafrag_id) REFERENCES dnafrag(dnafrag_id),

	-- NO PK: would need to do (synteny_region_id,dnafrag_id,dnafrag_start)

  KEY synteny (synteny_region_id,dnafrag_id),
  KEY synteny_reversed (dnafrag_id,synteny_region_id)

) COLLATE=latin1_swedish_ci ENGINE=MyISAM;

/**
@header Genomic alignments
@colour #FF8500
@desc   Whole-genome alignments (as blocks and trees)
*/

/**
@table genomic_align_block
@desc  This table is the key table for the genomic alignments. The software used to align the genomic blocks is refered as an external key to the @link method_link table. Nevertheless, actual aligned sequences are defined in the @link genomic_align table.<br />Tree alignments (EPO alignments) are best accessed through the @link genomic_align_tree table although the alignments are also indexed in this table. This allows the user to also access the tree alignments as normal multiple alignments.<br />NOTE: All queries in the API uses the primary key as rows are always fetched using the genomic_align_block_id. The key 'method_link_species_set_id' is used by MART when fetching all the genomic_align_blocks corresponding to a given method_link_species_set_id
@colour #FF8500

@example    The following query refers to the LastZ alignment between medaka and zebrafish:
    @sql    SELECT genomic_align_block.* FROM genomic_align_block JOIN method_link_species_set USING (method_link_species_set_id) JOIN species_set_header USING (species_set_id) WHERE method_link_id = 16 AND species_set_header.name = "Drer-Olat" ORDER BY genomic_align_block_id LIMIT 4;

@column genomic_align_block_id       Internal unique ID
@column method_link_species_set_id   External reference to method_link_species_set_id in the @link method_link_species_set table
@column score                        Score returned by the homology search program
@column perc_id                      Used for pairwise comparison. Defines the percentage of identity between both sequences
@column length                       Total length of the alignment
@column group_id                     Used to group alignments
@column level_id                     Level of orthologous layer. 1 corresponds to the principal layer of orthologous sequences found (the largest), 2 and over are additional layers. Use for building the syntenies (based on level_id = 1 only). Note that level_ids are not computed on whole chromosomes but rather on chunks. This means that level_ids can be inconsistent within an alignment-net.

@see method_link_species_set
@see genomic_align_tree
*/

CREATE TABLE genomic_align_block (
  genomic_align_block_id      bigint unsigned NOT NULL AUTO_INCREMENT, # unique internal id
  method_link_species_set_id  int(10) unsigned DEFAULT 0 NOT NULL, # FK method_link_species_set_id.method_link_species_set_id
  score                       double,
  perc_id                     tinyint(3) unsigned DEFAULT NULL,
  length                      int(10) NOT NULL,
  group_id                    bigint unsigned DEFAULT NULL,
  level_id                    tinyint(2) unsigned DEFAULT 0 NOT NULL,
  direction                   tinyint(1) unsigned DEFAULT NULL,

  FOREIGN KEY (method_link_species_set_id) REFERENCES method_link_species_set(method_link_species_set_id),

  PRIMARY KEY genomic_align_block_id (genomic_align_block_id),
  KEY method_link_species_set_id (method_link_species_set_id)

) COLLATE=latin1_swedish_ci ENGINE=MyISAM;

/**
@table genomic_align_tree
@desc  This table is used to index tree alignments, e.g. EPO alignments. These alignments include inferred ancestral sequences. The tree required to index these sequences is stored in this table. This table stores the structure of the tree. Each node links to an entry in the @link genomic_align_group table, which links to one or several entries in the @link genomic_align table.<br />NOTE: Left_index and right_index are used to speed up fetching trees from the database. Any given node has its left_index larger than the left_index of its parent node and its right index smaller than the right_index of its parent node. In other words, all descendent nodes of a given node can be obtained by fetching all the node with a left_index (or right_index or both) between the left_index and the right_index of that node.
@colour #FF8500

@example      The following query corresponds to the root of a tree, because parent_id = 0 and root_id = node_id
    @sql      SELECT * FROM genomic_align_tree WHERE node_id = root_id LIMIT 1;

@example      Grab the first two trees that have exactly 5 nodes
    @sql      SELECT * FROM genomic_align_tree WHERE root_id IN (SELECT root_id FROM genomic_align_tree GROUP BY root_id HAVING COUNT(*) = 5) LIMIT 10;

@column node_id             Internal unique ID
@column parent_id           Link to the parent node
@column root_id             Link to root node
@column left_index          Internal index. See above
@column right_index         Internal index. See above
@column left_node_id        Link to the node on the left side of this node
@column right_node_id       Link to the node on the right side of this node
@column distance_to_parent  Phylogenetic distance between this node and its parent

@see genomic_align_group
*/

CREATE TABLE genomic_align_tree (
  node_id                     bigint unsigned NOT NULL AUTO_INCREMENT, -- internal id, FK genomic_align.node_id
  parent_id                   bigint unsigned DEFAULT NULL,
  root_id                     bigint unsigned NOT NULL default 0,
  left_index                  int(10) NOT NULL default 0,
  right_index                 int(10) NOT NULL default 0,
  left_node_id                bigint unsigned,
  right_node_id               bigint unsigned,
  distance_to_parent          double NOT NULL default 1,

  FOREIGN KEY (`parent_id`) REFERENCES genomic_align_tree(node_id),
  FOREIGN KEY (`left_node_id`) REFERENCES genomic_align_tree(node_id),
  FOREIGN KEY (`right_node_id`) REFERENCES genomic_align_tree(node_id),
  PRIMARY KEY node_id (node_id),
  KEY parent_id (parent_id),
  KEY left_index (root_id, left_index)

) COLLATE=latin1_swedish_ci ENGINE=MyISAM;

/**
@table genomic_align
@desc  This table contains the coordinates and all the information needed to rebuild genomic alignments. Every entry corresponds to one of the aligned sequences. It also contains an external key to the @link method_link_species_set which refers to the software and set of species used for getting the corresponding alignment. The aligned sequence is defined by an external reference to the @link dnafrag table, the starting and ending position within this dnafrag, the strand and a cigar_line.<br />
The original aligned sequence is not stored but it can be retrieved using the <b>cigar_line</b> field and the original sequence. The cigar line defines the sequence of matches/mismatches and deletions (or gaps). For example, this cigar line <b>2MD3M2D2M</b> will mean that the alignment contains 2 matches/mismatches, 1 deletion (number 1 is omitted in order to save some space), 3 matches/mismatches, 2 deletions and 2 matches/mismatches.
If the original sequence is <code>AACGCTT</code>, the aligned sequence will be:<br />
    <table>
      <caption>cigar line: 2MD3M2D2M</caption>
      <thead><tr>
	<th>M</th>
	<th>M</th>
	<th>D</th>
	<th>M</th>
	<th>M</th>
	<th>M</th>
	<th>D</th>
	<th>D</th>
	<th>M</th>
	<th>M</th>
      </tr>
      </thead>
      <tbody>
	<tr>
	  <td>A</td>
	  <td>A</td>
	  <td>-</td>
	  <td>C</td>
	  <td>G</td>
	  <td>C</td>
	  <td>-</td>
	  <td>-</td>
	  <td>T</td>
	  <td>T</td>
	</tr>
      </tbody>
    </table>

@example    The following query corresponds to the 4x2 sequences included in the alignment described above (see @link genomic_align_block table description).
    @sql    SELECT genomic_align.* FROM genomic_align_block JOIN method_link_species_set USING (method_link_species_set_id) JOIN species_set_header USING (species_set_id) JOIN genomic_align USING (genomic_align_block_id) WHERE method_link_id = 16 AND species_set_header.name = "Drer-Olat" ORDER BY genomic_align_block_id LIMIT 8;

@example    Here is a better way to get this by joining the @link dnafrag and @link genome_db tables:
    @sql    SELECT genome_db.name, dnafrag.name, dnafrag_start, dnafrag_end, dnafrag_strand str, cigar_line FROM genomic_align_block JOIN method_link_species_set USING (method_link_species_set_id) JOIN species_set_header USING (species_set_id) JOIN genomic_align USING (genomic_align_block_id) JOIN dnafrag USING (dnafrag_id) JOIN genome_db USING (genome_db_id) WHERE method_link_id = 16 AND species_set_header.name = "Drer-Olat" ORDER BY genomic_align_block_id LIMIT 8;

@colour #FF8500

@column genomic_align_id               Unique internal ID
@column genomic_align_block_id         External reference to genomic_align_block_id in the @link genomic_align_block table
@column method_link_species_set_id     External reference to method_link_species_set_id in the @link method_link_species_set table. This information is redundant because it also appears in the @link genomic_align_block table but it is used to speed up the queries
@column dnafrag_id                     External reference to dnafrag_id in the @link dnafrag table
@column dnafrag_start                  Starting position within the dnafrag defined by dnafrag_id
@column dnafrag_end                    Ending position within the dnafrag defined by dnafrag_id
@column dnafrag_strand                 Strand in the dnafrag defined by dnafrag_id
@column cigar_line                     Internal description of the aligned sequence
@column visible                        Used in self alignments to ensure only one Bio::EnsEMBL::Compara::GenomicAlignBlock is visible when you have more than 1 block covering the same region
@column node_id                        External reference to node_id in the @link genomic_align_tree table

@see genomic_align_block
@see method_link_species_set
@see dnafrag
*/

CREATE TABLE genomic_align (
  genomic_align_id            bigint unsigned NOT NULL AUTO_INCREMENT, # unique internal id
  genomic_align_block_id      bigint unsigned NOT NULL, # FK genomic_align_block.genomic_align_block_id
  method_link_species_set_id  int(10) unsigned DEFAULT 0 NOT NULL, # FK method_link_species_set_id.method_link_species_set_id
  dnafrag_id                  bigint unsigned DEFAULT 0 NOT NULL, # FK dnafrag.dnafrag_id
  dnafrag_start               int(10) DEFAULT 0 NOT NULL,
  dnafrag_end                 int(10) DEFAULT 0 NOT NULL,
  dnafrag_strand              tinyint(4) DEFAULT 0 NOT NULL,
  cigar_line                  mediumtext NOT NULL,
  visible                     tinyint(2) unsigned DEFAULT 1 NOT NULL,
  node_id                     bigint unsigned DEFAULT NULL,

  FOREIGN KEY (genomic_align_block_id) REFERENCES genomic_align_block(genomic_align_block_id),
  FOREIGN KEY (method_link_species_set_id) REFERENCES method_link_species_set(method_link_species_set_id),
  FOREIGN KEY (dnafrag_id) REFERENCES dnafrag(dnafrag_id),
  FOREIGN KEY (node_id) REFERENCES genomic_align_tree(node_id),

  PRIMARY KEY genomic_align_id (genomic_align_id),
  KEY genomic_align_block_id (genomic_align_block_id),
  KEY method_link_species_set_id (method_link_species_set_id),
  KEY dnafrag (dnafrag_id, method_link_species_set_id, dnafrag_start, dnafrag_end),
  KEY node_id (node_id)
) MAX_ROWS = 1000000000 AVG_ROW_LENGTH = 60 COLLATE=latin1_swedish_ci ENGINE=MyISAM;


/**
@header Conservation
@colour #C70C09
@desc   Evolutionary conservation (scores and regions)
*/

/**
@table conservation_score
@desc  This table contains conservation scores calculated from the whole-genome multiple alignments stored in the @link genomic_align_block table. Several scores are stored per row. expected_score and diff_score are binary columns and you need to use the Perl API to access these data.
@colour #C70C09

@column genomic_align_block_id   External reference to genomic_align_block_id in the @link genomic_align_block table
@column window_size              The scores are stored at different resolution levels. This column defines the window size used to calculate the average score
@column position                 Position of the first score (in alignment coordinates)
@column expected_score           Expected score. The observed score can be determined using the diff_score and the expected_score
@column diff_score               The difference between the expected and observed variation, i.e. the conservation score

@see genomic_align_block
*/

CREATE TABLE conservation_score (
  genomic_align_block_id bigint unsigned not null,
  window_size            smallint unsigned not null,
  position               int unsigned not null,
  expected_score         blob,
  diff_score             blob,

  FOREIGN KEY (genomic_align_block_id) REFERENCES genomic_align_block(genomic_align_block_id),

  KEY (genomic_align_block_id, window_size)
) MAX_ROWS = 15000000 AVG_ROW_LENGTH = 841 COLLATE=latin1_swedish_ci ENGINE=MyISAM;


/**
@table constrained_element
@desc  This table contains constrained elements calculated from the whole-genome multiple alignments stored in the @link genomic_align_block table
@colour #C70C09

@example    Example entry for a constrained_element:
    @sql    SELECT * FROM constrained_element ORDER BY constrained_element_id LIMIT 1;

@example    There are 2 other elements in the same constrained_element:
    @sql    SELECT * FROM constrained_element JOIN (SELECT MIN(constrained_element_id) AS constrained_element_id FROM constrained_element) t USING (constrained_element_id);

@column constrained_element_id      Internal (but unique) ID
@column dnafrag_id                  External reference to dnafrag_id in the @link dnafrag table
@column dnafrag_start               Start of the constrained element
@column dnafrag_end                 End of the constrained element
@column dnafrag_strand              Strand of the constrained element
@column method_link_species_set_id  External reference to method_link_species_set_id in the @link method_link_species_set table
@column p_value                     p-value derived from Gerp
@column score                       Score derived from Gerp

@see dnafrag
@see genomic_align_block
*/

CREATE TABLE constrained_element (
  constrained_element_id bigint unsigned NOT NULL,
  dnafrag_id bigint unsigned NOT NULL,
  dnafrag_start int(12) unsigned NOT NULL,
  dnafrag_end int(12) unsigned NOT NULL,
  dnafrag_strand int(2) not null,
  method_link_species_set_id int(10) unsigned NOT NULL,
  p_value double NOT NULL DEFAULT 0,
  score double NOT NULL default 0,

  FOREIGN KEY (dnafrag_id) REFERENCES dnafrag(dnafrag_id),
  FOREIGN KEY (method_link_species_set_id) REFERENCES method_link_species_set(method_link_species_set_id),

	-- NO PK. this table is voluntarily denormalized.

  KEY constrained_element_id_idx (constrained_element_id),
  KEY mlssid_dfId_dfStart_dfEnd_idx (method_link_species_set_id,dnafrag_id,dnafrag_start,dnafrag_end)

) COLLATE=latin1_swedish_ci ENGINE=MyISAM;


# --------------------------------- Protein part of the schema ------------------------------------

/**
@header   Gene trees and homologies
@desc     These tables store information about gene alignments, trees and homologies
@colour   #1E90FF
*/

/**
@header Genomes
@table sequence
@desc  This table contains the sequences of the seq_member entries
@colour   #808000

@column sequence_id     Internal unique ID
@column length          Length of the sequence
@column sequence        The actual sequence
@column md5sum          md5sum
*/

CREATE TABLE sequence (
  sequence_id                 int(10) unsigned NOT NULL AUTO_INCREMENT, # unique internal id
  length                      int(10) NOT NULL,
  md5sum                      CHAR(32) NOT NULL,
  sequence                    longtext NOT NULL,

  PRIMARY KEY (sequence_id),
  KEY md5sum (md5sum)
) MAX_ROWS = 10000000 AVG_ROW_LENGTH = 19000 COLLATE=latin1_swedish_ci ENGINE=MyISAM;


/**
@table gene_member
@desc  This table links sequences to the EnsEMBL core DB or to external DBs.
@colour   #808000

@example   The following query refers to the human (ncbi_taxa_node.taxon_id = 9606 or genome_db_id = 150) gene ENSG00000176105
      @sql                          SELECT * FROM gene_member WHERE stable_id = "ENSG00000176105";

@column gene_member_id             Internal unique ID
@column stable_id             EnsEMBL stable ID
@column version               Version of the stable ID (see EnsEMBL core DB)
@column source_name           The source of the member
@column taxon_id              External reference to taxon_id in the @link ncbi_taxa_node table
@column genome_db_id          External reference to genome_db_id in the @link genome_db table
@column biotype_group         Biotype of this gene.
@column canonical_member_id   External reference to seq_member_id in the @link seq_member table to allow linkage from a gene to its canonical peptide
@column description           The description of the gene/protein as described in the core database or from the Uniprot entry
@column dnafrag_id            External reference to dnafrag_id in the @link dnafrag table. It shows the dnafrag the member is on.
@column dnafrag_start         Starting position within the dnafrag defined by dnafrag_id
@column dnafrag_end           Ending position within the dnafrag defined by dnafrag_id
@column dnafrag_strand        Strand in the dnafrag defined by dnafrag_id
@column display_label         Display name (imported from the core database)

@see sequence
*/

CREATE TABLE gene_member (
  gene_member_id              int(10) unsigned NOT NULL AUTO_INCREMENT, # unique internal id
  stable_id                   varchar(128) NOT NULL, # e.g. ENSP000001234 or P31946
  version                     int(10) DEFAULT 0,
  source_name                 ENUM('ENSEMBLGENE', 'EXTERNALGENE') NOT NULL,
  taxon_id                    int(10) unsigned NOT NULL, # FK taxon.taxon_id
  genome_db_id                int(10) unsigned, # FK genome_db.genome_db_id
  biotype_group               ENUM('coding','pseudogene','snoncoding','lnoncoding','mnoncoding','LRG','undefined','no_group','current_notdumped','notcurrent') NOT NULL DEFAULT 'coding',
  canonical_member_id         int(10) unsigned, # FK seq_member.seq_member_id
  description                 text DEFAULT NULL,
  dnafrag_id                  bigint unsigned, # FK dnafrag.dnafrag_id
  dnafrag_start               int(10),
  dnafrag_end                 int(10),
  dnafrag_strand              tinyint(4),
  display_label               varchar(128) default NULL,

  FOREIGN KEY (taxon_id) REFERENCES ncbi_taxa_node(taxon_id),
  FOREIGN KEY (genome_db_id) REFERENCES genome_db(genome_db_id),
  FOREIGN KEY (dnafrag_id) REFERENCES dnafrag(dnafrag_id),

  PRIMARY KEY (gene_member_id),
  UNIQUE (stable_id),
  KEY (source_name),
  KEY (canonical_member_id),
  KEY dnafrag_id_start (dnafrag_id,dnafrag_start),
  KEY dnafrag_id_end (dnafrag_id,dnafrag_end),
  KEY biotype_dnafrag_id_start_end (biotype_group,dnafrag_id,dnafrag_start,dnafrag_end),
  KEY genome_db_id_biotype (genome_db_id, biotype_group)
) MAX_ROWS = 100000000 COLLATE=latin1_swedish_ci ENGINE=MyISAM;


/**
@header Extra annotations on members
@colour   #FFCC66
@desc   Various member (gene and proteins) related information stored in the database, either loaded from Core databases or aggregated from Compara analyses
*/

/**
@table gene_member_hom_stats
@desc  This table contains for each gene_member some statistics about the homology pipelines we've run
@colour   #FFCC66

@column gene_member_id        External reference to gene_member_id in the @link gene_member table
@column collection            Name of the collection this row of statistics refers to (usual values are "ensembl", "mouse", etc)
@column families              The number of families associated with this member
@column gene_trees            If this member is part of a gene tree
@column gene_gain_loss_trees  If this member is part of a gene gain/loss tree
@column orthologues           The number of orthologues for this member
@column paralogues            The number of paralogues for this member
@column homoeologues          The number of homoeologues for this member

@see gene_member
*/

CREATE TABLE gene_member_hom_stats (
  gene_member_id              int(10) unsigned NOT NULL, # FK gene_member.gene_member_id
  collection                  varchar(40) NOT NULL,
  `families`                 int(10) unsigned NOT NULL default 0,
  `gene_trees`               tinyint(1) unsigned NOT NULL default 0,
  `gene_gain_loss_trees`     tinyint(1) unsigned NOT NULL default 0,
  `orthologues`              int(10) unsigned NOT NULL default 0,
  `paralogues`               int(10) unsigned NOT NULL default 0,
  `homoeologues`             int(10) unsigned NOT NULL default 0,

  FOREIGN KEY (gene_member_id) REFERENCES gene_member(gene_member_id),

  PRIMARY KEY (gene_member_id, collection)

) COLLATE=latin1_swedish_ci ENGINE=MyISAM;


/**
@header Genomes
@table seq_member
@desc  This table links sequences to the EnsEMBL core DB or to external DBs.
@colour   #808000

@example   The following query refers to the human (ncbi_taxa_node.taxon_id = 9606 or genome_db_id = 150) peptide ENSP00000324740
      @sql                          SELECT * FROM seq_member WHERE stable_id = "ENSP00000324740";

@column seq_member_id             Internal unique ID
@column stable_id             EnsEMBL stable ID or external ID (for Uniprot/SWISSPROT and Uniprot/SPTREMBL)
@column version               Version of the stable ID (see EnsEMBL core DB)
@column source_name           The source of the member
@column taxon_id              External reference to taxon_id in the @link ncbi_taxa_node table
@column genome_db_id          External reference to genome_db_id in the @link genome_db table
@column sequence_id           External reference to sequence_id in the @link sequence table. May be 0 when the sequence is not available in the @link sequence table, e.g. for a gene instance
@column gene_member_id        External reference to gene_member_id in the @link gene_member table to allow linkage from peptides and transcripts to genes
@column has_transcript_edits  Boolean. Whether there are SeqEdits that modify the transcript sequence. When this happens, the (exon) coordinates don't match the transcript sequence
@column has_translation_edits Boolean. Whether there are SeqEdits that modify the protein sequence. When this happens, the protein sequence doesn't match the transcript sequence
@column description           The description of the gene/protein as described in the core database or from the Uniprot entry
@column dnafrag_id            External reference to dnafrag_id in the @link dnafrag table. It shows the dnafrag the member is on.
@column dnafrag_start         Starting position within the dnafrag defined by dnafrag_id
@column dnafrag_end           Ending position within the dnafrag defined by dnafrag_id
@column dnafrag_strand        Strand in the dnafrag defined by dnafrag_id
@column display_label         Display name (imported from the core database)

@see sequence
*/

CREATE TABLE seq_member (
  seq_member_id               int(10) unsigned NOT NULL AUTO_INCREMENT, # unique internal id
  stable_id                   varchar(128) NOT NULL, # e.g. ENSP000001234 or P31946
  version                     int(10) DEFAULT 0,
  source_name                 ENUM('ENSEMBLPEP','ENSEMBLTRANS','Uniprot/SPTREMBL','Uniprot/SWISSPROT','EXTERNALPEP','EXTERNALTRANS','EXTERNALCDS') NOT NULL,
  taxon_id                    int(10) unsigned NOT NULL, # FK taxon.taxon_id
  genome_db_id                int(10) unsigned, # FK genome_db.genome_db_id
  sequence_id                 int(10) unsigned, # FK sequence.sequence_id
  gene_member_id              int(10) unsigned, # FK gene_member.gene_member_id
  has_transcript_edits        tinyint(1) DEFAULT 0 NOT NULL,
  has_translation_edits       tinyint(1) DEFAULT 0 NOT NULL,
  description                 text DEFAULT NULL,
  dnafrag_id                  bigint unsigned, # FK dnafrag.dnafrag_id
  dnafrag_start               int(10),
  dnafrag_end                 int(10),
  dnafrag_strand              tinyint(4),
  display_label               varchar(128) default NULL,

  FOREIGN KEY (taxon_id) REFERENCES ncbi_taxa_node(taxon_id),
  FOREIGN KEY (genome_db_id) REFERENCES genome_db(genome_db_id),
  FOREIGN KEY (sequence_id) REFERENCES sequence(sequence_id),
  FOREIGN KEY (gene_member_id) REFERENCES gene_member(gene_member_id),
  FOREIGN KEY (dnafrag_id) REFERENCES dnafrag(dnafrag_id),

  PRIMARY KEY (seq_member_id),
  UNIQUE (stable_id),
  KEY (source_name),
  KEY (sequence_id),
  KEY (gene_member_id),
  KEY dnafrag_id_start (dnafrag_id,dnafrag_start),
  KEY dnafrag_id_end (dnafrag_id,dnafrag_end),
  KEY seq_member_gene_member_id_end (seq_member_id,gene_member_id)
) MAX_ROWS = 100000000 COLLATE=latin1_swedish_ci ENGINE=MyISAM;


/**
@table exon_boundaries
@desc  This table stores the exon coordinates of a seq_member. Coordinates are assumed to be on the dnafrag of the seq_member
@colour   #808000

@column gene_member_id          External reference to gene_member_id in the @link gene_member table to allow querying all the exons of all the translations of a gene
@column seq_member_id           External reference to seq_member_id in the @link seq_member table to indicate which translation the exons refer to
@column dnafrag_start           Starting position within the dnafrag defined by the dnafrag_id of the seq_member
@column dnafrag_end             Ending position within the dnafrag defined by the dnafrag_id of the seq_member
@column sequence_length         Length of the chunk of the sequence that corresponds to this exon
@column left_over               Phase information (0, 1 or 2) used to produce the "exon_bounded" sequence

@see seq_member
@see gene_member
@see dnafrag
*/

CREATE TABLE exon_boundaries (
	gene_member_id   INT(10) UNSIGNED NOT NULL,
	seq_member_id    INT(10) UNSIGNED NOT NULL,
	dnafrag_start    INT NOT NULL,
	dnafrag_end      INT NOT NULL,
	sequence_length  INT(10) UNSIGNED NOT NULL,
	left_over        TINYINT(1) DEFAULT 0 NOT NULL,

	FOREIGN KEY (gene_member_id) REFERENCES gene_member(gene_member_id),
	FOREIGN KEY (seq_member_id) REFERENCES seq_member(seq_member_id),

	INDEX (seq_member_id),
	INDEX (gene_member_id)
) ENGINE=MyISAM;


/**
@header Extra annotations on members
@table seq_member_projection_stable_id
@desc  This table stores data about projected transcripts (in the gene-annotation process), which is used to help the clustering. This table links to the source stable_id and is used until the source members are loaded
@colour   #FFCC66

@example   The following query shows the projections of the mouse gene Pdk3 to all the other species
@sql       SELECT ss.stable_id, gs.name, source_stable_id FROM seq_member ss JOIN genome_db gs USING (genome_db_id) JOIN seq_member_projection_stable_id ON seq_member_id = target_seq_member_id WHERE source_stable_id = "ENSMUST00000045748"

@column target_seq_member_id        External reference to seq_member_id in the @link seq_member table. Shows the target of the projection, i.e. this transcript was annotated by projection of source_stable_id
@column source_stable_id            The stable ID of the source of the projection

@see seq_member
@see seq_member_projection
*/

CREATE TABLE seq_member_projection_stable_id (
  target_seq_member_id      int(10) unsigned NOT NULL,
  source_stable_id          VARCHAR(128) NOT NULL,

  FOREIGN KEY (target_seq_member_id) REFERENCES seq_member(seq_member_id),

  PRIMARY KEY (target_seq_member_id),
  INDEX (source_stable_id)

) COLLATE=latin1_swedish_ci ENGINE=MyISAM;


/**
@table seq_member_projection
@desc  This table stores data about projected transcripts (in the gene-annotation process), which is used to help the clustering. This table can only be used when both genomes have been loaded. Thus we first
       populate @link seq_member_projection_stable_id and then copy the data whilst transforming the stable_id into a seq_member_id
@colour   #FFCC66

@example   The following query shows the projections of the gene AGO2 with the Anole lizard and the zebrafinch
sql       SELECT ss.stable_id, gs.name, st.stable_id, gt.name, identity FROM seq_member ss JOIN genome_db gs USING (genome_db_id) JOIN seq_member_projection ON ss.seq_member_id = source_seq_member_id JOIN (seq_member st JOIN genome_db gt USING (genome_db_id)) ON st.seq_member_id=target_seq_member_id WHERE ss.stable_id IN ("ENSACAP00000000183", "ENSTGUP00000014905");

@column target_seq_member_id        External reference to seq_member_id in the @link seq_member table. Shows the target of the projection, i.e. this transcript was annotated by projection of source_seq_member_id
@column source_seq_member_id        External reference to seq_member_id in the @link seq_member table. Shows the source of the projection
@column identity                    (can be missing). The percentage of identity between the two members.

@see seq_member
@see seq_member_projection_stable_id
*/

CREATE TABLE seq_member_projection (
  source_seq_member_id      int(10) unsigned NOT NULL,
  target_seq_member_id      int(10) unsigned NOT NULL,
  identity                  float(5,2) DEFAULT NULL,

  FOREIGN KEY (source_seq_member_id) REFERENCES seq_member(seq_member_id),
  FOREIGN KEY (target_seq_member_id) REFERENCES seq_member(seq_member_id),

  PRIMARY KEY (target_seq_member_id),
  KEY (source_seq_member_id)
) COLLATE=latin1_swedish_ci ENGINE=MyISAM;


/**
@table external_db
@desc  This table stores data about the external databases in which the objects described in the @link member_xref table are stored.
@colour   #FFCC66

@column external_db_id          Internal unique ID
@column db_name                 External database name
@column db_release              Release information about the external database
@column status                  Status, e.g. 'KNOWNXREF','KNOWN','XREF','PRED','ORTH','PSEUDO'.
@column priority                Determines which one of the xrefs will be used as the gene name.
@column db_display_name         Database display name
@column type                    Type, e.g. 'ARRAY', 'ALT_TRANS', 'ALT_GENE', 'MISC', 'LIT', 'PRIMARY_DB_SYNONYM', 'ENSEMBL'
@column secondary_db_name       Secondary database name
@column secondary_db_table      Secondary database table
@column description             Description of the external database

@see member_xref
*/

#

#
# Table structure for table 'external_db'
#

CREATE TABLE `external_db` (
  `external_db_id` int(10) unsigned NOT NULL AUTO_INCREMENT,
  `db_name` varchar(100) NOT NULL,
  `db_release` varchar(255) DEFAULT NULL,
  `status` enum('KNOWNXREF','KNOWN','XREF','PRED','ORTH','PSEUDO') NOT NULL,
  `priority` int(11) NOT NULL,
  `db_display_name` varchar(255) DEFAULT NULL,
  `type` enum('ARRAY','ALT_TRANS','ALT_GENE','MISC','LIT','PRIMARY_DB_SYNONYM','ENSEMBL') DEFAULT NULL,
  `secondary_db_name` varchar(255) DEFAULT NULL,
  `secondary_db_table` varchar(255) DEFAULT NULL,
  `description` text,
  PRIMARY KEY (`external_db_id`),
  UNIQUE KEY `db_name_db_release_idx` (`db_name`,`db_release`)
) COLLATE=latin1_swedish_ci ENGINE=MyISAM;

/**
@table member_xref
@desc  This table stores cross-references for gene members derived from the core databases. It is used by Bio::EnsEMBL::Compara::DBSQL::XrefMemberAdaptor and provides the data used in highlighting gene trees by GO and InterPro annotation" 
@colour   #FFCC66

@column gene_member_id   External reference to gene_member_id in the @link gene_member table. Indicates the gene to which the xref applies.
@column dbprimary_acc    Accession of xref (e.g. GO term, InterPro accession)
@column external_db_id   External reference to external_db_id in the @link external_db table. Indicates to which external database the xref belongs.

@see external_db
*/

CREATE TABLE `member_xref` (
  `gene_member_id` int(10) unsigned NOT NULL,
  `dbprimary_acc` varchar(10) NOT NULL,
  `external_db_id` int(10) unsigned NOT NULL,
  PRIMARY KEY (`gene_member_id`,`dbprimary_acc`,`external_db_id`),
  FOREIGN KEY (gene_member_id) REFERENCES gene_member(gene_member_id),
  FOREIGN KEY (external_db_id) REFERENCES external_db(external_db_id)
) COLLATE=latin1_swedish_ci ENGINE=MyISAM;


/**
@header Genomes
@table other_member_sequence
@desc  This table includes alternative sequences for Member, like sequences with flanking regions
@colour   #808000

@column seq_member_id           External reference to seq_member_id in the @link seq_member table
@column seq_type                A short description of this alternative sequence
@column length                  The length of this sequence
@column sequence                The actual sequence

@see seq_member
@see sequence 
*/

CREATE TABLE other_member_sequence (
  seq_member_id                   int(10) unsigned NOT NULL, # unique internal id
  seq_type                    VARCHAR(40) NOT NULL,
  length                      int(10) NOT NULL,
  sequence                    mediumtext NOT NULL,

  FOREIGN KEY (seq_member_id) REFERENCES seq_member(seq_member_id),

  PRIMARY KEY (seq_member_id, seq_type)

) MAX_ROWS = 10000000 AVG_ROW_LENGTH = 60000 COLLATE=latin1_swedish_ci ENGINE=MyISAM;

/**
@header   Gene trees and homologies
@table peptide_align_feature
@desc: This table stores the raw local alignment results of peptide to peptide alignments returned by a BLAST run. The hits are actually stored in species-specific tables rather than in a single table. For example, human has the genome_db_id 150, and all the hits that have a human gene as a query are stored in peptide_align_feature
@colour   #1E90FF

@example    Example of peptide_align_feature entry:
     sql                              SELECT * FROM peptide_align_feature WHERE hgenome_db_id = 111 LIMIT 1;
@example    The following query corresponds to a particular hit found between a Homo sapiens protein and a Anolis carolinensis protein:
     sql                              SELECT g1.name as qgenome, m1.stable_id as qstable_id, g2.name as hgenome, m2.stable_id as hstable_id, score, evalue FROM peptide_align_feature JOIN seq_member m1 ON (qmember_id = m1.seq_member_id) JOIN seq_member m2 ON (hmember_id = m2.seq_member_id) JOIN genome_db g1 ON (qgenome_db_id = g1.genome_db_id) JOIN genome_db g2 ON (hgenome_db_id = g2.genome_db_id) WHERE hgenome_db_id = 111 LIMIT 1;


@column peptide_align_feature_id  Internal unique ID
@column qmember_id                External reference to seq_member_id in the @link seq_member table for the query peptide
@column hmember_id                External reference to seq_member_id in the @link seq_member table for the hit peptide
@column qgenome_db_id             External reference to genome_db_id in the @link genome_db table for the query peptide (for query optimization)
@column hgenome_db_id             External reference to genome_db_id in the @link genome_db table for the hit peptide (for query optimization)
@column qstart                    Starting position in the query peptide sequence
@column qend                      Ending position in the query peptide sequence
@column hstart                    Starting position in the hit peptide sequence
@column hend                      Ending position in the hit peptide sequence
@column score                     Blast score for this HSP
@column evalue                    Blast evalue for this HSP
@column align_length              Alignment length of HSP
@column identical_matches         Blast HSP match score
@column perc_ident                Percent identical matches in the HSP length
@column positive_matches          Blast HSP positive score
@column perc_pos                  Percent positive matches in the HSP length
@column hit_rank                  Rank in blast result
@column cigar_line                Cigar string coding the actual alignment

@see seq_member
@see genome_db
*/

CREATE TABLE peptide_align_feature (

  peptide_align_feature_id    bigint  unsigned NOT NULL AUTO_INCREMENT, # unique internal id
  qmember_id                  int(10) unsigned NOT NULL, # FK seq_member.seq_member_id
  hmember_id                  int(10) unsigned NOT NULL, # FK seq_member.seq_member_id
  qgenome_db_id               int(10) unsigned, # FK genome.genome_id
  hgenome_db_id               int(10) unsigned, # FK genome.genome_id
  qstart                      int(10) DEFAULT 0 NOT NULL,
  qend                        int(10) DEFAULT 0 NOT NULL,
  hstart                      int unsigned DEFAULT 0 NOT NULL,
  hend                        int unsigned DEFAULT 0 NOT NULL,
  score                       double(16,4) DEFAULT 0.0000 NOT NULL,
  evalue                      double not null,
  align_length                int(10) not null,
  identical_matches           int(10) not null,
  perc_ident                  int(10) not null,
  positive_matches            int(10) not null,
  perc_pos                    int(10) not null,
  hit_rank                    int(10) not null,
  cigar_line                  mediumtext,

#  FOREIGN KEY (qmember_id) REFERENCES seq_member(seq_member_id),
#  FOREIGN KEY (hmember_id) REFERENCES seq_member(seq_member_id),
#  FOREIGN KEY (qgenome_db_id) REFERENCES genome_db(genome_db_id),
#  FOREIGN KEY (hgenome_db_id) REFERENCES genome_db(genome_db_id),

  PRIMARY KEY (peptide_align_feature_id)
#  KEY hmember_hit (hmember_id, hit_rank)

#  KEY qmember_id  (qmember_id),
#  KEY hmember_id  (hmember_id),
#  KEY hmember_qgenome  (hmember_id, qgenome_db_id),
#  KEY qmember_hgenome  (qmember_id, hgenome_db_id)
) MAX_ROWS = 100000000 AVG_ROW_LENGTH = 133 COLLATE=latin1_swedish_ci ENGINE=MyISAM;

/**
@header Protein families
@colour   #BC5CEC
@desc   Protein families (sets of homologous protein sequences)
*/

/**
@table family
@desc  This table contains all the group homologies found. There are several family_member entries for each family entry.
@colour   #BC5CEC

@column family_id                    Internal unique ID
@column stable_id                    Stable family ID. NOTE: stable_id are currently not stable. We are working in getting IDs stable between releases.
@column version                      Version of the stable_id (may only change when members migrate between this family and another one; stays the same otherwise)
@column method_link_species_set_id   External reference to method_link_species_set_id in the method_link_species_set table
@column description                  Description of the family as found using the Longest Common String (LCS) of the descriptions of the member proteins.
@column description_score            Scores the accuracy of the annotation (max. 100)

@see method_link_species_set
*/

CREATE TABLE family (
  family_id                   int(10) unsigned NOT NULL AUTO_INCREMENT, # unique internal id
  stable_id                   varchar(40) NOT NULL, # unique stable id, e.g. 'ENSFM'.'0053'.'1234567890'
  version                     INT UNSIGNED NOT NULL,# version of the stable_id (changes only when members move to/from existing families)
  method_link_species_set_id  int(10) unsigned NOT NULL, # FK method_link_species_set.method_link_species_set_id
  description                 TEXT,
  description_score           double,

  FOREIGN KEY (method_link_species_set_id) REFERENCES method_link_species_set(method_link_species_set_id),

  PRIMARY KEY (family_id),
  UNIQUE (stable_id),
  KEY (method_link_species_set_id),
  KEY (description(255))

) COLLATE=latin1_swedish_ci ENGINE=MyISAM;

/**
@table family_member
@desc  This table contains the proteins corresponding to protein family relationship found. There are several family_member entries for each family entry
@colour   #BC5CEC

@column family_id      External reference to family_id in the @link family table
@column seq_member_id  External reference to the seq_member_id in the @link seq_member table
@column cigar_line     Internal description of the multiple alignment (see the description in the @link homology_member table)

@see family
@see seq_member
*/

CREATE TABLE family_member (
  family_id                   int(10) unsigned NOT NULL, # FK family.family_id
  seq_member_id               int(10) unsigned NOT NULL, # FK seq_member.seq_member_id
  cigar_line                  mediumtext,

  FOREIGN KEY (family_id) REFERENCES family(family_id),
  FOREIGN KEY (seq_member_id) REFERENCES seq_member(seq_member_id),

  PRIMARY KEY family_seq_member_id (family_id,seq_member_id),
  KEY (seq_member_id)

) COLLATE=latin1_swedish_ci ENGINE=MyISAM;



/**
@header Gene trees and homologies
@table gene_align
@desc  This table stores information about alignments for members
@colour   #1E90FF

@column gene_align_id          Internal unique ID
@column seq_type               Short description of this alignment
@column aln_method             The alignment method used
@column aln_length             The total length of the alignment

@see seq_member
@see gene_align_member
*/
CREATE TABLE gene_align (
         gene_align_id         int(10) unsigned NOT NULL AUTO_INCREMENT,
	 seq_type              varchar(40),
	 aln_method            varchar(40) NOT NULL DEFAULT '',
	 aln_length            int(10) NOT NULL DEFAULT 0,

  PRIMARY KEY (gene_align_id)

) COLLATE=latin1_swedish_ci ENGINE=MyISAM;


/**
@table gene_align_member
@desc  This table allows certain nodes (leaves) to have aligned protein member_scores attached to them
@colour   #1E90FF

@column gene_align_id      External reference to gene_align_id in the @link gene_align table
@column seq_member_id          External reference to seq_member_id in the @link seq_member table in many-to-1 relation (single member per node)
@column cigar_line         String with the alignment score values

@see seq_member
@see gene_align
*/
CREATE TABLE gene_align_member (
       gene_align_id         int(10) unsigned NOT NULL,
       seq_member_id         int(10) unsigned NOT NULL,
       cigar_line            mediumtext,

  FOREIGN KEY (gene_align_id) REFERENCES gene_align(gene_align_id),
  FOREIGN KEY (seq_member_id) REFERENCES seq_member(seq_member_id),

  PRIMARY KEY (gene_align_id,seq_member_id),
  KEY seq_member_id (seq_member_id)

) COLLATE=latin1_swedish_ci ENGINE=MyISAM;


/**
@table gene_tree_node
@desc  This table holds the gene tree data structure, such as root, relation between parent and child, leaves, etc... In our data structure, all the trees of a given clusterset are arbitrarily connected to the same root. This eases to store and query in the same database the data from independant tree building analysis. Hence the "biological roots" of the trees are the children nodes of the main clusterset root. See the examples below.
@colour   #1E90FF

@example    The following query returns the root nodes of the independant protein trees stored in the database
     @sql                           SELECT gtn.node_id FROM gene_tree_node gtn LEFT JOIN gene_tree_root gtr ON (gtn.parent_id = gtr.root_id) WHERE gtr.tree_type = 'clusterset' AND gtr.member_type = 'protein' LIMIT 10;

@column node_id                Internal unique ID
@column parent_id              Link to the parent node
@column root_id                Link to the root node
@column left_index             Internal index. See above
@column right_index            Internal index. See above
@column distance_to_parent     Phylogenetic distance between this node and its parent
@column seq_member_id          External reference to seq_member_id in the @link seq_member table to allow linkage from trees to peptides/transcripts.
@see gene_tree_root
@see seq_member
@see gene_tree_node_attr
@see gene_tree_node_tag
*/

CREATE TABLE gene_tree_node (
  node_id                         int(10) unsigned NOT NULL AUTO_INCREMENT, # unique internal id
  parent_id                       int(10) unsigned,
  root_id                         int(10) unsigned,
  left_index                      int(10) NOT NULL DEFAULT 0,
  right_index                     int(10) NOT NULL DEFAULT 0,
  distance_to_parent              double default 1.0 NOT NULL,
  seq_member_id                   int(10) unsigned,

  FOREIGN KEY (root_id) REFERENCES gene_tree_node(node_id),
  FOREIGN KEY (parent_id) REFERENCES gene_tree_node(node_id),
  FOREIGN KEY (seq_member_id) REFERENCES seq_member(seq_member_id),

  PRIMARY KEY (node_id),
  KEY parent_id (parent_id),
  KEY seq_member_id (seq_member_id),
  KEY root_id_left_index (root_id,left_index)

) COLLATE=latin1_swedish_ci ENGINE=MyISAM;


/**
@table gene_tree_root
@desc  Header table for gene_trees. The database is able to contain several sets of trees computed on the same genes. We call these analysis "clustersets" and they can be distinguished with the clusterset_id field. Traditionally, the compara databases have contained only one clusterset (clusterset_id=1), but currently (starting on release 66) we have at least 2 (one for protein trees and one for ncRNA trees). See the examples below.
@colour   #1E90FF

@example   The following query retrieves all the node_id of the current clustersets
     @sql                                  SELECT * from gene_tree_root where tree_type = 'clusterset';
@example   To get the number of trees of each type
     @sql                                  SELECT member_type, tree_type, COUNT(*) FROM gene_tree_root GROUP BY member_type, tree_type;

@column root_id     	              Internal unique ID
@column member_type                   The type of members used in the tree
@column tree_type                     The type of the tree
@column clusterset_id                 Name for the set of clusters/trees
@column method_link_species_set_id    External reference to method_link_species_set_id in the method_link_species_set table
@column species_tree_root_id          External reference to root_id in the species_tree_root table
@column gene_align_id                 External reference to gene_align_id in the @link gene_align table
@column ref_root_id                   External reference to default (merged) root_id for this tree
@column stable_id                     Unique, stable ID for the tree (follows the pattern: label(5).release_introduced(4).unique_id(10))
@column version                       Version of the stable ID (changes only when members move to/from existing trees)

@see gene_tree_node
@see gene_tree_root_tag
@see seq_member
@see method_link_species_set
@see gene_align
*/

CREATE TABLE gene_tree_root (
    root_id                         INT(10) UNSIGNED NOT NULL,
    member_type                     ENUM('protein', 'ncrna') NOT NULL,
    tree_type                       ENUM('clusterset', 'supertree', 'tree') NOT NULL,
    clusterset_id                   VARCHAR(30) NOT NULL DEFAULT 'default',
    method_link_species_set_id      INT(10) UNSIGNED NOT NULL,
    species_tree_root_id            BIGINT UNSIGNED,
    gene_align_id                   INT(10) UNSIGNED,
    ref_root_id                     INT(10) UNSIGNED,
    stable_id                       VARCHAR(40),            # unique stable id, e.g. 'ENSGT'.'0053'.'1234567890'
    version                         INT UNSIGNED,           # version of the stable_id (changes only when members move to/from existing trees)

    FOREIGN KEY (root_id) REFERENCES gene_tree_node(node_id),
    FOREIGN KEY (method_link_species_set_id) REFERENCES method_link_species_set(method_link_species_set_id),
    FOREIGN KEY (gene_align_id) REFERENCES gene_align(gene_align_id),
    FOREIGN KEY (ref_root_id) REFERENCES gene_tree_root(root_id),
    FOREIGN KEY (species_tree_root_id) REFERENCES species_tree_root(root_id),

    PRIMARY KEY (root_id ),
    UNIQUE KEY ( stable_id ),
    KEY ref_root_id (ref_root_id),
    KEY (tree_type)

) COLLATE=latin1_swedish_ci ENGINE=MyISAM;

/**
@table gene_tree_node_tag
@desc  This table contains several tag/value data attached to node_ids
@colour   #1E90FF

@column node_id        External reference to node_id in the @link gene_tree_node table
@column tag            Tag name for the tag/value pair
@column value          Value for the tag/value pair

@see gene_tree_node
@see gene_tree_node_attr
*/

CREATE TABLE gene_tree_node_tag (
  node_id                int(10) unsigned NOT NULL,
  tag                    varchar(50) NOT NULL,
  value                  mediumtext NOT NULL,

  FOREIGN KEY (node_id) REFERENCES gene_tree_node(node_id),

	-- NO PK because unicity is not enforced

  KEY node_id_tag (node_id, tag),
  KEY tag (tag)

) COLLATE=latin1_swedish_ci ENGINE=MyISAM;


/**
@table gene_tree_root_tag
@desc  This table contains several tag/value data for gene_tree_roots
@colour   #1E90FF

@column root_id   External reference to root_id in the @link gene_tree_root table
@column tag       Tag name for the tag/value pair
@column value     Value for the tag/value pair

@see gene_tree_root
*/

CREATE TABLE gene_tree_root_tag (
  root_id                int(10) unsigned NOT NULL,
  tag                    VARCHAR(255) NOT NULL,
  value                  mediumtext NOT NULL,

  FOREIGN KEY (root_id) REFERENCES gene_tree_root(root_id),

	-- NO PK because unicity is not enforced

  KEY root_id_tag (root_id, tag),
  KEY tag (tag)

) COLLATE=latin1_swedish_ci ENGINE=MyISAM;

/**
@table gene_tree_root_attr
@desc  This table contains several gene tree attributes data attached to root_ids
@colour   #1E90FF

@column root_id                             External reference to root_id in the @link gene_tree_root table.
@column aln_after_filter_length             Alignment length after filtering.
@column aln_length                          Alignment length before filtering.
@column aln_num_residues                    Total number of residues in the whole alignment.
@column aln_percent_identity                Alignment identity.
@column best_fit_model_family               Best Amino Acid replacement evolution model (WAG, JTT, etc).
@column best_fit_model_parameter            Best paremeters used in the model (I, G, IG, IGF, etc).
@column gene_count                          Number of sequences present in the alignment.
@column k_score                             Tree distance metric.
@column k_score_rank                        Rank of the tree in the comparison.
@column mcoffee_scores_gene_align_id        Gene alignment ID, used to fetch the mcoffee scores used in the alignment.
@column aln_n_removed_columns               Number of colunms that were removed by the alignment filtering process.
@column aln_num_of_patterns                 Number of different patterns present in the alignment (used by ExaML).
@column aln_shrinking_factor                Factor used to measure how much the alignments were filtered (factor: 0..1).
@column spec_count                          Number of different species present in the cluster
@column tree_max_branch                     Maximum branch length.
@column tree_max_length                     Maximum tree length.
@column tree_num_dup_nodes                  Number of duplication nodes.
@column tree_num_leaves                     Number of leaves in a tree.
@column tree_num_spec_nodes                 Number of speciation events.
@column lca_node_id                         Lowest common ancestor (species_tree node_id).
@column taxonomic_coverage                  Taxonomic coverage of the species present in the gene tree over all the species for that particular node on the species tree.
@column ratio_species_genes                 Ration of the number of species over the number of genes in a tree.
@column model_name                          HMM model name (cluster table_id).

@see gene_tree_root
@see gene_tree_root_tag
*/

CREATE TABLE `gene_tree_root_attr` (
  root_id                           INT(10) UNSIGNED NOT NULL,
  aln_after_filter_length           INT(10) UNSIGNED,
  aln_length                        INT(10) UNSIGNED,
  aln_num_residues                  INT(10) UNSIGNED,
  aln_percent_identity              FLOAT(5),
  best_fit_model_family             VARCHAR(10),
  best_fit_model_parameter          VARCHAR(5),
  gene_count                        INT(10) UNSIGNED,
  k_score                           FLOAT(5),
  k_score_rank                      INT(10) UNSIGNED, 
  mcoffee_scores_gene_align_id      INT(10) UNSIGNED,      
  aln_n_removed_columns             INT(10) UNSIGNED,
  aln_num_of_patterns               INT(10) UNSIGNED, 
  aln_shrinking_factor              FLOAT(2),
  spec_count                        INT(10) UNSIGNED,
  tree_max_branch                   FLOAT,
  tree_max_length                   FLOAT(5),
  tree_num_dup_nodes                INT(10) UNSIGNED,
  tree_num_leaves                   INT(10) UNSIGNED,
  tree_num_spec_nodes               INT(10) UNSIGNED,
  lca_node_id                       BIGINT UNSIGNED,
  taxonomic_coverage                FLOAT(5),
  ratio_species_genes               FLOAT(5),
  model_name                        VARCHAR(40),

  FOREIGN KEY (root_id) REFERENCES gene_tree_root(root_id),
  FOREIGN KEY (lca_node_id) REFERENCES species_tree_node(node_id),
  FOREIGN KEY (mcoffee_scores_gene_align_id) REFERENCES gene_align(gene_align_id),

  PRIMARY KEY (root_id),
  KEY (lca_node_id)

) COLLATE=latin1_swedish_ci ENGINE=MyISAM;

/**
@table gene_tree_node_attr
@desc  This table contains several gene tree attributes data attached to node_ids
@colour   #1E90FF

@column node_id                               External reference to node_id in the @link gene_tree_node table
@column node_type                             Type of homology
@column species_tree_node_id                  Taxon / Ancestral species annotation (given as the node_id in the species tree)
@column bootstrap                             The bootstrap value of the node in the tree
@column duplication_confidence_score          The calculated confidence score for duplications

@see gene_tree_node
@see gene_tree_node_tag
*/

CREATE TABLE gene_tree_node_attr (
  node_id                         INT(10) UNSIGNED NOT NULL,
  node_type                       ENUM('duplication', 'dubious', 'speciation', 'sub-speciation', 'gene_split'),
  species_tree_node_id            BIGINT UNSIGNED,
  bootstrap                       TINYINT UNSIGNED,
  duplication_confidence_score    DOUBLE(5,4),

  FOREIGN KEY (species_tree_node_id) REFERENCES species_tree_node(node_id),
  FOREIGN KEY (node_id) REFERENCES gene_tree_node(node_id),

  PRIMARY KEY (node_id)

) COLLATE=latin1_swedish_ci ENGINE=MyISAM;

/**
@header Extra annotations on members
@table gene_member_qc
@desc  This table contains gene quality information from the geneset_QC pipeline
@colour   #FFCC66

@column gene_member_stable_id    EnsEMBL stable ID
@column genome_db_id             Internal unique ID for this table
@column seq_member_id            canonical seq_member_id
@column n_species                -n_species
@column  n_orth                  -n_orth
@column  avg_cov                 -avg_cov
@column status                   "orphaned-gene", "split-gene", "long-gene" or "short-gene"
*/

CREATE TABLE gene_member_qc (
  gene_member_stable_id       varchar(128) NOT NULL,
  genome_db_id                int(10) unsigned NOT NULL,
  seq_member_id               int(10) unsigned,
  n_species                   INT,
  n_orth                      INT,
  avg_cov                     FLOAT,
  status                      varchar(50) NOT NULL,

  FOREIGN KEY (gene_member_stable_id) REFERENCES gene_member(stable_id),
  FOREIGN KEY (seq_member_id) REFERENCES seq_member(seq_member_id),
  FOREIGN KEY (genome_db_id) REFERENCES genome_db(genome_db_id),

  KEY (gene_member_stable_id)

) COLLATE=latin1_swedish_ci ENGINE=MyISAM;

/**
@header Gene trees and homologies
@table gene_tree_object_store
@desc  This table contains arbitrary data related to gene-trees. Commonly used for precomputed tracks / layers
@colour   #1E90FF

@column root_id                External reference to root_id in the @link gene_tree_root table
@column data_label             A label that uniquely identifies the data (for a given root_id)
@column compressed_data        The data, compressed with ZLib. Can be uncompressed with MySQL's UNCOMPRESS

@see gene_tree_root
*/

CREATE TABLE `gene_tree_object_store` (
  root_id             INT(10) UNSIGNED NOT NULL,
  data_label          VARCHAR(255) NOT NULL,
  compressed_data     MEDIUMBLOB NOT NULL,

  FOREIGN KEY (root_id) REFERENCES gene_tree_root(root_id),

  PRIMARY KEY (root_id, data_label)

) COLLATE=latin1_swedish_ci ENGINE=MyISAM;


/**
@header Profile HMMs
@desc   The profile HMMs and their hits
@colour   #66CCFF
*/

/**
@table hmm_profile
@desc  This table stores different HMM-based profiles used and produced by gene trees
@colour   #66CCFF

@column model_id              Model ID of the profile. This is the stable_id of the gene-tree, or the external ID in case of imported models (such as RF00001)
@column name                  Name of the model, if available (such as 5S_rRNA for RF00001)
@column type                  Short description of the origin of the profile (usually, one of "tree_hmm_aa_v3", "tree_hmm_dna_v3", "infernal" or "infernal-refined")
@column compressed_profile    The HMM profile, compressed with zlib. It can be decompressed with the MySQL function UNCOMPRESS()
@column consensus             The consensus sequence derived from the profile

*/

-- Later
-- @column hmm_id                The internal numeric ID that uniquely identifies the model in the database
--  hmm_id                      int(10) unsigned NOT NULL AUTO_INCREMENT, # unique internal id
--  PRIMARY KEY (hmm_id),
--  UNIQUE KEY (model_id,type)

CREATE TABLE hmm_profile (
  model_id                    varchar(40) NOT NULL,
  name                        varchar(40),
  type                        varchar(40) NOT NULL,
  compressed_profile          mediumblob,
  consensus                   mediumtext,

  PRIMARY KEY (model_id,type)

) COLLATE=latin1_swedish_ci ENGINE=MyISAM;


/**
@table hmm_annot
@desc  This table stores the HMM annotation of the seq_members
@colour   #66CCFF

@column seq_member_id         External reference to a seq_member_id in the @link seq_member table
@column model_id              External reference to the internal numeric ID of a HMM profile in @link hmm_profile
@column evalue                The e-value of the hit

*/


-- Later
--  @column hmm_id                External reference to the internal numeric ID of a HMM profile in @link hmm_profile
--   hmm_id                     int(10) unsigned NOT NULL, # FK hmm_profile.hmm_id
--  FOREIGN KEY (hmm_id)        REFERENCES hmm_profile (hmm_id),
--   KEY (hmm_id)

CREATE TABLE hmm_annot (
  seq_member_id              int(10) unsigned NOT NULL,
  model_id                   varchar(40) DEFAULT NULL,
  evalue                     float,

  FOREIGN KEY (seq_member_id) REFERENCES seq_member  (seq_member_id),

  PRIMARY KEY (seq_member_id),
  KEY (model_id)

) COLLATE=latin1_swedish_ci ENGINE=MyISAM;



/**
@table hmm_curated_annot
@desc  This table stores the curated / forced HMM annotation of the seq_members
@colour   #66CCFF

@column seq_member_stable_id  External reference to a seq_member_id in the @link seq_member table
@column model_id              External reference to the internal numeric ID of a HMM profile in @link hmm_profile
@column library_version       Name of the HMM library against the curation has been done
@column annot_date            When did the curation happened
@column reason                Why are we forcing this curation

*/

CREATE TABLE hmm_curated_annot (
  seq_member_stable_id       varchar(40) NOT NULL,
  model_id                   varchar(40) DEFAULT NULL,
  library_version            varchar(40) NOT NULL,
  annot_date                 TIMESTAMP NOT NULL DEFAULT CURRENT_TIMESTAMP,
  reason                     MEDIUMTEXT,

  PRIMARY KEY (seq_member_stable_id),
  KEY (model_id)

) COLLATE=latin1_swedish_ci ENGINE=MyISAM;


/**
@header Gene trees and homologies
@table homology
@desc  This table contains all the genomic homologies. There are two homology_member entries for each homology entry for now, but both the schema and the API can handle more than just pairwise relationships. <br />dN, dS, N, S and lnL are statistical values given by the codeml program of the <a href="http://abacus.gene.ucl.ac.uk/software/paml.html">Phylogenetic Analysis by Maximum Likelihood (PAML)</a> package.
@colour   #1E90FF

@example    The following query defines a pair of paralogous xenopous genes. See @link homology_member for more details
    @sql    SELECT homology.* FROM homology JOIN method_link_species_set USING (method_link_species_set_id) WHERE name="Xtro paralogues" LIMIT 1;

@column homology_id                    Unique internal ID
@column method_link_species_set_id     External reference to method_link_species_set_id in the @link method_link_species_set table
@column description                    A normalized, short description of the homology relationship
@column is_tree_compliant              Whether the homology is fully compliant with the tree and the definition of orthology / paralogy
@column dn                             The non-synonymous mutation rate
@column ds                             The synonymous mutation rate
@column n                              The estimated number of non-synonymous mutations
@column s                              The estimated number of synonymous mutations
@column lnl                            The negative log likelihood of the estimation
@column species_tree_node_id           The node_id of the species-tree node to which the homology is attached
@column gene_tree_node_id              The node_id of the gene-tree node from which the homology is derived
@column gene_tree_root_id              The root_id of the gene tree from which the homology is derived
@column goc_score                      Gene order conservation score
@column wga_coverage                   Whole genome alignment coverage of the homology
@column is_high_confidence             Whether the homology is considered "high-confidence"

@example    See species_names that participate in this particular homology entry
    @sql    SELECT homology_id, description, GROUP_CONCAT(genome_db.name) AS species FROM homology JOIN method_link_species_set USING (method_link_species_set_id) JOIN species_set USING (species_set_id) JOIN genome_db USING(genome_db_id) WHERE method_link_id=201 AND homology_id<200000000  GROUP BY homology_id LIMIT 4;

@see homology_member
@see method_link_species_set
*/

CREATE TABLE homology (
  homology_id                 bigint unsigned NOT NULL AUTO_INCREMENT, # unique internal id
  method_link_species_set_id  int(10) unsigned NOT NULL, # FK method_link_species_set.method_link_species_set_id
  description                 ENUM('ortholog_one2one','ortholog_one2many','ortholog_many2many','within_species_paralog','other_paralog','gene_split','between_species_paralog','alt_allele','homoeolog_one2one','homoeolog_one2many','homoeolog_many2many') NOT NULL,
  is_tree_compliant           tinyint(1) NOT NULL DEFAULT 0,
  dn                          float(10,5),
  ds                          float(10,5),
  n                           float(10,1),
  s                           float(10,1),
  lnl                         float(10,3),
  species_tree_node_id        bigint unsigned,
  gene_tree_node_id           int(10) unsigned,
  gene_tree_root_id           int(10) unsigned,
  goc_score                   tinyint unsigned,
  wga_coverage                DEC(5,2),
  is_high_confidence          tinyint(1),

  FOREIGN KEY (method_link_species_set_id) REFERENCES method_link_species_set(method_link_species_set_id),
  FOREIGN KEY (species_tree_node_id) REFERENCES species_tree_node(node_id),
  FOREIGN KEY (gene_tree_node_id) REFERENCES gene_tree_node(node_id),
  FOREIGN KEY (gene_tree_root_id) REFERENCES gene_tree_root(root_id),

  PRIMARY KEY (homology_id),
  KEY (method_link_species_set_id),
  KEY (species_tree_node_id),
  KEY (gene_tree_node_id),
  KEY (gene_tree_root_id)

) COLLATE=latin1_swedish_ci ENGINE=MyISAM;


/**
@table homology_member
@desc  This table contains the sequences corresponding to every genomic homology relationship found. There are two homology_member entries for each pairwise homology entry. As written in the homology table section, both schema and API can deal with more than pairwise relationships.<br />
The original alignment is not stored but it can be retrieved using the cigar_line field and the original sequences. The cigar line defines the sequence of matches or mismatches and deletions in the alignment.
<ul>
  <li><b>First peptide sequence</b>: SERCQVVVISIGPISVLSMILDFY</li>
  <li><b>Second peptide sequence</b>: SDRCQVLVISILSMIGLDFY</li>
  <li><b>First corresponding cigar line</b>: 20MD4M</li>
  <li><b>Second corresponding cigar line</b>: 11M5D9M</li>
</ul>
The alignment will be:<br />
<table class="spreadsheet">
  <caption>Example of alignment reconstruction</caption>
  <tbody>
    <tr>
      <th>First peptide cigar line</th>
      <td>M</td>
      <td>M</td>
      <td>M</td>
      <td>M</td>
      <td>M</td>
      <td>M</td>
      <td>M</td>
      <td>M</td>
      <td>M</td>
      <td>M</td>
      <td>M</td>
      <td>M</td>
      <td>M</td>
      <td>M</td>
      <td>M</td>
      <td>M</td>
      <td>M</td>
      <td>M</td>
      <td>M</td>
      <td>M</td>
      <td>D</td>
      <td>M</td>
      <td>M</td>
      <td>M</td>
      <td>M</td>
    </tr>
    <tr>
      <th>First aligned peptide</th>
      <td>S</td>
      <td>E</td>
      <td>R</td>
      <td>C</td>
      <td>Q</td>
      <td>V</td>
      <td>V</td>
      <td>V</td>
      <td>I</td>
      <td>S</td>
      <td>I</td>
      <td>G</td>
      <td>P</td>
      <td>I</td>
      <td>S</td>
      <td>V</td>
      <td>L</td>
      <td>S</td>
      <td>M</td>
      <td>I</td>
      <td>-</td>
      <td>L</td>
      <td>D</td>
      <td>F</td>
      <td>Y</td>
    </tr>
    <tr>
      <th>Second aligned peptide</th>
      <td>S</td>
      <td>D</td>
      <td>R</td>
      <td>C</td>
      <td>Q</td>
      <td>V</td>
      <td>L</td>
      <td>V</td>
      <td>I</td>
      <td>S</td>
      <td>I</td>
      <td>-</td>
      <td>-</td>
      <td>-</td>
      <td>-</td>
      <td>-</td>
      <td>L</td>
      <td>S</td>
      <td>M</td>
      <td>I</td>
      <td>G</td>
      <td>L</td>
      <td>D</td>
      <td>F</td>
      <td>Y</td>
    </tr>
    <tr>
      <th>Second peptide cigar line</th>
      <td>M</td>
      <td>M</td>
      <td>M</td>
      <td>M</td>
      <td>M</td>
      <td>M</td>
      <td>M</td>
      <td>M</td>
      <td>M</td>
      <td>M</td>
      <td>M</td>
      <td>D</td>
      <td>D</td>
      <td>D</td>
      <td>D</td>
      <td>D</td>
      <td>M</td>
      <td>M</td>
      <td>M</td>
      <td>M</td>
      <td>M</td>
      <td>M</td>
      <td>M</td>
      <td>M</td>
      <td>M</td>
    </tr>
  </tbody>
</table>
@colour   #1E90FF

@example    The following query refers to the two homologue sequences from the first xenopus' paralogy object. Gene and peptide sequence of the second homologue can retrieved in the same way.
    @sql    SELECT homology_member.* FROM homology_member JOIN homology USING (homology_id) JOIN method_link_species_set USING (method_link_species_set_id) WHERE name="Xtro paralogues" LIMIT 2;

@column homology_id        External reference to homology_id in the @link homology table
@column gene_member_id     External reference to gene_member_id in the @link gene_member table. Refers to the corresponding "ENSMBLGENE" entry
@column seq_member_id      External reference to seq_member_id in the @link seq_member table. Refers to the corresponding "ENSEMBLPEP" entry
@column cigar_line         An internal description of the alignment. It contains mathces/mismatches (M) and delations (D) and refers to the corresponding seq_member_id sequence
@column perc_cov           Defines the percentage of the peptide which has been aligned
@column perc_id            Defines the percentage of identity between both homologues
@column perc_pos           Defines the percentage of positivity (similarity) between both homologues

@see gene_member
@see seq_member
@see homology
*/

CREATE TABLE homology_member (
  homology_id                 bigint unsigned NOT NULL, # FK homology.homology_id
  gene_member_id              int(10) unsigned NOT NULL, # FK gene_member.gene_member_id
  seq_member_id               int(10) unsigned, # FK seq_member.seq_member_id
  cigar_line                  mediumtext,
  perc_cov                    float unsigned default 0,
  perc_id                     float unsigned default 0,
  perc_pos                    float unsigned default 0,

  FOREIGN KEY (homology_id) REFERENCES homology(homology_id),
  FOREIGN KEY (gene_member_id) REFERENCES gene_member(gene_member_id),
  FOREIGN KEY (seq_member_id) REFERENCES seq_member(seq_member_id),

  PRIMARY KEY homology_member_id (homology_id,gene_member_id),
  KEY (gene_member_id),
  KEY (seq_member_id)
) MAX_ROWS = 300000000 COLLATE=latin1_swedish_ci ENGINE=MyISAM;

/**
@header Stable-ID mapping
@colour   #AAAAAA
@desc   History of the gene-tree and family IDs across different versions of Ensembl
*/

/**
@table mapping_session
@desc  This table contains one entry per stable_id mapping session (either for Families or for Protein Trees), which contains the type, the date of the mapping, and which releases were linked together. A single mapping_session is the event when mapping between two given releases for a particular class type ('family' or 'tree') is loaded. The whole event is thought to happen momentarily at 'when_mapped' (used for sorting in historical order).
@colour   #AAAAAA

@column mapping_session_id    Internal unique ID
@column type                  Type of stable_ids that were mapped during this session
@column when_mapped           Normally, we use the date of creation of the mapping file being loaded. This prevents the date from chaging even if we accidentally remove the entry and have to re-load it.
@column rel_from              rel.number from which the stable_ids were mapped during this session. rel_from &lt; rel_to
@column rel_to                rel.number to which the stable_ids were mapped during this session. rel_from &lt; rel_to
@column prefix                Prefix
*/

CREATE TABLE mapping_session (
    mapping_session_id INT UNSIGNED NOT NULL AUTO_INCREMENT,
    type               ENUM('family', 'tree', 'hmm'),
    when_mapped        TIMESTAMP NOT NULL DEFAULT CURRENT_TIMESTAMP,
    rel_from           INT UNSIGNED,
    rel_to             INT UNSIGNED,
    prefix             CHAR(4) NOT NULL,
    PRIMARY KEY ( mapping_session_id ),
    UNIQUE KEY  ( type, rel_from, rel_to, prefix )

) COLLATE=latin1_swedish_ci ENGINE=MyISAM;

/**
@table stable_id_history
@desc  This table keeps the history of stable_id changes from one release to another. The primary key 'object' describes a set of members migrating from stable_id_from to stable_id_to. Their volume (related to the 'shared_size' of the new class) is reflected by the fractional 'contribution' field. Since both stable_ids are listed in the primary key, they are not allowed to be NULLs. We shall treat empty strings as NULLs. If stable_id_from is empty, it means these members are newcomers into the new release. If stable_id_to is empty, it means these previously known members are disappearing in the new release. If both neither stable_id_from nor stable_id_to is empty, these members are truly migrating.
@colour   #AAAAAA

@column mapping_session_id    Reference to mapping_session.mapping_session_id. All the stable_ids of a given mapping should have the same session_id
@column stable_id_from        The previous stable ID
@column version_from          The version number of the previous stable ID (specific to each stable ID; not to be confused with the release number)
@column stable_id_to          The new stable ID
@column version_to            The new version number
@column contribution          Percentage of of the new object (tree / family) that comes from the previous one
*/

CREATE TABLE stable_id_history (
    mapping_session_id INT UNSIGNED NOT NULL,
    stable_id_from     VARCHAR(40) NOT NULL DEFAULT '',
    version_from       INT UNSIGNED NULL DEFAULT NULL,
    stable_id_to       VARCHAR(40) NOT NULL DEFAULT '',
    version_to         INT UNSIGNED NULL DEFAULT NULL,
    contribution       FLOAT,

    FOREIGN KEY (mapping_session_id) REFERENCES mapping_session(mapping_session_id),

    PRIMARY KEY ( mapping_session_id, stable_id_from, stable_id_to )

) COLLATE=latin1_swedish_ci ENGINE=MyISAM;


/**
@header   Gene gain/loss trees
@colour   #01D4F7
@desc     Analysis of gain and loss across gene-families
*/

/**
@table CAFE_gene_family
@desc  This table holds information about each CAFE gene family
@colour   #01D4F7

@column cafe_gene_family_id     Internal unique ID
@column root_id                 External reference to root_id in the @link species_tree_root table
@column lca_id                  External reference to the lowest common ancestor node in the @link species_tree_node table
@column gene_tree_root_id       External reference to root_id in the @link gene_tree_root table
@column pvalue_avg              The average pvalue for the gene family as reported by CAFE
@column lambdas                 The lambda/s values reported/used by CAFE

@see species_tree_node
@see species_tree_root
@see CAFE_species_gene
*/

CREATE TABLE `CAFE_gene_family` (
  `cafe_gene_family_id` int(10) unsigned NOT NULL AUTO_INCREMENT,
  `root_id` bigint unsigned NOT NULL,
  `lca_id` bigint unsigned NOT NULL,
  `gene_tree_root_id` int(10) unsigned NOT NULL,
  `pvalue_avg` double(5,4) DEFAULT NULL,
  `lambdas` varchar(100) DEFAULT NULL,

  FOREIGN KEY (root_id) REFERENCES species_tree_root(root_id),
  FOREIGN KEY (lca_id) REFERENCES species_tree_node(node_id),
  FOREIGN KEY (gene_tree_root_id) REFERENCES gene_tree_root(root_id),

  PRIMARY KEY (`cafe_gene_family_id`),
  KEY `root_id` (`root_id`),
  KEY `gene_tree_root_id` (`gene_tree_root_id`)
) ENGINE=MyISAM AUTO_INCREMENT=10 DEFAULT CHARSET=latin1;

/**
@table CAFE_species_gene
@desc  This table stores per @link species_tree_node information about expansions/contractions of each @link CAFE_gene_family
@colour   #01D4F7

@column cafe_gene_family_id      External reference to cafe_gene_family_id in the @link CAFE_gene_family table.
@column node_id                  External reference to node_id in the @link species_tree_node table
@column n_members                The number of members for the node as reported by CAFE
@column pvalue                   The pvalue of the node as reported by CAFE
*/

CREATE TABLE `CAFE_species_gene` (
  `cafe_gene_family_id` int(10) unsigned NOT NULL,
  `node_id` bigint unsigned NOT NULL,
  `n_members` int(4) unsigned NOT NULL,
  `pvalue` double(5,4) DEFAULT NULL,

  FOREIGN KEY (cafe_gene_family_id) REFERENCES CAFE_gene_family(cafe_gene_family_id),
  FOREIGN KEY (node_id) REFERENCES species_tree_node(node_id),

  PRIMARY KEY (cafe_gene_family_id, node_id)

) ENGINE=MyISAM DEFAULT CHARSET=latin1;


# ------------------------ End of CAFE tables --------------------------------------

-- Add schema version to database
DELETE FROM meta WHERE meta_key='schema_version';
<<<<<<< HEAD
INSERT INTO meta (species_id, meta_key, meta_value) VALUES (NULL, 'schema_version', '102');
=======
INSERT INTO meta (species_id, meta_key, meta_value) VALUES (NULL, 'schema_version', '103');
>>>>>>> a9ae3e69
-- Add schema type to database
DELETE FROM meta WHERE meta_key='schema_type';
INSERT INTO meta (species_id, meta_key, meta_value) VALUES (NULL, 'schema_type', 'compara');

# Patch identifier
INSERT INTO meta (species_id, meta_key, meta_value)
<<<<<<< HEAD
  VALUES (NULL, 'patch', 'patch_101_102_a.sql|schema_version');
=======
  VALUES (NULL, 'patch', 'patch_102_103_a.sql|schema_version');
>>>>>>> a9ae3e69
<|MERGE_RESOLUTION|>--- conflicted
+++ resolved
@@ -2241,19 +2241,11 @@
 
 -- Add schema version to database
 DELETE FROM meta WHERE meta_key='schema_version';
-<<<<<<< HEAD
-INSERT INTO meta (species_id, meta_key, meta_value) VALUES (NULL, 'schema_version', '102');
-=======
 INSERT INTO meta (species_id, meta_key, meta_value) VALUES (NULL, 'schema_version', '103');
->>>>>>> a9ae3e69
 -- Add schema type to database
 DELETE FROM meta WHERE meta_key='schema_type';
 INSERT INTO meta (species_id, meta_key, meta_value) VALUES (NULL, 'schema_type', 'compara');
 
 # Patch identifier
 INSERT INTO meta (species_id, meta_key, meta_value)
-<<<<<<< HEAD
-  VALUES (NULL, 'patch', 'patch_101_102_a.sql|schema_version');
-=======
-  VALUES (NULL, 'patch', 'patch_102_103_a.sql|schema_version');
->>>>>>> a9ae3e69
+  VALUES (NULL, 'patch', 'patch_102_103_a.sql|schema_version');