--- conflicted
+++ resolved
@@ -1803,23 +1803,15 @@
 
 -- Add schema version to database
 DELETE FROM meta WHERE meta_key='schema_version';
-<<<<<<< HEAD
 INSERT INTO meta (species_id, meta_key, meta_value) VALUES (NULL, 'schema_version', '82');
-=======
-INSERT INTO meta (species_id, meta_key, meta_value) VALUES (NULL, 'schema_version', '81');
->>>>>>> 672f47c0
 -- Add schema type to database
 DELETE FROM meta WHERE meta_key='schema_type';
 INSERT INTO meta (species_id, meta_key, meta_value) VALUES (NULL, 'schema_type', 'compara');
 
 # Patch identifier
 INSERT INTO meta (species_id, meta_key, meta_value)
-<<<<<<< HEAD
   VALUES (NULL, 'patch', 'patch_81_82_a.sql|schema_version');
 INSERT INTO meta (species_id, meta_key, meta_value)
   VALUES (NULL, 'patch', 'patch_81_82_b.sql|first_last_release');
 INSERT INTO meta (species_id, meta_key, meta_value)
   VALUES (NULL, 'patch', 'patch_81_82_c.sql|species_set_size');
-=======
-  VALUES (NULL, 'patch', 'patch_80_81_a.sql|schema_version');
->>>>>>> 672f47c0
