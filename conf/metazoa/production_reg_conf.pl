#!/usr/bin/env perl
# See the NOTICE file distributed with this work for additional information
# regarding copyright ownership.
#
# Licensed under the Apache License, Version 2.0 (the "License");
# you may not use this file except in compliance with the License.
# You may obtain a copy of the License at
#
#      http://www.apache.org/licenses/LICENSE-2.0
#
# Unless required by applicable law or agreed to in writing, software
# distributed under the License is distributed on an "AS IS" BASIS,
# WITHOUT WARRANTIES OR CONDITIONS OF ANY KIND, either express or implied.
# See the License for the specific language governing permissions and
# limitations under the License.


# Release Coordinator, please update this file before starting every release
# and check the changes back into GIT for everyone's benefit.

# Things that normally need updating are:
#
# 1. Reused databases
# 2. MySQL servers for core and taxonomy databases
#     2.1. Swap between sta-X and sta-X-b every release
#     2.2. Core databases may not always be available in vertannot

use strict;
use warnings;

use Bio::EnsEMBL::Registry;
use Bio::EnsEMBL::Compara::Utils::Registry;

my $curr_release = $ENV{'CURR_ENSEMBL_RELEASE'};
my $prev_release = $curr_release - 1;
my $curr_eg_release = $curr_release - 53;
my $prev_eg_release = $curr_eg_release - 1;

# ---------------------- DATABASE HOSTS -----------------------------------------

my $curr_nv_host = $curr_release % 2 == 0 ? 'mysql-ens-sta-3' : 'mysql-ens-sta-3-b';

my ($prev_nv_host, $prev_nv_port) = $prev_release % 2 == 0
    ? ('mysql-ens-sta-3', 4160)
    : ('mysql-ens-sta-3-b', 4686);

# ---------------------- CURRENT CORE DATABASES----------------------------------

# Use our mirror (which has all the databases)
Bio::EnsEMBL::Registry->load_registry_from_url("mysql://ensro\@mysql-ens-vertannot-staging:4573/$curr_release");

# Ensure we are using the correct cores for species that overlap with vertebrates
my @overlap_species = qw(caenorhabditis_elegans drosophila_melanogaster);
Bio::EnsEMBL::Compara::Utils::Registry::remove_species(\@overlap_species);
my $overlap_cores = {
    'caenorhabditis_elegans'  => [ 'mysql-ens-vertannot-staging', "caenorhabditis_elegans_core_${curr_eg_release}_${curr_release}_282" ],
    'drosophila_melanogaster' => [ 'mysql-ens-vertannot-staging', "drosophila_melanogaster_core_${curr_eg_release}_${curr_release}_10" ],
};
Bio::EnsEMBL::Compara::Utils::Registry::add_core_dbas( $overlap_cores );

# ---------------------- PREVIOUS CORE DATABASES---------------------------------

# previous release core databases will be required by PrepareMasterDatabaseForRelease and LoadMembers only
*Bio::EnsEMBL::Compara::Utils::Registry::load_previous_core_databases = sub {
    Bio::EnsEMBL::Registry->load_registry_from_db(
<<<<<<< HEAD
        -host   => $prev_nv_host,
        -port   => $prev_nv_port,
=======
        -host   => 'mysql-ens-sta-3-b',
        -port   => 4686,
>>>>>>> 898acc65
        -user   => 'ensro',
        -pass   => '',
        -db_version     => $prev_release,
        -species_suffix => Bio::EnsEMBL::Compara::Utils::Registry::PREVIOUS_DATABASE_SUFFIX,
    );
};
#------------------------COMPARA DATABASE LOCATIONS----------------------------------


my $compara_dbs = {
    # general compara dbs
    'compara_master' => [ 'mysql-ens-compara-prod-6', 'ensembl_compara_master_metazoa' ],
    'compara_curr'   => [ 'mysql-ens-compara-prod-6', "ensembl_compara_metazoa_${curr_eg_release}_${curr_release}" ],
    'compara_prev'   => [ 'mysql-ens-compara-prod-6', "ensembl_compara_metazoa_${prev_eg_release}_${prev_release}" ],

    # homology dbs
    'compara_members'  => [ 'mysql-ens-compara-prod-6', 'thiagogenez_metazoa_load_members_112' ],
    'compara_ptrees'   => [ 'mysql-ens-compara-prod-6', 'thiagogenez_default_metazoa_protein_trees_112' ],
    'protostomes_ptrees' => [ 'mysql-ens-compara-prod-9', 'thiagogenez_protostomes_metazoa_protein_trees_112' ],
    'insects_ptrees'   => [ 'mysql-ens-compara-prod-8', 'twalsh_insects_metazoa_protein_trees_20230624_111' ],
    'drosophila_ptrees'  => [ 'mysql-ens-compara-prod-9', 'thiagogenez_pangenome_drosophila_metazoa_protein_trees_112' ],

    # LastZ dbs
    # 'lastz_batch_1' => [ 'mysql-ens-compara-prod-X', '' ],
    # 'lastz_batch_2' => [ 'mysql-ens-compara-prod-X', '' ],

    # synteny
    # 'compara_syntenies' => [ 'mysql-ens-compara-prod-X', '' ],
};

Bio::EnsEMBL::Compara::Utils::Registry::add_compara_dbas( $compara_dbs );

# ----------------------NON-COMPARA DATABASES------------------------
# NCBI taxonomy database (maintained by production team):
Bio::EnsEMBL::Compara::Utils::Registry::add_taxonomy_dbas({
<<<<<<< HEAD
    'ncbi_taxonomy' => [ $curr_nv_host, "ncbi_taxonomy_$curr_release" ],
=======
    'ncbi_taxonomy' => [ 'mysql-ens-sta-3', "ncbi_taxonomy_$curr_release" ],
>>>>>>> 898acc65
});

# -------------------------------------------------------------------

1;<|MERGE_RESOLUTION|>--- conflicted
+++ resolved
@@ -63,13 +63,8 @@
 # previous release core databases will be required by PrepareMasterDatabaseForRelease and LoadMembers only
 *Bio::EnsEMBL::Compara::Utils::Registry::load_previous_core_databases = sub {
     Bio::EnsEMBL::Registry->load_registry_from_db(
-<<<<<<< HEAD
         -host   => $prev_nv_host,
         -port   => $prev_nv_port,
-=======
-        -host   => 'mysql-ens-sta-3-b',
-        -port   => 4686,
->>>>>>> 898acc65
         -user   => 'ensro',
         -pass   => '',
         -db_version     => $prev_release,
@@ -86,10 +81,10 @@
     'compara_prev'   => [ 'mysql-ens-compara-prod-6', "ensembl_compara_metazoa_${prev_eg_release}_${prev_release}" ],
 
     # homology dbs
-    'compara_members'  => [ 'mysql-ens-compara-prod-6', 'thiagogenez_metazoa_load_members_112' ],
-    'compara_ptrees'   => [ 'mysql-ens-compara-prod-6', 'thiagogenez_default_metazoa_protein_trees_112' ],
+    'compara_members'    => [ 'mysql-ens-compara-prod-6', 'thiagogenez_metazoa_load_members_112' ],
+    'compara_ptrees'     => [ 'mysql-ens-compara-prod-6', 'thiagogenez_default_metazoa_protein_trees_112' ],
     'protostomes_ptrees' => [ 'mysql-ens-compara-prod-9', 'thiagogenez_protostomes_metazoa_protein_trees_112' ],
-    'insects_ptrees'   => [ 'mysql-ens-compara-prod-8', 'twalsh_insects_metazoa_protein_trees_20230624_111' ],
+    'insects_ptrees'     => [ 'mysql-ens-compara-prod-8', 'twalsh_insects_metazoa_protein_trees_20230624_111' ],
     'drosophila_ptrees'  => [ 'mysql-ens-compara-prod-9', 'thiagogenez_pangenome_drosophila_metazoa_protein_trees_112' ],
 
     # LastZ dbs
@@ -105,11 +100,7 @@
 # ----------------------NON-COMPARA DATABASES------------------------
 # NCBI taxonomy database (maintained by production team):
 Bio::EnsEMBL::Compara::Utils::Registry::add_taxonomy_dbas({
-<<<<<<< HEAD
     'ncbi_taxonomy' => [ $curr_nv_host, "ncbi_taxonomy_$curr_release" ],
-=======
-    'ncbi_taxonomy' => [ 'mysql-ens-sta-3', "ncbi_taxonomy_$curr_release" ],
->>>>>>> 898acc65
 });
 
 # -------------------------------------------------------------------
