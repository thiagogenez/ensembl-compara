
This document describes how to run ensembl-compara ProteinTrees pipeline.

1. Dependencies

   1.1 Necessary software components:

	* MySQL 5.1          (or higher)
	* Perl 5.10          (or higher)
	* Perl DBI API 1.6   (or higher)

EnsEMBL and BioPerl software:
	* bioperl-live (version 1.6.9)               - Base of the BioPerl distribution. Mainly needed to provide I/O for alignments
	* bioperl-run (version 1.6.9)                - Needed for the CodeML runnable/parser
	* ensembl ("release/75" branch)              - Core API on which the rest of ensembl APIs are based
	* ensembl-compara ("release/75" branch)      - Compara API (data objects, db adaptors, pipeline runnables, pipeline configuration)
	* ensembl-hive ("stable" tag)                - The system to run pipelines

Refer to the following pages for tips about installation and setting up the environment:
	http://www.ensembl.org/info/docs/api/api_installation.html
	http://www.ensembl.org/info/docs/eHive/installation.html

!! Please ensure that your PERL5LIB includes all of these modules and $ENSEMBL_CVS_ROOT_DIR points to the location of the checkouts !!

Perl libraries:

	 (mandatory)
	* Statistics::Descriptive    - Used during the dN/dS computation
	* Parse::RecDescent          - To export trees in newick

	 (optional)
	* JSON                       - Used to configure the non-Ensembl species on which the pipeline has to run
	* FamLibBuilder              - Only needed for the HMM-based clustering. Part of the Panther distribution
	* XML::Writer                - Used to output trees in OrthoXML and PhyloXML


Any compiled binaries mentioned in ensembl-compara/modules/Bio/EnsEMBL/Compara/PipeConfig/Example/EnsemblProteinTrees_conf.pm
Here is the list of the versions that we used for the e74 production:

	* NCBI-blast 2.2.28+   - ftp://ftp.ncbi.nlm.nih.gov/blast/executables/blast+/LATEST/
	* mcoffee 9.03.r1318   - http://www.tcoffee.org/Projects/mcoffee/
	* MAFFT 7.113          - http://mafft.cbrc.jp/alignment/software/
	* hcluster_sg          - http://treesoft.svn.sourceforge.net/viewvc/treesoft/branches/lh3/hcluster/
	* treebest             - https://github.com/muffato/treebest
	* quicktree 1.1        - http://www.sanger.ac.uk/resources/software/quicktree/
	* hmmbuild 3.0         - (part of the HMMER package) http://hmmer.janelia.org/
	* codeml 4.3           - (part of the PAML package) http://abacus.gene.ucl.ac.uk/software/paml.html WARNING: The pipeline does not support more recent versions
	* Ktreedist 1.0        - http://molevol.cmima.csic.es/castresana/Ktreedist.html


   1.2 Data prerequisites

All the Ensembl "core" databases must have canonical transcripts defined (if not, refer to ensembl/misc-scripts/canonical_transcripts/set_canonical_transcripts.pl)

All NCBI taxon_ids must be public and in the NCBI tables (ncbi_taxa_node) in the master database. Although Ensembl updates the tables several times a year, the taxon_id of your favorite species may still be missing.
If it is the case, you can probably use the taxon_id of a species that has the same position in the taxonomy *relatively to the other species*.
If the NCBI taxonomy cannot be used (too many unresolved nodes), you can skip the taxon_id definition of that species. You'll also have to use a custom species-tree to guide the reconstruction.

If you define some genomes with Fasta files of protein and transcript entries, make sure they are using one-column headers, the same identifier in each, and no splice variants.


2. General structure of the pipeline

You can refer to docs/pipeline_diagrams/ProteinTrees.png for a visual description of the pipeline.

The main structure is given by some backbone analysis. Each one of them will dump the current state of the database (for a backup) and 
fire the next step of the pipeline. The pipeline also contains numerous health-check analysis (named hc_*) that should detect as early as possible any error.
The pipeline will follow one of the two paths (A or B). 'A' is a clustering based on all-vs-all blastp. 'B' is a HMM-based clustering.
The option is selected by the hmm_clustering flag.

   2.1. db_prepare

At this step, the pipeline will initialize:
 - the ncbi_taxa_node and ncbi_taxa_name tables: copied over from a reference database (either a "master" database, or a pre-existing Compara database)
 - entries in the method_link, species_set, and method_link_species_set tables

Then, it will:
 - check that the connections to each core database / FASTA file are available
 - check whether some species-specific data can be reused from a reference Compara database (to save some time at the later stages of the pipeline). This is only available if you are running the pipeline with a master database.
 - build the default species tree (using the NCBI taxonomy)

   2.2. genome_load

At this step, the pipeline will actually load all the data related to the species:
 - the list of members (genes and peptides)
 - the peptide sequences
 - the list of canonical transcripts (in case of alternative splicing: the isoform / sequence that should be used in the pipeline)

   2.3. (path A) allvsallblast

At this step, the pipeline will run the all-vs-all blastp comparisons. Some hits can be "reused" from the reference compara database, which
can save quite some time of computation.

   2.4. (path A) hcluster

At this step, the pipeline will build a graph from the blast hits, and run hcluster_sg on it. The resulting clusters contain similar genes and will
map to individual gene-trees.

   2.5. (path B) hmmClassify

At this step, the pipeline will load all the HMM profiles defined in the library, and classify all the genes from all the species into them.
Each profile will naturally define a cluster.

   2.6. tree_building

At this step, the pipeline will actually compute the trees with the
 - multiple alignment (Mcoffee if the cluster has less than 250 genes, Mafft otherwise)
 - tree reconstruction with TreeBest
 - homology inference

To prevent computation issues, the largest clusters (more than 400 genes) are recursively split in halves until they fall until the limit size
with the QuickTree program (using a Mafft alignment)

   2.7. dnds

At this step, the pipeline will compute dN/dS values on all the homologies (this can be parameterized)


3. Pipeline configuration

The pipeline structure (analysis work-flow) is defined in ensembl-compara/modules/Bio/EnsEMBL/Compara/PipeConfig/ProteinTrees_conf.pm but the actual
parameters used by the various groups at the Genome Campus are defined in ensembl-compara/modules/Bio/EnsEMBL/Compara/PipeConfig/Example/*ProteinTrees_conf.pm
They mainly include custom:
 - paths to executables
 - database connection parameters
 - more general parameters (pipeline-related)
 - beekeeper parameters

To configure the pipeline:
 - make a copy of PipeConfig/Example/EnsemblProteinTrees_conf.pm into PipeConfig/Example/
 - update the package name
 - update the parameters in the default_options() section
 - check that your grid engine is parameterized in resource_classes(): by default, only LSF is.

Here follows a description of each category of parameters

   3.1. Path to executables

As stated in the first section of this document, the pipeline relies on some external programs to do the computation.
Make sure that all the necessary software are installed and properly configured.
All the *_exe parameters must point to their correct locations

   3.2 Database connections

       3.2.1 "Master" database

The pipeline can connect to a "master" database to initialize. This is needed if you intend to:
 - run the pipeline multiple times (and reuse the list of blastp hits to speed up the consecutive runs)
 - run the pipeline on a selection of species

Refer to the file "ensembl-compara/docs/pipelines/READMEs/master_database.txt" to correctly set it up should you need one.
You will have to import all the species on which you want to run the pipeline with:
 - ensembl-compara/scripts/pipeline/update_genome.pl for species with an Ensembl core database
 - or a manual SQL INSERT, otherwise

		3.2.1.1 Species with an Ensembl core database

Be aware that the Ensembl Registry relies on a specific nomenclature to automatically discover the databases on a server.
For instance, core databases must be named ${SPECIES_NAME}_core_${ENSEMBL_VERSION}_${ASSEMBLY_VERSION}.
If you have built databases your own core databases using a different nomenclature, you'll have to (for each of them):
 - add a Registry entry in $ENSEMBL_CVS_ROOT_DIR/ensembl-compara/scripts/pipeline/production_reg_conf.pl with
     Bio::EnsEMBL::Registry->load_registry_from_url("mysql://${USER}@${HOST}:${PORT}/${DATABASE_NAME}?group=core&species=${SPECIES_PRODUCTION_NAME}");
 - run update_genome.pl
 - define a "locator" for their corresponding genome_db. The locator is a string like "Bio::EnsEMBL::DBSQL::DBAdaptor/host=${HOST};port=${PORT};user=${USER};pass=${PASSWORD};dbname=${DATABASE_NAME};species=${SPECIES_PRODUCTION_NAME};species_id=${INTERNAL_SPECIES_ID};disconnect_when_inactive=1" that can be updated with:
     UPDATE genome_db SET locator = (...) WHERE genome_db_id = (...);

		3.2.1.2 Species without an Ensembl core datbase

To configure them, you first have to gather all of their information in a JSON file, which contains
meta data for each species and should have the following format:

[
{
	"production_name"	: "nomascus_leucogenys",
	"taxonomy_id"    	: "61853",
	"assembly"       	: "Nleu2.0",
	"genebuild"      	: "2011-05",
	"prot_fasta"     	: "proteins.fasta",
	"cds_fasta"      	: "transcripts.fasta",
	"gene_coord_gff" 	: "annotation.gff",
},
{
	...
}
]

All the parameters are mandatory, except "gene_coord_gff".
The SQL INSERT will then look like:
   INSERT INTO genome_db (taxon_id, name, assembly, assembly_default, genebuild) VALUES (61853, "nomascus_leucogenys", "Nleu2.0", 1, "2011-05");
Make sure that you are using the same values as in the JSON file

		3.2.1.2 SpeciesSet and MethodLinkSpeciesSet

Finally, once all the genome_dbs are loaded in the master database, we can move on to populating all the SpeciesSet and MethodLinkSpeciesSet entries needed for the pipeline (they are used to index the homologies).

First, generate the list of all the genome_db_ids you want to run the pipeline on. For instance:
  SELECT GROUP_CONCAT(genome_db_id ORDER BY genome_db_id) FROM genome_db;

Export this in a new environment variable $ALL_GENOMEDB_IDS
$ export ALL_GENOMEDB_IDS="..."
$ echo $ALL_GENOMEDB_IDS

Edit the "compara_master" section in $ENSEMBL_CVS_ROOT_DIR/ensembl-compara/scripts/pipeline/production_reg_conf.pl and run the following commands:

# orthologues
$ echo -e "201\n" | perl $ENSEMBL_CVS_ROOT_DIR/ensembl-compara/scripts/pipeline/create_mlss.pl --f \
--reg_conf $ENSEMBL_CVS_ROOT_DIR/ensembl-compara/scripts/pipeline/production_reg_conf.pl \
--pw --genome_db_id "$ALL_GENOMEDB_IDS" 1> create_mlss.ENSEMBL_ORTHOLOGUES.201.out 2> create_mlss.ENSEMBL_ORTHOLOGUES.201.err

# paralogues
$ echo -e "202\n" | perl $ENSEMBL_CVS_ROOT_DIR/ensembl-compara/scripts/pipeline/create_mlss.pl --f \
--reg_conf $ENSEMBL_CVS_ROOT_DIR/ensembl-compara/scripts/pipeline/production_reg_conf.pl \
--sg --genome_db_id "$ALL_GENOMEDB_IDS" 1> create_mlss.ENSEMBL_PARALOGUES.wth.202.out 2> create_mlss.ENSEMBL_PARALOGUES.wth.202.err

# protein trees
$ echo -e "401\n" | perl $ENSEMBL_CVS_ROOT_DIR/ensembl-compara/scripts/pipeline/create_mlss.pl --f \
--reg_conf $ENSEMBL_CVS_ROOT_DIR/ensembl-compara/scripts/pipeline/production_reg_conf.pl \
--name "protein trees" --genome_db_id "$ALL_GENOMEDB_IDS" 1> create_mlss.PROTEIN_TREES.401.out 2> create_mlss.PROTEIN_TREES.401.err

Quickly inspect the .err files. They may contain warnings, but they shouldn't have any errors :)

Check on the database: n*(n-1)/2 MLSS entries for orthologies (pairwise only), n for paralogies (within-species only) and 1 for the protein trees

  SELECT COUNT(*) FROM method_link_species_set WHERE method_link_id = 201;
  SELECT COUNT(*) FROM method_link_species_set WHERE method_link_id = 202;
  SELECT COUNT(*) FROM method_link_species_set WHERE method_link_id = 401;


       3.2.2 Other databases

The configuration file must define 'pipeline_db': the database to hold the data.

If you are running the pipeline with a master database, define its connection parameters in 'master_db', and set the 'use_master_db' flag to 1
Otherwise, define the 'ncbi_db' database and set the 'use_master_db' flag to 0

The pipeline relies on some Ensembl core (species) databases to provide the species-specific data. This can be configured with the 'curr_core_sources_locs'
parameter, which is a list of database connections. It should contain the same server list as you have used when running scripts/pipeline/update_genome.pl

If you are going to use Ensembl data, you may want to add the following database description:
'ensembl_srv' => {
	-host   => 'ensembldb.ensembl.org',
	-port   => 5306,
	-user   => 'anonymous',
	-pass   => '',
},
'curr_core_sources_locs' => [ $self->o('ensembl_srv') ],

If you are going to run the pipeline on species that are not in Ensembl, you have to define the "curr_file_sources_locs" parameter with a JSON formatted file.


If you want to use a Compara database as a reference (for example, to reuse the results of the all-vs-all blastp), you have to set the 'reuse_from_prev_rel_db' flag on, and configure the 'reuse_db' parameter:
'prev_rel_db' => {
	-host   => 'ensembldb.ensembl.org',
	-port   => 5306,
	-user   => 'anonymous',
	-pass   => '',
	-dbname => 'ensembl_compara_XXXX',
},
Then, you will have to update the 'prev_core_sources_locs' parameter. It is equivalent to 'curr_core_sources_locs', but refers to the core databases
linked to 'reuse_db'. Again, on Ensembl data, you can define: 'prev_core_sources_locs' => [ $self->o('ensembl_srv') ]

   3.3. More general parameters (pipeline-related)

 - mlss_id: the method_link_species_set_id created by scripts/pipeline/create_mlss.pl
   This defines the instance of the pipeline (which species to work on). It is only needed if you run the pipeline with a master database. Otherwise, the pipeline will create its own one.

   To get it from the master database, run the following query:
   > SELECT * FROM method_link_species_set WHERE method_link_id = 401;
   You can check the content of a species_set_id XXX this way:
   > SELECT name FROM species_set JOIN genome_db USING (genome_db_id) WHERE species_set_id = XXX ORDER BY name;

 - release: the API version of your Ensembl checkouts

 - rel_suffix: any string (defaults to "") to distinguish between several runs on the same API version

 - work_dir: where to store temporary files
   The pipeline will create there 3 folders:
    - blast_db: the blast databases for the all-vs-all blastp
    - cluster: files used by hcluster_sg
    - dumps: SQL dumps (checkpoints) of the database

 - outgroups: the list of outgroup species (genome_db names)
   This is used by hcluster_sg to produce more relevant clusters. It allows two levels of outgroups (named as "2" and "4", "4" being the most out)
   In the Ensembl run, we only define S.cerevisae as outgroup (level 2). Hence the configuration: {'saccharomyces_cerevisiae' => 2}

 - taxlevels: on which clades should the pipeline try to compute dN/dS values.
   Those values are only available for close enough species and it is generally not a good idea to use very large clades (like the animal kingdom.
   The parameter is a list of taxa (given by their names in the NCBI taxonomy). The list can be empty to skip this step of the pipeline.
   In Ensembl, we only use mammals, some birds and some fish, in the config file this is shown as ['Theria', 'Sauria', 'Tetraodontiformes']

   3.4. beekeeper parameters

All the *_capacity parameters are tuned to fit the capacity of our MySQL servers. You might want to initially reduce them, and gradually increase
them "as long as the database holds" :) The relative proportion of each analysis should probably stay the same

The "resource_classes" of the configuration file defined how beekeeper should run each category of job. These are LSF parameters that you may only
want to change if you don't have a LSF installation

4. Run the pipeline

The pipeline is now ready to be run.
You can switch to the file "README-beekeeper", which explains how to run beekeeper :)


5. Interpreting the errors

Many errors (increase memlimit on a job, reset failed jobs, etc) can be corrected by editing the parameters via the analysis pop-up box in the guiHive, or directly in the database.
Please note that below are examples of errors: the names, paths, etc may be different in your output.

Often, you can re-run the offending job to look at its log: runWorker.pl -url ${EHIVE_URL} -job_id xxxx -debug 9 -force 1


    5.1 Cannot execute '/bin/mafft' in '/software/ensembl/compara/mafft-7.017/'

Executable won't run: wrong location, no permission ? Find the executable that will run and edit the configuration file for your compara run.
You can also fix the current run by editing the parameters of the failed analysis with guiHive.

    5.2 Missing parameter

The parameter should be added to the relevant analysis. However, some parameters are supposed to be global and shared across all the analysis (like "mlss_id").
You can define them on a live database by adding an entry to the "meta" table:

   INSERT INTO meta (meta_key, meta_value) VALUES ("sreformat_exe", "/software/ensembl/compara/sreformat");

    5.3 The required assembly_name ('ASM23792v1') is different from the one found in the database ('5.2')

This is a quite common error at the start of the run. Fortunately, the computation hasn't really started yet, and we're not wasting too much time :)
The error often comes from a misleading entry in the the core database: the "assembly.default" meta key *is not* used to define the assembly.
The assembly is "the version of the highest coordinate system": SELECT version FROM coord_system WHERE rank = 1;

Make sure you are using the same version in your master database:
  UPDATE genome_db SET assembly = "5.2" WHERE genome_db_id = 40

    5.4 Analysis "hc_genome_has_members"

Error: At least 0 rows, different than 2 at $ENSEMBL_CVS_ROOT_DIR/ensembl-hive/modules/Bio/EnsEMBL/Hive/RunnableDB/SqlHealthcheck.pm line 72

No genes / proteins have been loaded for this species; a few things may have gone wrong:

 * Check that canonical transcripts have been defined for the genome_db shown in the error. If not, give a go to $ENSEMBL_CVS_ROOT_DIR/ensembl/misc-scripts/canonical_transcripts/set_canonical_transcripts.pl
 * Identify the load_fresh_members job for the problematic genome_id and rerun the job
    > SELECT * FROM job WHERE analysis_id = XXX AND input_id LIKE "%${GDB_ID}%";
    $ runWorker.pl -url ${EHIVE_URL} -job_id ${JOB_ID} -debug 9 -force 1
 * Check whether the members are loaded, and the SQL query has output
    > SELECT COUNT(*) FROM member WHERE genome_db_id = 40;
    > SELECT source_name FROM member WHERE genome_db_id = 40 AND source_name IN ("ENSEMBLPEP", "ENSEMBLGENE") GROUP BY source_name HAVING COUNT(*) > 0;

    5.5 Analysis "hc_peptides_have_cds_sequences"

Error: At least 1 rows, different than 0 at $ENSEMBL_CVS_ROOT_DIR/ensembl-hive/modules/Bio/EnsEMBL/Hive/RunnableDB/SqlHealthcheck.pm line 72.

The error usually comes on species loaded from Fasta files. Make sure that the IDs used in in the "cds_fasta" and in the "prot_fasta" files are the same.

  # Identify the problematic members
  > SELECT mp.member_id FROM member mp LEFT JOIN other_member_sequence oms ON mp.member_id = oms.member_id AND oms.seq_type = "cds" WHERE genome_db_id = 68 AND source_name = "ENSEMBLPEP" AND (sequence IS NULL OR LENGTH(sequence) = 0);

  # Query the member table for the offending member_ids
  > SELECT * FROM member WHERE member_id IN (...)

  # If only a few members are in error, you can edit the database
  > INSERT INTO other_member_sequence VALUES (534756, "cds", 32, "ATGTAGCTGTGACTCGAGAGAATATTTTAATG");

  # If more than a few entries, you need to rerun the load_fresh_members_fromfile job, identify the relevant job
    > DELETE other_member_sequence FROM member JOIN other_member_sequence USING (member_id) WHERE genome_db_id = ${GDB_ID};
    > DELETE FROM member WHERE genome_db_id = ${GDB_ID} AND source_name = "ENSEMBLPEP";
    > DELETE FROM member WHERE genome_db_id = ${GDB_ID};
    > SELECT * FROM job WHERE analysis_id = XXX AND input_id LIKE "%${GDB_ID}%";
    $ runWorker.pl -url ${EHIVE_URL} -job_id ${JOB_ID} -debug 9 -force 1

  # Check that the problem has been fixed


    5.6 Analysis "hc_members_have_chrom_coordinates"

Error: At least 1 rows, different than 0 at $ENSEMBL_CVS_ROOT_DIR/ensembl-hive/modules/Bio/EnsEMBL/Hive/RunnableDB/SqlHealthcheck.pm line 72.

 - If they correspond to species that come from an Ensembl (Genomes) database, this should not happen.
 - If they come from your core databases, there may be an issue there.
 - If they are configured in the JSON file, something is wrong with the gene_coord_gff GFF file. There might be missing entries there, different IDs, or no GFF file at all (you can gorgive the failed job, then).

The coordinates are used when the pipeline tries to detect partial gene models that should be "merged" to produce a full gene model ("split genes").
It is not mandatory, but split genes won't be detected for these species, and that their partial genes may be in weird positions in the final protein trees.

If you don't mind the risks, just forgive the job. Otherwise, have a look at the gene_coord_gff file.

<<<<<<< HEAD
=======

>>>>>>> a366a95e
    5.7  GarbageCollector: The worker died because of MEMLIMIT

This is the error message in the msg table when the farm job memory limit is exceeded.

This can be corrected in guiHive by changing the resource class of the corresponding analysis


<<<<<<< HEAD
=======
    5.8 "Could not find species_name='ascaris_suum', assembly_name='v3' on the servers provided, please investigate"

Check that the list of registry parameters passed to the job are correct.
You can also check that the locator field in genome_db is set to a MySQL NULL and not the string "NULL"


    5.9 "The protein sequences should not be only ACGTN"

This HC fails if, for instance, there is a stop codon ("*") in the sequence.
By repeating the SQL query, you'll get the offending member_ids. Then:

 > SELECT sequence_id FROM member WHERE member_id = XXXX;
 > SELECT sequence FROM sequence WHERE sequence_id = YYYY;
 > UPDATE sequence SET sequence = "...", length = ... WHERE sequence_id = YYYY;


   5.10 "Members should have chromosome coordinates"

That usually happens for species loaded from a FASTA file with no GFF file.
You have to be aware that the detection of split genes is not possible for such species, but you can still run the pipeline.
If it is the only failed HC for this species, and if you are happy with the pipeline running without coordinates, you can forgive the job.


   5.11 "Peptides should have CDS sequences (which are made of only ACGTN)"

Some CDS sequences are either missing, or not canonical. If they contain some ambiguity bases (like R, Y, etc), you can turn the option "allow_ambiguity_codes" on and restart the HC.
The pipeline should run fine with such characters, but they'll probably be interpreted as gaps by most of the programs.


   5.12 "this algorithm is less useful if only 0 species are matched"

This error message from njtree_phyml (aka treebest) means that the species tree do not match your set of genome_dbs.
Make sure that your species tree contains all the species.

>>>>>>> a366a95e

6. Looking at the results


You'll need to use either the PERL API or a REST server to connect to the database

There is a script to generate tables of statistics about the gene trees:

cat $ENSEMBL_CVS_ROOT_DIR/ensembl-compara/sql/tree-stats.sql | $ENSEMBL_CVS_ROOT_DIR/ensembl-hive/scripts/db_cmd.pl -url ${EHIVE_URL} -extra='--html' | sed 's/\/TABLE>/\/TABLE>\n/g' | grep -v optimize | bash $ENSEMBL_CVS_ROOT_DIR/ensembl-compara/scripts/pipeline/get_stats_trees.sh pt > protein_trees.html
<|MERGE_RESOLUTION|>--- conflicted
+++ resolved
@@ -383,10 +383,7 @@
 
 If you don't mind the risks, just forgive the job. Otherwise, have a look at the gene_coord_gff file.
 
-<<<<<<< HEAD
-=======
-
->>>>>>> a366a95e
+
     5.7  GarbageCollector: The worker died because of MEMLIMIT
 
 This is the error message in the msg table when the farm job memory limit is exceeded.
@@ -394,8 +391,6 @@
 This can be corrected in guiHive by changing the resource class of the corresponding analysis
 
 
-<<<<<<< HEAD
-=======
     5.8 "Could not find species_name='ascaris_suum', assembly_name='v3' on the servers provided, please investigate"
 
 Check that the list of registry parameters passed to the job are correct.
@@ -430,7 +425,6 @@
 This error message from njtree_phyml (aka treebest) means that the species tree do not match your set of genome_dbs.
 Make sure that your species tree contains all the species.
 
->>>>>>> a366a95e
 
 6. Looking at the results
 
